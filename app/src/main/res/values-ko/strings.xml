<?xml version="1.0" encoding="UTF-8"?>
<!-- smartling.instruction_comments_enabled = on -->
<resources>
  <!-- Removed by excludeNonTranslatables <string name="app_name" translatable="false">Signal</string> -->

  <!-- Removed by excludeNonTranslatables <string name="install_url" translatable="false">https://signal.org/install</string> -->
  <!-- Removed by excludeNonTranslatables <string name="donate_url" translatable="false">https://signal.org/donate</string> -->
  <!-- Removed by excludeNonTranslatables <string name="backup_support_url" translatable="false">https://support.signal.org/hc/articles/360007059752</string> -->
  <!-- Removed by excludeNonTranslatables <string name="transfer_support_url" translatable="false">https://support.signal.org/hc/articles/360007059752</string> -->
  <!-- Removed by excludeNonTranslatables <string name="support_center_url" translatable="false">https://support.signal.org/</string> -->
  <!-- Removed by excludeNonTranslatables <string name="terms_and_privacy_policy_url" translatable="false">https://signal.org/legal</string> -->
  <!-- Removed by excludeNonTranslatables <string name="google_pay_url" translatable="false">https://pay.google.com</string> -->
  <!-- Removed by excludeNonTranslatables <string name="donation_decline_code_error_url" translatable="false">https://support.signal.org/hc/articles/4408365318426#errors</string> -->
  <!-- Removed by excludeNonTranslatables <string name="sms_export_url" translatable="false">https://support.signal.org/hc/articles/360007321171</string> -->
  <!-- Removed by excludeNonTranslatables <string name="signal_me_username_url" translatable="false">https://signal.me/#u/%1$s</string> -->
  <!-- Removed by excludeNonTranslatables <string name="signal_me_username_url_no_scheme" translatable="false">signal.me/#u/%1$s</string> -->
  <!-- Removed by excludeNonTranslatables <string name="username_support_url" translatable="false">https://support.signal.org/hc/articles/5389476324250</string> -->
  <!-- Removed by excludeNonTranslatables <string name="export_account_data_url" translatable="false">https://support.signal.org/hc/articles/5538911756954</string> -->

    <string name="yes">네</string>
    <string name="no">아니요</string>
    <string name="delete">삭제</string>
    <string name="please_wait">잠시만 기다려 주세요…</string>
    <string name="save">저장</string>
    <string name="note_to_self">개인 메모</string>

    <!-- AlbumThumbnailView -->
  <!-- Removed by excludeNonTranslatables <string name="AlbumThumbnailView_plus" translatable="false">\+%d</string> -->

    <!-- ApplicationMigrationActivity -->
    <string name="ApplicationMigrationActivity__signal_is_updating">Molly 업데이트 중…</string>

    <!-- ApplicationPreferencesActivity -->
    <string name="ApplicationPreferenceActivity_you_havent_set_a_passphrase_yet">암호를 설정하지 않았습니다!</string>
    <string name="ApplicationPreferencesActivity_disable_passphrase">암호 사용을 비활성화하시겠습니까?</string>
    <string name="ApplicationPreferencesActivity_this_will_permanently_unlock_signal_and_message_notifications">Molly이 잠금 해제되어 메시지 알림이 표시됩니다.</string>
    <string name="ApplicationPreferencesActivity_disable">사용 안 함</string>
    <string name="ApplicationPreferencesActivity_disable_signal_messages_and_calls">Molly 메시지와 전화를 비활성화하시겠습니까?</string>
    <string name="ApplicationPreferencesActivity_disable_signal_messages_and_calls_by_unregistering">서버에서 등록을 해제하여 Molly을 사용한 메시지 전송과 전화가 불가능해집니다. 다시 사용하고 싶을 때 전화번호를 재등록 하십시오.</string>
    <string name="ApplicationPreferencesActivity_error_connecting_to_server">서버에 연결할 수 없습니다!</string>
    <string name="ApplicationPreferencesActivity_pins_are_required_for_registration_lock">등록 잠금을 위해 PIN이 필요합니다. PIN을 비활성화하려면 먼저 등록 잠금을 비활성화하세요.</string>
    <string name="ApplicationPreferencesActivity_pin_created">PIN이 생성되었습니다.</string>
    <string name="ApplicationPreferencesActivity_pin_disabled">PIN 사용이 비활성화 되었습니다.</string>
    <string name="ApplicationPreferencesActivity_record_payments_recovery_phrase">결제 복구 문구 기록</string>
    <string name="ApplicationPreferencesActivity_record_phrase">녹음 문구</string>
    <string name="ApplicationPreferencesActivity_before_you_can_disable_your_pin">PIN을 사용 중지하기 전에 결제 계정을 복구할 수 있도록 결제 복구 문구를 기록해야 합니다.</string>

    <!-- NumericKeyboardView -->
  <!-- Removed by excludeNonTranslatables <string name="NumericKeyboardView__1" translatable="false">1</string> -->
  <!-- Removed by excludeNonTranslatables <string name="NumericKeyboardView__2" translatable="false">2</string> -->
  <!-- Removed by excludeNonTranslatables <string name="NumericKeyboardView__3" translatable="false">3</string> -->
  <!-- Removed by excludeNonTranslatables <string name="NumericKeyboardView__4" translatable="false">4</string> -->
  <!-- Removed by excludeNonTranslatables <string name="NumericKeyboardView__5" translatable="false">5</string> -->
  <!-- Removed by excludeNonTranslatables <string name="NumericKeyboardView__6" translatable="false">6</string> -->
  <!-- Removed by excludeNonTranslatables <string name="NumericKeyboardView__7" translatable="false">7</string> -->
  <!-- Removed by excludeNonTranslatables <string name="NumericKeyboardView__8" translatable="false">8</string> -->
  <!-- Removed by excludeNonTranslatables <string name="NumericKeyboardView__9" translatable="false">9</string> -->
  <!-- Removed by excludeNonTranslatables <string name="NumericKeyboardView__0" translatable="false">0</string> -->
    <!-- Back button on numeric keyboard -->
    <string name="NumericKeyboardView__backspace">백스페이스</string>

    <!-- DraftDatabase -->
    <string name="DraftDatabase_Draft_image_snippet">(이미지)</string>
    <string name="DraftDatabase_Draft_audio_snippet">(오디오)</string>
    <string name="DraftDatabase_Draft_video_snippet">(동영상)</string>
    <string name="DraftDatabase_Draft_location_snippet">(위치)</string>
    <string name="DraftDatabase_Draft_quote_snippet">(회신)</string>
    <string name="DraftDatabase_Draft_voice_note">(음성 메시지)</string>

    <!-- AttachmentKeyboard -->
    <string name="AttachmentKeyboard_gallery">갤러리</string>
    <string name="AttachmentKeyboard_file">파일</string>
    <string name="AttachmentKeyboard_contact">연락처</string>
    <string name="AttachmentKeyboard_location">위치</string>
    <string name="AttachmentKeyboard_Signal_needs_permission_to_show_your_photos_and_videos">Molly에서 사진이나 동영상을 찍으려면 권한이 필요합니다.</string>
    <string name="AttachmentKeyboard_give_access">액세스 허용</string>
    <string name="AttachmentKeyboard_payment">결제</string>

    <!-- AttachmentManager -->
    <string name="AttachmentManager_cant_open_media_selection">미디어를 선택할 수 있는 앱이 없습니다.</string>
    <string name="AttachmentManager_signal_requires_the_external_storage_permission_in_order_to_attach_photos_videos_or_audio">Molly에서 사진, 동영상 또는 오디오를 첨부하려면 저장 공간 접근 권한이 필요하지만 현재 거부되어 있습니다. 앱 설정 메뉴에서 \'권한\'을 선택한 후 \'저장 공간\' 항목을 허용해 주세요.</string>
    <string name="AttachmentManager_signal_requires_contacts_permission_in_order_to_attach_contact_information">Molly에서 연락처 정보를 첨부하려면 연락처 접근 권한이 필요하지만 현재 거부되어 있습니다. 앱 설정 메뉴에서 \'권한\'을 선택한 후 \'연락처\' 항목을 허용해 주세요.</string>
    <string name="AttachmentManager_signal_requires_location_information_in_order_to_attach_a_location">Molly에서 위치 정보를 첨부하려면 위치 접근 권한이 필요하지만 현재 거부되어 있습니다. 앱 설정 메뉴에서 \'권한\'을 선택한 후 \'위치\' 항목을 허용해 주세요.</string>
    <!-- Alert dialog title to show the recipient has not activated payments -->
    <string name="AttachmentManager__not_activated_payments">%1$s 님이 결제를 아직 활성화하지 않았습니다. </string>
    <!-- Alert dialog description to send the recipient a request to activate payments -->
    <string name="AttachmentManager__request_to_activate_payments">결제를 활성화해달라는 요청을 보낼까요?</string>
    <!-- Alert dialog button to send request -->
    <string name="AttachmentManager__send_request">요청 보내기</string>
    <!-- Alert dialog button to cancel dialog -->
    <string name="AttachmentManager__cancel">취소</string>

    <!-- AttachmentUploadJob -->
    <string name="AttachmentUploadJob_uploading_media">미디어 업로드 중…</string>
    <string name="AttachmentUploadJob_compressing_video_start">동영상 압축 중…</string>

    <!-- BackgroundMessageRetriever -->
    <string name="BackgroundMessageRetriever_checking_for_messages">새로운 메시지를 확인 중입니다…</string>

    <!-- BlockedUsersActivity -->
    <string name="BlockedUsersActivity__blocked_users">차단한 사용자</string>
    <string name="BlockedUsersActivity__add_blocked_user">차단한 사용자 추가</string>
    <string name="BlockedUsersActivity__blocked_users_will">차단한 사용자는 나에게 전화를 걸거나 메시지를 보낼 수 없습니다.</string>
    <string name="BlockedUsersActivity__no_blocked_users">차단한 사용자 없음</string>
    <string name="BlockedUsersActivity__block_user">이 사용자를 차단할까요?</string>
    <string name="BlockedUserActivity__s_will_not_be_able_to">\'%1$s\' 님은 나에게 전화를 걸거나 메시지를 보낼 수 없습니다.</string>
    <string name="BlockedUsersActivity__block">차단</string>

    <!-- CreditCardFragment -->
    <!-- Title of fragment detailing the donation amount for one-time donation, displayed above the credit card text fields -->
    <string name="CreditCardFragment__donation_amount_s">기부 금액: %1$s</string>
    <!-- Title of fragment detailing the donation amount for monthly donation, displayed above the credit card text fields -->
    <string name="CreditCardFragment__donation_amount_s_per_month">기부 금액: %1$s/월</string>
    <!-- Explanation of how to fill in the form, displayed above the credit card text fields -->
    <!-- Explanation of how to fill in the form and a note about pii, displayed above the credit card text fields -->
    <string name="CreditCardFragment__enter_your_card_details">카드 세부 정보를 입력하세요. Signal은 개인 정보를 수집하거나 저장하지 않습니다.</string>
    <!-- Displayed as a hint in the card number text field -->
    <string name="CreditCardFragment__card_number">카드 번호</string>
    <!-- Displayed as a hint in the card expiry text field -->
    <string name="CreditCardFragment__mm_yy">MM/YY</string>
    <!-- Displayed as a hint in the card cvv text field -->
    <string name="CreditCardFragment__cvv">CVV</string>
    <!-- Error displayed under the card number text field when there is an invalid card number entered -->
    <string name="CreditCardFragment__invalid_card_number">잘못된 카드 번호입니다.</string>
    <!-- Error displayed under the card expiry text field when the card is expired -->
    <string name="CreditCardFragment__card_has_expired">만료된 카드입니다.</string>
    <!-- Error displayed under the card cvv text field when the cvv is too short -->
    <string name="CreditCardFragment__code_is_too_short">코드가 너무 짧습니다.</string>
    <!-- Error displayed under the card cvv text field when the cvv is too long -->
    <string name="CreditCardFragment__code_is_too_long">코드가 너무 깁니다.</string>
    <!-- Error displayed under the card cvv text field when the cvv is invalid -->
    <string name="CreditCardFragment__invalid_code">잘못된 코드입니다.</string>
    <!-- Error displayed under the card expiry text field when the expiry month is invalid -->
    <string name="CreditCardFragment__invalid_month">잘못된 월입니다.</string>
    <!-- Error displayed under the card expiry text field when the expiry is missing the year -->
    <string name="CreditCardFragment__year_required">연도를 입력하세요.</string>
    <!-- Error displayed under the card expiry text field when the expiry year is invalid -->
    <string name="CreditCardFragment__invalid_year">잘못된 연도입니다.</string>
    <!-- Button label to confirm credit card input and proceed with payment -->
    <string name="CreditCardFragment__continue">계속</string>

    <!-- BlockUnblockDialog -->
    <string name="BlockUnblockDialog_block_and_leave_s">%1$s을(를) 차단하고 나갈까요?</string>
    <string name="BlockUnblockDialog_block_s">%1$s을(를) 차단할까요?</string>
    <string name="BlockUnblockDialog_you_will_no_longer_receive_messages_or_updates">이제 이 그룹에서 메시지나 업데이트를 받을 수 없습니다. 그리고 멤버가 당신을 이 그룹에 추가할 수도 없습니다.</string>
    <string name="BlockUnblockDialog_group_members_wont_be_able_to_add_you">그룹 멤버가 당신을 이 그룹에 추가할 수 없습니다,</string>
    <string name="BlockUnblockDialog_group_members_will_be_able_to_add_you">그룹 멤버는 당신을 그룹에 다시 초대 가능합니다.</string>
    <!-- Text that is shown when unblocking a Signal contact -->
    <string name="BlockUnblockDialog_you_will_be_able_to_call_and_message_each_other">서로 메시지를 보내고 전화를 걸 수 있으며 이름과 사진이 공유됩니다.</string>
    <!-- Text that is shown when unblocking an SMS contact -->
    <string name="BlockUnblockDialog_you_will_be_able_to_message_each_other">이제 서로 메시지를 할 수 있습니다.</string>
    <string name="BlockUnblockDialog_blocked_people_wont_be_able_to_call_you_or_send_you_messages">차단한 사용자는 나에게 전화를 걸거나 메세지를 보낼 수 없습니다.</string>
    <string name="BlockUnblockDialog_blocked_people_wont_be_able_to_send_you_messages">차단한 사용자는 나에게 메시지를 보낼 수 없습니다.</string>
    <!-- Message shown on block dialog when blocking the Signal release notes recipient -->
    <string name="BlockUnblockDialog_block_getting_signal_updates_and_news">Signal의 업데이트와 새로운 소식을 차단합니다.</string>
    <!-- Message shown on unblock dialog when unblocking the Signal release notes recipient -->
    <string name="BlockUnblockDialog_resume_getting_signal_updates_and_news">Signal의 업데이트와 새로운 소식을 다시 받기</string>
    <string name="BlockUnblockDialog_unblock_s">%1$s을(를) 차단 해제할까요?</string>
    <string name="BlockUnblockDialog_block">차단</string>
    <string name="BlockUnblockDialog_block_and_leave">차단하고 나가기</string>
    <string name="BlockUnblockDialog_report_spam_and_block">스팸 신고 및 차단</string>

    <!-- BucketedThreadMedia -->
    <string name="BucketedThreadMedia_Today">오늘</string>
    <string name="BucketedThreadMedia_Yesterday">어제</string>
    <string name="BucketedThreadMedia_This_week">이번 주</string>
    <string name="BucketedThreadMedia_This_month">이번 달</string>
    <string name="BucketedThreadMedia_Large">크게</string>
    <string name="BucketedThreadMedia_Medium">중간</string>
    <string name="BucketedThreadMedia_Small">작게</string>

    <!-- CameraFragment -->
    <!-- Toasted when user device does not support video recording -->
    <string name="CameraFragment__video_recording_is_not_supported_on_your_device">기기에서 동영상 녹화가 지원되지 않습니다.</string>

    <!-- CameraXFragment -->
    <string name="CameraXFragment_tap_for_photo_hold_for_video">사진은 탭하고, 동영상은 길게 누르세요.</string>
    <string name="CameraXFragment_capture_description">캡처</string>
    <string name="CameraXFragment_change_camera_description">카메라 변경</string>
    <string name="CameraXFragment_open_gallery_description">갤러리 열기</string>

    <!-- CameraContacts -->
    <string name="CameraContacts_recent_contacts">최근 연락처</string>
    <string name="CameraContacts_signal_contacts">Signal 연락처</string>
    <string name="CameraContacts_signal_groups">Signal 그룹</string>
    <string name="CameraContacts_you_can_share_with_a_maximum_of_n_conversations">최대 %1$d개 대화에서 공유할 수 있습니다.</string>
    <string name="CameraContacts_select_signal_recipients">Signal 받는 사람 선택</string>
    <string name="CameraContacts_no_signal_contacts">Signal 연락처 없음</string>
    <string name="CameraContacts_you_can_only_use_the_camera_button">카메라 버튼은 Signal 연락처에 사진을 보내는 용도로만 사용할 수 있습니다. </string>
    <string name="CameraContacts_cant_find_who_youre_looking_for">원하는 사람을 찾지 못하셨나요?</string>
    <string name="CameraContacts_invite_a_contact_to_join_signal">Molly에 등록하도록 연락처 초대</string>
    <string name="CameraContacts__menu_search">검색</string>

    <!-- Censorship Circumvention Megaphone -->
    <!-- Title for an alert that shows at the bottom of the chat list letting people know that circumvention is no longer needed -->
    <string name="CensorshipCircumventionMegaphone_turn_off_censorship_circumvention">검열 우회를 끄시겠어요?</string>
    <!-- Body for an alert that shows at the bottom of the chat list letting people know that circumvention is no longer needed -->
    <string name="CensorshipCircumventionMegaphone_you_can_now_connect_to_the_signal_service">이제 더 나은 사용을 위해 Signal 서비스에 바로 연결 할 수 있습니다.</string>
    <!-- Action to prompt the user to disable circumvention since it is no longer needed -->
    <string name="CensorshipCircumventionMegaphone_turn_off">끄기</string>
    <!-- Action to prompt the user to dismiss the alert at the bottom of the chat list -->
    <string name="CensorshipCircumventionMegaphone_no_thanks">괜찮습니다</string>

    <!-- ClearProfileActivity -->
    <string name="ClearProfileActivity_remove">제거</string>
    <string name="ClearProfileActivity_remove_profile_photo">프로필 사진을 제거하시겠습니까?</string>
    <string name="ClearProfileActivity_remove_group_photo">그룹 사진을 제거하시겠습니까?</string>

    <!-- ClientDeprecatedActivity -->
    <string name="ClientDeprecatedActivity_update_signal">시그널 최신 버전으로 업데이트</string>
    <string name="ClientDeprecatedActivity_this_version_of_the_app_is_no_longer_supported">이 버전의 앱은 더 이상 지원되지 않습니다. 메시지를 주고받을려면, 가장 최근 버전으로 업데이트해주세요</string>
    <string name="ClientDeprecatedActivity_update">업데이트</string>
    <string name="ClientDeprecatedActivity_dont_update">업데이트하지 않음</string>
    <string name="ClientDeprecatedActivity_warning">경고</string>
    <string name="ClientDeprecatedActivity_your_version_of_signal_has_expired_you_can_view_your_message_history">Signal 버전이 만료되었습니다. 이전 메세지 기록은 읽을 수 있지만 업데이트하기 전까지 메세지를 보내거나 받을 수 없습니다.</string>

    <!-- CommunicationActions -->
    <string name="CommunicationActions_no_browser_found">웹 브라우저를 찾을 수 없습니다.</string>
    <string name="CommunicationActions_send_email">이메일 보내기</string>
    <string name="CommunicationActions_a_cellular_call_is_already_in_progress">이미 셀룰러 데이터 통화를 사용하고 있습니다.</string>
    <string name="CommunicationActions_start_voice_call">음성 통화를 시작하시겠습니까?</string>
    <string name="CommunicationActions_cancel">취소</string>
    <string name="CommunicationActions_call">전화</string>
    <string name="CommunicationActions_insecure_call">안전하지 않은 통화</string>
    <string name="CommunicationActions_carrier_charges_may_apply">통신사 요금이 부과될 수 있습니다. 당신이 전화하려는 번호는 Signal에 등록되지 않았습니다. 이 전화는 인터넷이 아닌 당신의 모바일 통신사를 통해 연결될 겁니다.</string>

    <!-- ConfirmIdentityDialog -->

    <!-- ContactsCursorLoader -->
    <string name="ContactsCursorLoader_recent_chats">최근 대화</string>
    <string name="ContactsCursorLoader_contacts">연락처</string>
    <string name="ContactsCursorLoader_groups">그룹</string>
    <!-- Contact search header for individuals who the user has not started a conversation with but is in a group with -->
    <string name="ContactsCursorLoader_group_members">그룹 멤버</string>
    <string name="ContactsCursorLoader_phone_number_search">전화번호 검색</string>
    <!-- Header for username search -->
    <string name="ContactsCursorLoader_find_by_username">사용자명으로 검색</string>
    <!-- Label for my stories when selecting who to send media to -->
    <string name="ContactsCursorLoader_my_stories">내 스토리</string>
    <!-- Text for a button that brings up a bottom sheet to create a new story. -->
    <string name="ContactsCursorLoader_new">새 스토리</string>
    <!-- Header for conversation search section labeled "Chats" -->
    <string name="ContactsCursorLoader__chats">대화</string>
    <!-- Header for conversation search section labeled "Messages" -->
    <string name="ContactsCursorLoader__messages">메시지</string>

    <!-- ContactsDatabase -->
    <string name="ContactsDatabase_message_s">%1$s에 메시지 보내기</string>
    <string name="ContactsDatabase_signal_call_s">%1$s에 Signal 전화</string>

    <!-- ContactNameEditActivity -->
    <!-- Toolbar title for contact name edit activity -->
    <string name="ContactNameEditActivity_given_name">이름</string>
    <string name="ContactNameEditActivity_family_name">성</string>
    <string name="ContactNameEditActivity_prefix">접두사</string>
    <string name="ContactNameEditActivity_suffix">접미사</string>
    <string name="ContactNameEditActivity_middle_name">중간 이름</string>

    <!-- ContactShareEditActivity -->
    <!-- ContactShareEditActivity toolbar title -->
    <string name="ContactShareEditActivity__send_contact">연락처 보내기</string>
    <string name="ContactShareEditActivity_type_home">집</string>
    <string name="ContactShareEditActivity_type_mobile">휴대 전화</string>
    <string name="ContactShareEditActivity_type_work">직장</string>
    <string name="ContactShareEditActivity_type_missing">기타</string>
    <string name="ContactShareEditActivity_invalid_contact">선택한 연락처가 잘못됨</string>
    <!-- Content descrption for name edit button on contact share edit activity -->
    <string name="ContactShareEditActivity__edit_name">이름 수정</string>
    <!-- Content description for user avatar in edit activity -->
    <string name="ContactShareEditActivity__avatar">아바타</string>

    <!-- ConversationItem -->
    <string name="ConversationItem_error_not_sent_tap_for_details">메시지가 보내지지 않았습니다. 탭하여 세부정보를 확인하세요.</string>
    <string name="ConversationItem_error_partially_not_delivered">일부만 전송됨, 탭하여 확인</string>
    <string name="ConversationItem_error_network_not_delivered">보내기 실패</string>
    <string name="ConversationItem_received_key_exchange_message_tap_to_process">핵심 교환 메시지를 받았습니다. 탭하여 처리하세요.</string>
    <string name="ConversationItem_group_action_left">%1$s 님이 그룹에서 탈퇴했습니다.</string>
    <string name="ConversationItem_send_paused">전송 일시 중지됨</string>
    <string name="ConversationItem_click_to_approve_unencrypted">전송 실패, 탭하여 비보안 연결 시도</string>
    <string name="ConversationItem_click_to_approve_unencrypted_sms_dialog_title">비보안 SMS로 바꾸시겠습니까?</string>
    <string name="ConversationItem_click_to_approve_unencrypted_mms_dialog_title">비보안 MMS로 바꾸시겠습니까?</string>
    <string name="ConversationItem_click_to_approve_unencrypted_dialog_message">수신자가 이제 Signal 사용자가 아니므로 메시지가 암호화되지 <b>않습니다</b>.\n\n비보안 메시지를 보내시겠습니까?</string>
    <string name="ConversationItem_unable_to_open_media">미디어를 열 수 있는 앱이 없습니다.</string>
    <string name="ConversationItem_copied_text">%1$s 복사됨</string>
    <string name="ConversationItem_from_s">%1$s에서</string>
    <string name="ConversationItem_to_s">%1$s에게</string>
    <string name="ConversationItem_read_more">더 알아보기</string>
    <string name="ConversationItem_download_more">더 다운로드</string>
    <string name="ConversationItem_pending">대기 중</string>
    <string name="ConversationItem_this_message_was_deleted">이 메시지는 삭제되었습니다.</string>
    <string name="ConversationItem_you_deleted_this_message">이 메시지를 삭제했습니다.</string>
    <!-- Dialog error message shown when user can\'t download a message from someone else due to a permanent failure (e.g., unable to decrypt), placeholder is other\'s name -->
    <string name="ConversationItem_cant_download_message_s_will_need_to_send_it_again">메시지를 다운로드할 수 없습니다. %1$s 님이 다시 공유해야 합니다.</string>
    <!-- Dialog error message shown when user can\'t download an image message from someone else due to a permanent failure (e.g., unable to decrypt), placeholder is other\'s name -->
    <string name="ConversationItem_cant_download_image_s_will_need_to_send_it_again">이미지를 다운로드할 수 없습니다. %1$s 님이 다시 공유해야 합니다.</string>
    <!-- Dialog error message shown when user can\'t download a video message from someone else due to a permanent failure (e.g., unable to decrypt), placeholder is other\'s name -->
    <string name="ConversationItem_cant_download_video_s_will_need_to_send_it_again">동영상을 다운로드할 수 없습니다. %1$s 님이 다시 공유해야 합니다.</string>
    <!-- Dialog error message shown when user can\'t download a their own message via a linked device due to a permanent failure (e.g., unable to decrypt) -->
    <string name="ConversationItem_cant_download_message_you_will_need_to_send_it_again">메시지를 다운로드할 수 없습니다. 다시 공유해 주세요.</string>
    <!-- Dialog error message shown when user can\'t download a their own image message via a linked device due to a permanent failure (e.g., unable to decrypt) -->
    <string name="ConversationItem_cant_download_image_you_will_need_to_send_it_again">이미지를 다운로드할 수 없습니다. 다시 공유해 주세요.</string>
    <!-- Dialog error message shown when user can\'t download a their own video message via a linked device due to a permanent failure (e.g., unable to decrypt) -->
    <string name="ConversationItem_cant_download_video_you_will_need_to_send_it_again">동영상을 다운로드할 수 없습니다. 다시 공유해 주세요.</string>
    <!-- Display as the timestamp footer in a message bubble in a conversation when a message has been edited. The timestamp will go from \'11m\' to \'edited 11m\' -->
    <string name="ConversationItem_edited_timestamp_footer">%1$s 수정함</string>

    <!-- ConversationActivity -->
    <string name="ConversationActivity_add_attachment">파일 첨부</string>
    <!-- Accessibility text associated with image button to send an edited message. -->
    <string name="ConversationActivity_send_edit">수정한 메시지 보내기</string>
    <string name="ConversationActivity_select_contact_info">연락처 정보 선택</string>
    <string name="ConversationActivity_compose_message">메시지 작성</string>
    <string name="ConversationActivity_sorry_there_was_an_error_setting_your_attachment">죄송합니다. 파일 첨부 설정 중 오류가 발생했습니다.</string>
    <string name="ConversationActivity_recipient_is_not_a_valid_sms_or_email_address_exclamation">수신자가 올바른 SMS 또는 이메일 주소가 아닙니다!</string>
    <string name="ConversationActivity_message_is_empty_exclamation">메시지가 비어 있습니다!</string>
    <string name="ConversationActivity_group_members">그룹 멤버</string>
    <string name="ConversationActivity__tap_here_to_start_a_group_call">여기를 탭하여 그룹 통화를 시작하세요.</string>
    <!-- Warning toast shown to user if they somehow try to edit an sms/mms message -->
    <string name="ConversationActivity_edit_sms_message_error">메시지를 수정할 수 없습니다.</string>
    <!-- Warning dialog text shown to user if they try to send a message edit that is too old where %1$d is replaced with the amount of hours, e.g. 3 -->
    <plurals name="ConversationActivity_edit_message_too_old">
        <item quantity="other">메시지 수정은 발송 시간으로부터 %1$d시간 이내로 제한됩니다.</item>
    </plurals>

    <string name="ConversationActivity_invalid_recipient">잘못된 수신자입니다!</string>
    <string name="ConversationActivity_added_to_home_screen">홈 화면에 추가됨</string>
    <string name="ConversationActivity_calls_not_supported">지원되지 않는 전화</string>
    <string name="ConversationActivity_this_device_does_not_appear_to_support_dial_actions">해당 기기에서는 전화를 지원하지 않는 것 같습니다.</string>
    <string name="ConversationActivity_transport_insecure_sms">비보안 SMS</string>
    <!-- A title for the option to send an SMS with a placeholder to put the name of their SIM card -->
    <string name="ConversationActivity_transport_insecure_sms_with_sim">비보안 SMS(%1$s)</string>
    <string name="ConversationActivity_transport_insecure_mms">비보안 MMS</string>
    <!-- A title for the option to send an SMS with a placeholder to put the name of their SIM card -->
    <string name="ConversationActivity_transport_signal">Signal 메시지</string>
    <string name="ConversationActivity_lets_switch_to_signal">Molly로 대화해요! %1$s</string>
    <string name="ConversationActivity_specify_recipient">연락처를 선택해 주세요.</string>
    <string name="ConversationActivity_unblock">차단 해제</string>
    <string name="ConversationActivity_attachment_exceeds_size_limits">첨부 파일이 전송 메시지의 사이즈 제한을 초과합니다.</string>
    <string name="ConversationActivity_unable_to_record_audio">오디오를 녹음할 수 없습니다!</string>
    <string name="ConversationActivity_you_cant_send_messages_to_this_group">더 이상 이 그룹의 멤버가 아니기 때문에 이 그룹에 메시지를 보내실 수 없습니다.</string>
    <string name="ConversationActivity_only_s_can_send_messages">%1$s만 메시지를 전송할 수 있습니다.</string>
    <string name="ConversationActivity_admins">관리자</string>
    <string name="ConversationActivity_message_an_admin">관리자에게 메시지 전송</string>
    <string name="ConversationActivity_cant_start_group_call">그룹 통화를 시작할 수 없음</string>
    <string name="ConversationActivity_only_admins_of_this_group_can_start_a_call">이 그룹의 관리자만 통화를 시작할 수 있습니다.</string>
    <string name="ConversationActivity_there_is_no_app_available_to_handle_this_link_on_your_device">기기 링크를 처리할 수 있는 앱이 없습니다.</string>
    <string name="ConversationActivity_your_request_to_join_has_been_sent_to_the_group_admin">참가 요청이 그룹 관리자에게 전송되었습니다. 요청이 처리되면 알림을 받게 됩니다.</string>
    <string name="ConversationActivity_cancel_request">요청 취소하기</string>

    <string name="ConversationActivity_to_send_audio_messages_allow_signal_access_to_your_microphone">음성 메시지를 보내려면 Molly이 마이크를 사용할 수 있도록 허용해 주세요.</string>
    <string name="ConversationActivity_signal_requires_the_microphone_permission_in_order_to_send_audio_messages">Molly에서 오디오 메시지를 보내려면 마이크 권한이 필요하지만 현재 거부되어 있습니다. 앱 설정 메뉴에서 \'권한\'을 선택한 후 \'마이크\' 항목을 허용해 주세요.</string>
    <string name="ConversationActivity_signal_needs_the_microphone_and_camera_permissions_in_order_to_call_s">Molly에서 %1$s에게 전화하려면 마이크와 카메라 권한이 필요하지만 현재 거부되어 있습니다. 앱 설정 메뉴에서 \'권한\'을 선택한 후 \'마이크\'와 \'카메라\' 항목을 허용해 주세요.</string>
    <string name="ConversationActivity_to_capture_photos_and_video_allow_signal_access_to_the_camera">Molly에서 사진과 동영상을 찍으려면 카메라 권한이 필요합니다.</string>
    <string name="ConversationActivity_signal_needs_the_camera_permission_to_take_photos_or_video">Molly에서 사진이나 동영상을 찍으려면 카메라 권한이 필요하지만 현재 거부되어 있습니다. 앱 설정 메뉴에서 \'권한\'을 선택한 후 \'카메라\' 항목을 허용해 주세요.</string>
    <string name="ConversationActivity_signal_needs_camera_permissions_to_take_photos_or_video">Molly에서 사진이나 동영상을 찍으려면 카메라 권한이 필요합니다.</string>
    <string name="ConversationActivity_enable_the_microphone_permission_to_capture_videos_with_sound">소리가 나는 동영상을 찍으려면 마이크 권한을 허용해 주세요.</string>
    <string name="ConversationActivity_signal_needs_the_recording_permissions_to_capture_video">Molly에서 동영상을 찍으려면 마이크 권한이 필요하지만 현재 거부되어 있습니다. 앱 설정 메뉴에서 \'권한\'을 선택한 후 \'마이크\'와 \'카메라\'를 허용해 주세요.</string>
    <string name="ConversationActivity_signal_needs_recording_permissions_to_capture_video">Molly에서 동영상을 찍으려면 마이크 권한이 필요합니다.</string>

    <string name="ConversationActivity_quoted_contact_message">%1$s %2$s</string>
    <string name="ConversationActivity_signal_cannot_sent_sms_mms_messages_because_it_is_not_your_default_sms_app">Signal이 기본 SMS 앱이 아니므로 SMS/MMS 메시지를 보낼 수 없습니다. 안드로이드 설정에서 이를 바꾸시겠습니까?</string>
    <string name="ConversationActivity_yes">네</string>
    <string name="ConversationActivity_no">아니요</string>
    <string name="ConversationActivity_search_position">%2$d 중 %1$d</string>
    <string name="ConversationActivity_no_results">결과 없음</string>

    <string name="ConversationActivity_sticker_pack_installed">스티커 팩 설치됨</string>
    <string name="ConversationActivity_new_say_it_with_stickers">새 기능! 스티커를 사용해서 대화해 보세요.</string>

    <string name="ConversationActivity_cancel">취소</string>
    <string name="ConversationActivity_delete_conversation">대화를 삭제할까요?</string>
    <string name="ConversationActivity_delete_and_leave_group">삭제하고 그룹을 나갈까요?</string>
    <string name="ConversationActivity_this_conversation_will_be_deleted_from_all_of_your_devices">내 모든 기기에서 이 대화를 삭제합니다.</string>
    <string name="ConversationActivity_you_will_leave_this_group_and_it_will_be_deleted_from_all_of_your_devices">당신은 그룹을 떠날 것이며, 당신의 모든 기기에서 삭제될 겁니다.</string>
    <string name="ConversationActivity_delete">삭제</string>
    <string name="ConversationActivity_delete_and_leave">삭제 후 나가기</string>
    <string name="ConversationActivity__to_call_s_signal_needs_access_to_your_microphone">%1$s에게 통화하려면, Molly에서 마이크 권한이 필요합니다.</string>


    <string name="ConversationActivity_join">참가</string>
    <string name="ConversationActivity_full">최대한도 도달</string>

    <string name="ConversationActivity_error_sending_media">미디어 전송 오류</string>

    <string name="ConversationActivity__reported_as_spam_and_blocked">스팸으로 신고하고 차단했습니다.</string>

    <!-- Message shown when opening an SMS conversation with SMS disabled and they have unexported sms messages -->
    <string name="ConversationActivity__sms_messaging_is_currently_disabled_you_can_export_your_messages_to_another_app_on_your_phone">SMS 메시지를 현재 사용할 수 없습니다. 메시지를 휴대폰의 다른 앱으로 내보낼 수 있습니다.</string>
    <!-- Message shown when opening an SMS conversation with SMS disabled and they have unexported sms messages -->
    <string name="ConversationActivity__sms_messaging_is_no_longer_supported_in_signal_you_can_export_your_messages_to_another_app_on_your_phone">Signal에서 더 이상 SMS 메시지를 지원하지 않습니다. 메시지를 휴대폰의 다른 앱으로 내보낼 수 있습니다.</string>
    <!-- Action button shown when in sms conversation, sms is disabled, and unexported sms messages are present -->
    <string name="ConversationActivity__export_sms_messages">SMS 메시지 내보내기</string>
    <!-- Message shown when opening an SMS conversation with SMS disabled and there are no exported messages -->
    <string name="ConversationActivity__sms_messaging_is_currently_disabled_invite_s_to_to_signal_to_keep_the_conversation_here">SMS 메시지를 현재 사용할 수 없습니다. %1$s 님을 Signal로 초대하여 대화를 이어가세요.</string>
    <!-- Message shown when opening an SMS conversation with SMS disabled and there are no exported messages -->
    <string name="ConversationActivity__sms_messaging_is_no_longer_supported_in_signal_invite_s_to_to_signal_to_keep_the_conversation_here">Signal에서 더 이상 SMS 메시지를 지원하지 않습니다. %1$s 님을 Signal로 초대하여 대화를 이어가세요.</string>
    <!-- Action button shown when opening an SMS conversation with SMS disabled and there are no exported messages -->
    <string name="ConversationActivity__invite_to_signal">Signal로 초대</string>
    <!-- Snackbar message shown after dismissing the full screen sms export megaphone indicating we\'ll do it again soon -->
    <string name="ConversationActivity__you_will_be_reminded_again_soon">알림이 곧 다시 표시됩니다.</string>

    <!-- Title for dialog shown when first sending formatted text -->
    <string name="SendingFormattingTextDialog_title">서식 지정 텍스트 보내기</string>
    <!-- Message for dialog shown when first sending formatted text -->
    <string name="SendingFormattingTextDialog_message">일부 사용자가 서식 지정 텍스트를 지원하지 않는 Signal 버전을 사용 중일 수 있습니다. 이러한 사용자의 경우 메시지에 적용된 서식 변경 내용을 보지 못할 수 있습니다.</string>
    <!-- Button text for confirming they\'d like to send the message with formatting after seeing warning. -->
    <string name="SendingFormattingTextDialog_send_anyway_button">그냥 보내기</string>
    <!-- Button text for canceling sending the message with formatting after seeing warning. -->
    <string name="SendingFormattingTextDialog_cancel_send_button">취소</string>

    <!-- ConversationAdapter -->
    <plurals name="ConversationAdapter_n_unread_messages">
        <item quantity="other">읽지 않은 메시지 %1$d개</item>
    </plurals>

    <!-- ConversationFragment -->
    <!-- Toast text when contacts activity is not found -->
    <string name="ConversationFragment__contacts_app_not_found">연락처 앱을 찾을 수 없습니다.</string>
    <plurals name="ConversationFragment_delete_selected_messages">
        <item quantity="other">선택한 메시지를 삭제하시겠습니까?</item>
    </plurals>
    <string name="ConversationFragment_save_to_sd_card">저장 공간에 저장하시겠습니까?</string>
    <plurals name="ConversationFragment_saving_n_media_to_storage_warning">
        <item quantity="other">미디어 %1$d개를 저장 공간에 저장하게 되면, 기기에 설치된 다른 앱이 접근할 수 있습니다.\n\n계속하시겠습니까?</item>
    </plurals>
    <plurals name="ConversationFragment_error_while_saving_attachments_to_sd_card">
        <item quantity="other">첨부 파일 저장 중 오류가 발생했습니다!</item>
    </plurals>
    <string name="ConversationFragment_unable_to_write_to_sd_card_exclamation">저장 공간에 저장할 수 없습니다!</string>
    <plurals name="ConversationFragment_saving_n_attachments">
        <item quantity="other">첨부 파일 %1$d개 저장 중</item>
    </plurals>
    <plurals name="ConversationFragment_saving_n_attachments_to_sd_card">
        <item quantity="other">첨부 파일 %1$d개를 저장 공간에 저장 중…</item>
    </plurals>
    <string name="ConversationFragment_pending">대기 중…</string>
    <string name="ConversationFragment_push">데이터(Signal)</string>
    <string name="ConversationFragment_mms">MMS</string>
    <string name="ConversationFragment_sms">SMS</string>
    <string name="ConversationFragment_deleting">삭제 중</string>
    <string name="ConversationFragment_deleting_messages">메시지 삭제 중…</string>
    <string name="ConversationFragment_delete_for_me">나에게서 삭제</string>
    <string name="ConversationFragment_delete_for_everyone">모두에게서 삭제</string>
    <!-- Dialog button for deleting one or more note-to-self messages only on this device, leaving that same message intact on other devices. -->
    <string name="ConversationFragment_delete_on_this_device">이 기기에서 삭제</string>
    <!-- Dialog button for deleting one or more note-to-self messages on all linked devices. -->
    <string name="ConversationFragment_delete_everywhere">전체에서 삭제</string>
    <string name="ConversationFragment_this_message_will_be_deleted_for_everyone_in_the_conversation">이 메시지는 최신 Signal을 설치한 모두에게서 삭제됩니다. 멤버는 내가 메시지를 삭제했다는 것을 확인할 수 있습니다.</string>
    <string name="ConversationFragment_quoted_message_not_found">원본 메시지를 찾을 수 없음</string>
    <string name="ConversationFragment_quoted_message_no_longer_available">원본 메시지를 더 이상 볼 수 없음</string>
    <string name="ConversationFragment_failed_to_open_message">메시지 열기 실패</string>
    <string name="ConversationFragment_you_can_swipe_to_the_right_reply">메시지를 오른쪽으로 쓸어서 빨리 답장할 수 있습니다.</string>
    <string name="ConversationFragment_you_can_swipe_to_the_left_reply">메시지를 왼쪽으로 쓸어서 빨리 답장할 수 있습니다.</string>
    <string name="ConversationFragment_outgoing_view_once_media_files_are_automatically_removed">한 번 볼 수 있는 미디어 파일은 전송 후 자동으로 됩니다.</string>
    <string name="ConversationFragment_you_already_viewed_this_message">이 메시지를 이미 읽었습니다.</string>
    <string name="ConversationFragment__you_can_add_notes_for_yourself_in_this_conversation">이 대화에는 나를 위한 메모를 남길 수 있습니다.\n내 계정에 연결된 기기 또한 새 메모가 같이 동기화됩니다.</string>
    <string name="ConversationFragment__d_group_members_have_the_same_name">%1$d명의 그룹 멤버가 이름이 같습니다.</string>
    <string name="ConversationFragment__tap_to_review">탭하여 검토하세요.</string>
    <string name="ConversationFragment__review_requests_carefully">신중하게 요청을 검토하세요.</string>
    <string name="ConversationFragment__signal_found_another_contact_with_the_same_name">Molly이 같은 이름의 다른 연락처를 찾았습니다.</string>
    <string name="ConversationFragment_contact_us">문의하기</string>
    <string name="ConversationFragment_verify">검증</string>
    <string name="ConversationFragment_not_now">나중에</string>
    <string name="ConversationFragment_your_safety_number_with_s_changed">%1$s과/와의 안전 번호가 변경됐습니다.</string>
    <string name="ConversationFragment_your_safety_number_with_s_changed_likey_because_they_reinstalled_signal">%1$s과/와의 안전 번호가 변경됐습니다. 이는 상대방이 Signal을 재설치했거나 사용 기기를 변경했기 때문일 가능성이 높습니다. 새로운 안전 번호를 인증하려면 \"인증\" 버튼을 탭하십시오. 이 절차는 선택적입니다.</string>
    <!-- Message shown to indicate which notification profile is on/active -->
    <string name="ConversationFragment__s_on">%1$s 켜짐</string>
    <!-- Dialog title for block group link join requests -->
    <string name="ConversationFragment__block_request">요청을 차단하시겠어요?</string>
    <!-- Dialog message for block group link join requests -->
    <string name="ConversationFragment__s_will_not_be_able_to_join_or_request_to_join_this_group_via_the_group_link">%1$s는 그룹 링크를 통해 그룹에 참가하거나 참가 요청을 보낼 수 없습니다. 하지만 그룹에 추가할 수 있습니다.</string>
    <!-- Dialog confirm block request button -->
    <string name="ConversationFragment__block_request_button">요청 차단</string>
    <!-- Dialog cancel block request button -->
    <string name="ConversationFragment__cancel">취소</string>
    <!-- Message shown after successfully blocking join requests for a user -->
    <string name="ConversationFragment__blocked">차단함</string>
    <!-- Action shown to allow a user to update their application because it has expired -->
    <string name="ConversationFragment__update_build">시그널 최신 버전으로 업데이트</string>
    <!-- Action shown to allow a user to re-register as they are no longer registered -->
<<<<<<< HEAD
    <string name="ConversationFragment__reregister_signal">Re-register Molly</string>
=======
    <string name="ConversationFragment__reregister_signal">Signal 다시 등록</string>
>>>>>>> 13248506
    <!-- Label for a button displayed in conversation list to clear the chat filter -->
    <string name="ConversationListFragment__clear_filter">필터 지우기</string>
    <!-- Notice on chat list when no unread chats are available, centered on display -->
    <string name="ConversationListFragment__no_unread_chats">안 읽은 대화 없음</string>
    <plurals name="ConversationListFragment_delete_selected_conversations">
        <item quantity="other">선택한 대화를 삭제할까요?</item>
    </plurals>
    <plurals name="ConversationListFragment_this_will_permanently_delete_all_n_selected_conversations">
        <item quantity="other">대화 %1$d개를 모두 영구 삭제합니다.</item>
    </plurals>
    <string name="ConversationListFragment_deleting">삭제 중</string>
    <string name="ConversationListFragment_deleting_selected_conversations">선택한 대화를 삭제하는 중…</string>
    <plurals name="ConversationListFragment_conversations_archived">
        <item quantity="other">%1$d개 대화를 보관함</item>
    </plurals>
    <string name="ConversationListFragment_undo">실행 취소</string>
    <plurals name="ConversationListFragment_moved_conversations_to_inbox">
        <item quantity="other">%1$d개 대화를 받은 메시지함으로 이동함</item>
    </plurals>
    <plurals name="ConversationListFragment_read_plural">
        <item quantity="other">읽음 표시</item>
    </plurals>
    <plurals name="ConversationListFragment_unread_plural">
        <item quantity="other">읽지 않음 표시</item>
    </plurals>
    <string name="ConversationListFragment_pin">고정</string>
    <string name="ConversationListFragment_unpin">고정 해제</string>
    <string name="ConversationListFragment_mute">알림 끄기</string>
    <string name="ConversationListFragment_unmute">알림 켜기</string>
    <string name="ConversationListFragment_select">선택</string>
    <string name="ConversationListFragment_archive">보관</string>
    <string name="ConversationListFragment_unarchive">보관 해제</string>
    <string name="ConversationListFragment_delete">삭제</string>
    <string name="ConversationListFragment_select_all">모두 선택</string>
    <plurals name="ConversationListFragment_s_selected">
        <item quantity="other">%1$d개 선택됨</item>
    </plurals>

    <!-- Show in conversation list overflow menu to open selection bottom sheet -->
    <string name="ConversationListFragment__notification_profile">알림 프로필</string>
    <!-- Tooltip shown after you have created your first notification profile -->
    <string name="ConversationListFragment__turn_your_notification_profile_on_or_off_here">여기서 알림 프로필을 켜거나 끄세요.</string>
    <!-- Message shown in top toast to indicate the named profile is on -->
    <string name="ConversationListFragment__s_on">%1$s 켜짐</string>

    <!-- ConversationListItem -->
    <string name="ConversationListItem_key_exchange_message">핵심 교환 메시지</string>

    <!-- ConversationListItemAction -->
    <string name="ConversationListItemAction_archived_conversations_d">보관한 대화(%1$d개)</string>

    <!-- ConversationTitleView -->
    <string name="ConversationTitleView_verified">인증됨</string>
    <string name="ConversationTitleView_you">나</string>

    <!-- ConversationTypingView -->
    <string name="ConversationTypingView__plus_d">+%1$d</string>

    <!-- Title for a reminder bottom sheet to users who have re-registered that they need to go back to re-link their devices. -->
    <string name="RelinkDevicesReminderFragment__relink_your_devices">기기 다시 연결</string>
    <!-- Description for a reminder bottom sheet to users who have re-registered that they need to go back to re-link their devices. -->
    <string name="RelinkDevicesReminderFragment__the_devices_you_added_were_unlinked">기기 등록을 해제하여 기기 연결이 해제됐습니다. 설정으로 가서 기기를 다시 연결하세요.</string>
    <!-- Button label for the re-link devices bottom sheet reminder to navigate to the Devices page in the settings. -->
    <string name="RelinkDevicesReminderFragment__open_settings">설정 열기</string>
    <!-- Button label for the re-link devices bottom sheet reminder to dismiss the pop up. -->
    <string name="RelinkDevicesReminderFragment__later">나중에</string>

    <!-- CreateGroupActivity -->
    <string name="CreateGroupActivity__select_members">멤버 선택</string>

    <!-- ConversationListFilterPullView -->
    <!-- Note in revealable view before fully revealed -->
    <string name="ConversationListFilterPullView__pull_down_to_filter">아래로 당겨서 필터링</string>
    <!-- Note in revealable view after fully revealed -->
    <string name="ConversationListFilterPullView__release_to_filter">놓아서 필터링하세요.</string>

    <!-- CreateProfileActivity -->
    <string name="CreateProfileActivity__profile">프로필</string>
    <string name="CreateProfileActivity_error_setting_profile_photo">프로필 사진 설정 중 오류 발생</string>
    <string name="CreateProfileActivity_problem_setting_profile">프로필 설정 중 오류 발생</string>
    <string name="CreateProfileActivity_set_up_your_profile">프로필을 설정하세요.</string>
    <string name="CreateProfileActivity_signal_profiles_are_end_to_end_encrypted">프로필과 프로필 변경 사항이 사용자가 메시지를 보내는 사람과 연락처, 그룹에 표시됩니다.</string>
    <string name="CreateProfileActivity_set_avatar_description">아바타 설정</string>

    <!-- ProfileCreateFragment -->
    <!-- Displayed at the top of the screen and explains how profiles can be viewed. -->
    <string name="ProfileCreateFragment__profiles_are_visible_to_contacts_and_people_you_message">사용자가 메시지를 보내는 사람과 연락처, 그룹에 프로필이 표시됩니다.</string>
    <!-- Title of clickable row to select phone number privacy settings -->
    <string name="ProfileCreateFragment__who_can_find_me">전화번호로 나를 찾을 수 있는 사람은 누구인가요?</string>

    <!-- WhoCanSeeMyPhoneNumberFragment -->
    <!-- Toolbar title for this screen -->
    <string name="WhoCanSeeMyPhoneNumberFragment__who_can_find_me_by_number">전화번호로 나를 찾을 수 있는 사람은 누구인가요?</string>
    <!-- Description for radio item stating anyone can see your phone number -->
    <string name="WhoCanSeeMyPhoneNumberFragment__anyone_who_has">내 전화번호를 저장한 사람은 Signal에 내가 자동으로 표시됩니다. 다른 사람들은 전화번호로 나를 검색할 수 있습니다.</string>
    <!-- Description for radio item stating no one will be able to see your phone number -->
    <string name="WhoCanSeeMyPhoneNumberFragment__nobody_on_signal">누구도 Signal에서 내 전화번호로 나를 찾을 수 없습니다.</string>

    <!-- ChooseBackupFragment -->
    <string name="ChooseBackupFragment__restore_from_backup">백업으로 복원하시겠습니까?</string>
    <string name="ChooseBackupFragment__restore_your_messages_and_media">로컬 백업에서 메시지와 미디어를 복원합니다. 지금 복원하지 않으면 이후에는 복원할 수 없습니다.</string>
    <string name="ChooseBackupFragment__icon_content_description">백업 아이콘에서 복원</string>
    <string name="ChooseBackupFragment__choose_backup">백업 선택하기</string>
    <string name="ChooseBackupFragment__learn_more">더 알아보기</string>
    <string name="ChooseBackupFragment__no_file_browser_available">사용 가능한 파일 브라우저가 없음</string>

    <!-- RestoreBackupFragment -->
    <string name="RestoreBackupFragment__restore_complete">복구가 완료되었습니다.</string>
    <string name="RestoreBackupFragment__to_continue_using_backups_please_choose_a_folder">백업을 계속하려면, 폴더를 선택해 주세요. 새로운 백업들은 그 위치에 저장될 것 입니다.</string>
    <string name="RestoreBackupFragment__choose_folder">폴더 선택</string>
    <string name="RestoreBackupFragment__not_now">나중에</string>
    <!-- Couldn\'t find the selected backup -->
    <string name="RestoreBackupFragment__backup_not_found">백업을 찾을 수 없습니다.</string>
    <!-- Couldn\'t read the selected backup -->
    <string name="RestoreBackupFragment__backup_could_not_be_read">백업을 읽을 수 없습니다.</string>
    <!-- Backup has an unsupported file extension -->
    <string name="RestoreBackupFragment__backup_has_a_bad_extension">백업의 확장자가 올바르지 않습니다.</string>

    <!-- BackupsPreferenceFragment -->
    <string name="BackupsPreferenceFragment__chat_backups">대화 백업</string>
    <string name="BackupsPreferenceFragment__backups_are_encrypted_with_a_passphrase">백업된 파일들은 암호화되어서 기기에 저장됩니다.</string>
    <string name="BackupsPreferenceFragment__create_backup">백업 생성</string>
    <string name="BackupsPreferenceFragment__last_backup">마지막 백업: %1$s</string>
    <string name="BackupsPreferenceFragment__backup_folder">백업 폴더</string>
    <!-- Title for a preference item allowing the user to selected the hour of the day when their chats are backed up. -->
    <string name="BackupsPreferenceFragment__backup_time">백업 시간</string>
    <string name="BackupsPreferenceFragment__verify_backup_passphrase">백업 암호 인증</string>
    <string name="BackupsPreferenceFragment__test_your_backup_passphrase">백업 암호를 테스트하고 일치함을 인증</string>
    <string name="BackupsPreferenceFragment__turn_on">켜기</string>
    <string name="BackupsPreferenceFragment__turn_off">끄기</string>
    <string name="BackupsPreferenceFragment__to_restore_a_backup">"백업을 복원하려면 Molly의 새 사본을 설치하세요. 앱을 열고 \'백업 복원\'을 탭한 후 백업 파일을 찾으세요. %1$s"</string>
    <string name="BackupsPreferenceFragment__learn_more">더 알아보기</string>
    <string name="BackupsPreferenceFragment__in_progress">진행 중…</string>
    <!-- Status text shown in backup preferences when verifying a backup -->
    <string name="BackupsPreferenceFragment__verifying_backup">백업을 확인하는 중…</string>
    <string name="BackupsPreferenceFragment__d_so_far">지금까지 %1$d…</string>
    <!-- Show percentage of completion of backup -->
    <string name="BackupsPreferenceFragment__s_so_far">%1$s%% 진행중…</string>
    <string name="BackupsPreferenceFragment_signal_requires_external_storage_permission_in_order_to_create_backups">Molly에서 백업을 저장하려면 저장 공간 권한이 필요하지만 현재 거부되어 있습니다. 앱 설정 메뉴에서 \'권한\'을 선택한 후 \'저장 공간\' 항목을 허용해 주세요.</string>


    <!-- CustomDefaultPreference -->
    <string name="CustomDefaultPreference_using_custom">맞춤형 값 사용: %1$s</string>
    <string name="CustomDefaultPreference_using_default">기본값 사용: %1$s</string>
    <string name="CustomDefaultPreference_none">없음</string>

    <!-- AvatarSelectionBottomSheetDialogFragment -->
    <string name="AvatarSelectionBottomSheetDialogFragment__taking_a_photo_requires_the_camera_permission">사진을 촬영하려면 카메라 권한이 필요합니다.</string>
    <string name="AvatarSelectionBottomSheetDialogFragment__viewing_your_gallery_requires_the_storage_permission">갤러리를 보려면 저장 권한이 필요합니다.</string>

    <!-- DateUtils -->
    <string name="DateUtils_just_now">지금</string>
    <string name="DateUtils_minutes_ago">%1$d분</string>
    <string name="DateUtils_today">오늘</string>
    <string name="DateUtils_yesterday">어제</string>
    <!-- When scheduling a message, %1$s replaced with either today, tonight, or tomorrow. %2$s replaced with the time. e.g. Tonight at 9:00pm -->
    <string name="DateUtils_schedule_at">%2$s %1$s</string>
    <!-- Used when getting a time in the future. For example, Tomorrow at 9:00pm -->
    <string name="DateUtils_tomorrow">내일</string>
    <!-- Used in the context: Tonight at 9:00pm for example. Specifically this is after 7pm -->
    <string name="DateUtils_tonight">오늘 밤</string>

    <!-- Scheduled Messages -->
    <!-- Title for dialog that shows all the users scheduled messages for a chat -->
    <string name="ScheduledMessagesBottomSheet__schedules_messages">예약 메시지</string>
    <!-- Option when scheduling a message to select a specific date and time to send a message -->
    <string name="ScheduledMessages_pick_time">날짜 및 시간 선택</string>
    <!-- Title for dialog explaining to users how the scheduled messages work -->
    <string name="ScheduleMessageFTUXBottomSheet__title">예약 메시지</string>
    <!-- Disclaimer text for scheduled messages explaining to users that the scheduled messages will only send if connected to the internet -->
    <string name="ScheduleMessageFTUXBottomSheet__disclaimer">예약 메시지를 보낼 때 메시지 발송 시간에 기기의 전원이 켜져 있고 인터넷에 연결되어 있는지 확인하세요. 그러지 않으면 기기가 다시 연결될 때 메시지가 발송됩니다.</string>
    <!-- Confirmation button text acknowledging the user understands the disclaimer -->
    <string name="ScheduleMessageFTUXBottomSheet__okay">확인</string>
    <!-- Title for section asking users to allow alarm permissions for scheduled messages -->
    <string name="ScheduleMessageFTUXBottomSheet_enable_title">메시지 예약을 활성화하는 방법:</string>
    <!-- Title for dialog asking users to allow alarm permissions for scheduled messages -->
    <string name="ReenableScheduleMessagesDialogFragment_reenable_title">메시지 예약을 다시 활성화하는 방법:</string>
    <!-- Title of dialog with a calendar to select the date the user wants to schedule a message. -->
    <string name="ScheduleMessageTimePickerBottomSheet__select_date_title">날짜 선택</string>
    <!-- Title of dialog with a clock to select the time at which the user wants to schedule a message. -->
    <string name="ScheduleMessageTimePickerBottomSheet__select_time_title">시간 선택</string>
    <!-- Title of dialog that allows user to set the time and day that their message will be sent -->
    <string name="ScheduleMessageTimePickerBottomSheet__dialog_title">메시지 예약</string>
    <!-- Text for confirmation button when scheduling messages that allows the user to confirm and schedule the sending time -->
    <string name="ScheduleMessageTimePickerBottomSheet__schedule_send">보내기 예약</string>
    <!-- Disclaimer in message scheduling dialog. %1$s replaced with a GMT offset (e.g. GMT-05:00), and %2$s is replaced with the time zone name (e.g. Eastern Standard Time) -->
    <string name="ScheduleMessageTimePickerBottomSheet__timezone_disclaimer">모든 시간대 %2$s(%1$s)(으)로 설정</string>
    <!-- Warning dialog message text shown when select time for scheduled send is in the past resulting in an immediate send if scheduled. -->
    <string name="ScheduleMessageTimePickerBottomSheet__select_time_in_past_dialog_warning">과거 시간을 선택했습니다. 메시지를 지금 바로 보냅니다.</string>
    <!-- Positive button text for warning dialog shown when scheduled send is in the past -->
    <string name="ScheduleMessageTimePickerBottomSheet__select_time_in_past_dialog_positive_button">지금 바로 보내기</string>

    <!-- Context menu option to send a scheduled message now -->
    <string name="ScheduledMessagesBottomSheet_menu_send_now">지금 보내기</string>
    <!-- Context menu option to reschedule a selected message -->
    <string name="ScheduledMessagesBottomSheet_menu_reschedule">예약 변경</string>
    <!-- Button in dialog asking user if they are sure they want to delete the selected scheduled message -->
    <string name="ScheduledMessagesBottomSheet_delete_dialog_action">삭제</string>
    <!-- Button in dialog asking user if they are sure they want to delete the selected scheduled message -->
    <string name="ScheduledMessagesBottomSheet_delete_dialog_message">선택한 예약 메시지를 삭제할까요?</string>
    <!-- Progress message shown while deleting selected scheduled message -->
    <string name="ScheduledMessagesBottomSheet_deleting_progress_message">예약 메시지를 삭제하는 중…</string>

    <!-- DecryptionFailedDialog -->
    <string name="DecryptionFailedDialog_chat_session_refreshed">대화 세션을 새로 고침</string>
    <string name="DecryptionFailedDialog_signal_uses_end_to_end_encryption">Signal은 엔드투엔드 암호화를 사용하므로 때때로 대화 세션을 새로 고쳐야 할 수 있습니다. 이 작업은 대화 보안에 영향을 미치지 않으나, 이로 인해 해당 연락처가 보낸 메시지를 놓쳤을 수 있습니다. 메시지를 다시 보내달라고 요청하세요.</string>

    <!-- DeviceListActivity -->
    <string name="DeviceListActivity_unlink_s">\'%1$s\' 기기를 연결 해제하시겠습니까?</string>
    <string name="DeviceListActivity_by_unlinking_this_device_it_will_no_longer_be_able_to_send_or_receive">기기를 연결 해제하면 메시지를 보내거나 받을 수 없습니다.</string>
    <string name="DeviceListActivity_network_connection_failed">네트워크 연결 실패</string>
    <string name="DeviceListActivity_try_again">다시 시도해 주세요.</string>
    <string name="DeviceListActivity_unlinking_device">기기 연결 해제 중…</string>
    <string name="DeviceListActivity_unlinking_device_no_ellipsis">기기 연결 해제 중</string>
    <string name="DeviceListActivity_network_failed">네트워크 연결에 실패했습니다!</string>

    <!-- DeviceListItem -->
    <string name="DeviceListItem_unnamed_device">이름 없는 기기</string>
    <string name="DeviceListItem_linked_s">연결된 %1$s</string>
    <string name="DeviceListItem_last_active_s">최근 사용한 %1$s</string>
    <string name="DeviceListItem_today">오늘</string>

    <!-- DocumentView -->
    <string name="DocumentView_unnamed_file">이름 없는 파일</string>

    <!-- DozeReminder -->
    <string name="DozeReminder_optimize_for_missing_play_services">누락된 Play Services에 최적화</string>
    <string name="DozeReminder_this_device_does_not_support_play_services_tap_to_disable_system_battery">기기에서는 Play Services를 지원하지 않습니다. 탭하여 시스템 배터리 최적화 기능을 사용하지 않을 수 있습니다. 해당 기능은 Molly이 비활성화된 동안에 메시지를 검색하지 못하게 합니다.</string>

    <!-- ExpiredBuildReminder -->
    <string name="ExpiredBuildReminder_this_version_of_signal_has_expired">Signal 버전이 만료되었습니다. 메시지를 송수신 하기 위해 지금 업데이트 하십시오.</string>
    <string name="ExpiredBuildReminder_update_now">지금 업데이트하세요.</string>

    <!-- PendingGroupJoinRequestsReminder -->
    <plurals name="PendingGroupJoinRequestsReminder_d_pending_member_requests">
        <item quantity="other">%1$d개의 멤버 요청이 대기 중입니다.</item>
    </plurals>
    <string name="PendingGroupJoinRequestsReminder_view">보기</string>

    <!-- GcmRefreshJob -->
    <string name="GcmRefreshJob_Permanent_Signal_communication_failure">영구적으로 Signal 연결에 실패했습니다!</string>
    <string name="GcmRefreshJob_Signal_was_unable_to_register_with_Google_Play_Services">Molly은 Google Play Services에 등록될 수 없습니다. Molly 메시지와 전화는 비활성화되었습니다. Molly 설정 - 고급 메뉴에서 다시 등록해 주세요.</string>


    <!-- GiphyActivity -->
    <string name="GiphyActivity_error_while_retrieving_full_resolution_gif">고해상도 GIF 파일을 받는 중 오류 발생</string>

    <!-- GiphyFragmentPageAdapter -->

    <!-- AddToGroupActivity -->
    <string name="AddToGroupActivity_add_member">멤버를 추가하시겠습니까?</string>
    <string name="AddToGroupActivity_add_s_to_s">%1$s을 %2$s에 추가하시겠습니까?</string>
    <string name="AddToGroupActivity_s_added_to_s">%1$s 님이 \'%2$s\'에 추가되었습니다.</string>
    <string name="AddToGroupActivity_add_to_group">그룹에 추가하기</string>
    <string name="AddToGroupActivity_add_to_groups">그룹에 추가하기</string>
    <string name="AddToGroupActivity_this_person_cant_be_added_to_legacy_groups">이 사용자를 기존 그룹에 추가할 수 없습니다.</string>
    <string name="AddToGroupActivity_add">추가</string>
    <string name="AddToGroupActivity_add_to_a_group">그룹에 추가</string>

    <!-- ChooseNewAdminActivity -->
    <string name="ChooseNewAdminActivity_choose_new_admin">새 관리자 선택</string>
    <string name="ChooseNewAdminActivity_done">확인</string>
    <string name="ChooseNewAdminActivity_you_left">당신은 %1$s를 떠났습니다.</string>

    <!-- GroupMembersDialog -->
    <string name="GroupMembersDialog_you">나</string>

    <!-- GV2 access levels -->
    <string name="GroupManagement_access_level_anyone">누구나</string>
    <string name="GroupManagement_access_level_all_members">모든 멤버</string>
    <string name="GroupManagement_access_level_only_admins">관리자만</string>
    <string name="GroupManagement_access_level_no_one">아무도 없음</string>
  <!-- Removed by excludeNonTranslatables <string name="GroupManagement_access_level_unknown" translatable="false">Unknown</string> -->
    <array name="GroupManagement_edit_group_membership_choices">
        <item>@string/GroupManagement_access_level_all_members</item>
        <item>@string/GroupManagement_access_level_only_admins</item>
    </array>
    <array name="GroupManagement_edit_group_info_choices">
        <item>@string/GroupManagement_access_level_all_members</item>
        <item>@string/GroupManagement_access_level_only_admins</item>
    </array>

    <!-- GV2 invites sent -->
    <plurals name="GroupManagement_invitation_sent">
        <item quantity="other">%1$d에게 초대가 전송됨</item>
    </plurals>
    <string name="GroupManagement_invite_single_user">\'%1$s\' 님을 내가 그룹에 자동으로 추가할 수 없습니다.\n\n가입 초대를 받았으며 수락할 때까지 그룹 메시지가 표시되지 않습니다.</string>
    <string name="GroupManagement_invite_multiple_users">이 사용자들을 내가 그룹에 자동으로 추가할 수 없습니다.\n\n그룹에 가입하도록 초대되었으며 수락할 때까지 그룹 메시지가 표시되지 않습니다.</string>

    <!-- GroupsV1MigrationLearnMoreBottomSheetDialogFragment -->
    <string name="GroupsV1MigrationLearnMore_what_are_new_groups">새 그룹이 무엇인가요?</string>
    <string name="GroupsV1MigrationLearnMore_new_groups_have_features_like_mentions">새 그룹에는 @멘션 및 그룹 관리자와 같은 기능이 있으며 향후 더 많은 기능을 지원할 예정입니다.</string>
    <string name="GroupsV1MigrationLearnMore_all_message_history_and_media_has_been_kept">모든 업그레이드 전 메시지 기록과 미디어를 보관했습니다.</string>
    <string name="GroupsV1MigrationLearnMore_you_will_need_to_accept_an_invite_to_join_this_group_again">그룹에 다시 가입하려면 초대를 수락해야 하며 수락할 때까지 그룹 메시지를 받지 않습니다.</string>
    <plurals name="GroupsV1MigrationLearnMore_these_members_will_need_to_accept_an_invite">
        <item quantity="other">이 멤버들이 그룹에 다시 가입하려면 초대를 수락해야 하며 수락할 때까지 그룹 메시지를 받지 않습니다.</item>
    </plurals>
    <plurals name="GroupsV1MigrationLearnMore_these_members_were_removed_from_the_group">
        <item quantity="other">이 멤버들은 그룹에서 제거되었으며 업그레이드할 때까지 다시 가입할 수 없습니다.</item>
    </plurals>

    <!-- GroupsV1MigrationInitiationBottomSheetDialogFragment -->
    <string name="GroupsV1MigrationInitiation_upgrade_to_new_group">새 그룹으로 업그레이드</string>
    <string name="GroupsV1MigrationInitiation_upgrade_this_group">그룹 업그레이드</string>
    <string name="GroupsV1MigrationInitiation_new_groups_have_features_like_mentions">새 그룹에는 @멘션 및 그룹 관리자와 같은 기능이 있으며 향후 더 많은 기능을 지원할 예정입니다.</string>
    <string name="GroupsV1MigrationInitiation_all_message_history_and_media_will_be_kept">모든 업그레이드 전 메시지 기록과 미디어를 보관합니다.</string>
    <string name="GroupsV1MigrationInitiation_encountered_a_network_error">네트워크 오류가 발생했습니다. 나중에 다시 시도하세요.</string>
    <string name="GroupsV1MigrationInitiation_failed_to_upgrade">업그레이드하지 못했습니다.</string>
    <plurals name="GroupsV1MigrationInitiation_these_members_will_need_to_accept_an_invite">
        <item quantity="other">이 멤버들이 그룹에 다시 가입하려면 초대를 수락해야 하며 수락할 때까지 그룹 메시지를 받지 않습니다.</item>
    </plurals>
    <plurals name="GroupsV1MigrationInitiation_these_members_are_not_capable_of_joining_new_groups">
        <item quantity="other">이 멤버들은 새 그룹에 가입할 수 없으며 그룹에서 제거됩니다.</item>
    </plurals>

    <!-- GroupsV1MigrationSuggestionsReminder -->
    <plurals name="GroupsV1MigrationSuggestionsReminder_members_couldnt_be_added_to_the_new_group">
        <item quantity="other">%1$d명의 멤버를 새 그룹에 다시 추가할 수 없습니다. 지금 추가하시겠습니까?</item>
    </plurals>
    <plurals name="GroupsV1MigrationSuggestionsReminder_add_members">
        <item quantity="other">멤버 추가하기</item>
    </plurals>
    <string name="GroupsV1MigrationSuggestionsReminder_no_thanks">괜찮습니다</string>

    <!-- GroupsV1MigrationSuggestionsDialog -->
    <plurals name="GroupsV1MigrationSuggestionsDialog_add_members_question">
        <item quantity="other">멤버를 추가하시겠습니까?</item>
    </plurals>
    <plurals name="GroupsV1MigrationSuggestionsDialog_these_members_couldnt_be_automatically_added">
        <item quantity="other">이 멤버들은 업그레이드될 때 새 그룹에 자동으로 추가될 수 없습니다.</item>
    </plurals>
    <plurals name="GroupsV1MigrationSuggestionsDialog_add_members">
        <item quantity="other">멤버 추가</item>
    </plurals>
    <plurals name="GroupsV1MigrationSuggestionsDialog_failed_to_add_members_try_again_later">
        <item quantity="other">멤버를 추가하지 못했습니다. 나중에 다시 시도하세요.</item>
    </plurals>
    <plurals name="GroupsV1MigrationSuggestionsDialog_cannot_add_members">
        <item quantity="other">멤버를 추가할 수 없습니다.</item>
    </plurals>

    <!-- LeaveGroupDialog -->
    <string name="LeaveGroupDialog_leave_group">그룹을 탈퇴하시겠습니까?</string>
    <string name="LeaveGroupDialog_you_will_no_longer_be_able_to_send_or_receive_messages_in_this_group">이 그룹에서 메시지를 보내거나 받을 수 없게 됩니다.</string>
    <string name="LeaveGroupDialog_leave">나가기</string>
    <string name="LeaveGroupDialog_choose_new_admin">새 관리자 선택</string>
    <string name="LeaveGroupDialog_before_you_leave_you_must_choose_at_least_one_new_admin_for_this_group">나가기 전에 이 그룹에 대해 새 관리자를 한 명 이상 선택해야 합니다.</string>
    <string name="LeaveGroupDialog_choose_admin">관리자를 선택하십시오.</string>

    <!-- LinkPreviewView -->
    <string name="LinkPreviewView_no_link_preview_available">사용 가능한 링크 미리 보기가 없습니다.</string>
    <string name="LinkPreviewView_this_group_link_is_not_active">이 그룹 링크가 비활성화 되었습니다.</string>
    <string name="LinkPreviewView_domain_date">%1$s, %2$s</string>

    <!-- LinkPreviewRepository -->
    <plurals name="LinkPreviewRepository_d_members">
        <item quantity="other">%1$d명의 멤버</item>
    </plurals>

    <!-- PendingMembersActivity -->
    <string name="PendingMembersActivity_pending_group_invites">대기 중인 그룹 초대</string>
    <string name="PendingMembersActivity_requests">요청</string>
    <string name="PendingMembersActivity_invites">초대</string>
    <string name="PendingMembersActivity_people_you_invited">초대한 사람들</string>
    <string name="PendingMembersActivity_you_have_no_pending_invites">대기 중인 초대가 없습니다.</string>
    <string name="PendingMembersActivity_invites_by_other_group_members">다른 그룹 멤버들의 초대</string>
    <string name="PendingMembersActivity_no_pending_invites_by_other_group_members">다른 그룹 멤버의 대기 중인 초대가 없습니다.</string>
    <string name="PendingMembersActivity_missing_detail_explanation">다른 그룹 멤버들이 초대한 사람들의 세부정보는 표시되지 않습니다. 초대된 사람이 참가하기로 했다면, 정보가 즉시 그룹에 공유됩니다. 참가할 때까지 그룹 내 메시지는 볼 수 없습니다.</string>

    <string name="PendingMembersActivity_revoke_invite">초대 취소</string>
    <string name="PendingMembersActivity_revoke_invites">초대 취소</string>
    <plurals name="PendingMembersActivity_revoke_d_invites">
        <item quantity="other">%1$d 초대 취소</item>
    </plurals>
    <plurals name="PendingMembersActivity_error_revoking_invite">
        <item quantity="other">초대 취소 오류</item>
    </plurals>

    <!-- RequestingMembersFragment -->
    <string name="RequestingMembersFragment_pending_member_requests">대기 중인 멤버 요청</string>
    <string name="RequestingMembersFragment_no_member_requests_to_show">보여줄 멤버 요청이 없습니다.</string>
    <string name="RequestingMembersFragment_explanation">이 목록에 있는 사람들이 그룹 링크를 통해 그룹에 가입하려고 합니다.</string>
    <string name="RequestingMembersFragment_added_s">"추가됨 : \"%1$s\""</string>
    <string name="RequestingMembersFragment_denied_s">"거절됨 : \"%1$s\""</string>

    <!-- AddMembersActivity -->
    <string name="AddMembersActivity__done">확인</string>
    <string name="AddMembersActivity__this_person_cant_be_added_to_legacy_groups">이 사용자를 기존 그룹에 추가할 수 없습니다.</string>
    <plurals name="AddMembersActivity__add_d_members_to_s">
        <item quantity="other">%3$d명의 멤버를 \'%2$s\'에 추가하시겠습니까?</item>
    </plurals>
    <string name="AddMembersActivity__add">추가</string>
    <string name="AddMembersActivity__add_members">멤버 추가</string>

    <!-- AddGroupDetailsFragment -->
    <string name="AddGroupDetailsFragment__name_this_group">그룹 이름 입력</string>
    <string name="AddGroupDetailsFragment__create_group">그룹 만들기</string>
    <string name="AddGroupDetailsFragment__create">생성</string>
    <string name="AddGroupDetailsFragment__members">멤버</string>
    <string name="AddGroupDetailsFragment__you_can_add_or_invite_friends_after_creating_this_group">그룹을 만든 후에 친구들을 추가하거나 초대할 수 있습니다.</string>
    <string name="AddGroupDetailsFragment__group_name_required">그룹 이름(필수)</string>
    <string name="AddGroupDetailsFragment__group_name_optional">그룹 이름(선택 사항)</string>
    <string name="AddGroupDetailsFragment__this_field_is_required">이 입력창은 필수입니다.</string>
    <string name="AddGroupDetailsFragment__group_creation_failed">그룹 생성 실패</string>
    <string name="AddGroupDetailsFragment__try_again_later">나중에 다시 시도하세요.</string>
    <string name="AddGroupDetailsFragment__remove">제거</string>
    <string name="AddGroupDetailsFragment__sms_contact">SMS 연락</string>
    <string name="AddGroupDetailsFragment__remove_s_from_this_group">이 그룹에서 %1$s를 제거하시겠습니까?</string>
    <!-- Info message shown in the middle of the screen, displayed when adding group details to an MMS Group -->
    <string name="AddGroupDetailsFragment__youve_selected_a_contact_that_doesnt_support">Signal 그룹을 지원하지 않는 연락처를 선택했으므로 이 그룹은 MMS가 됩니다. 사용자 지정 MMS 그룹 이름과 사진은 나만 볼 수 있습니다.</string>
    <!-- Info message shown in the middle of the screen, displayed when adding group details to an MMS Group after SMS Phase 0 -->
    <string name="AddGroupDetailsFragment__youve_selected_a_contact_that_doesnt_support_signal_groups_mms_removal">Signal 그룹을 지원하지 않는 연락처를 선택했으므로 이 그룹은 MMS가 됩니다. 사용자 정의 MMS 그룹 이름과 사진은 나에게만 표시됩니다. 암호화 메시지에 집중하기 위해 MMS 그룹에 대한 지원을 곧 중단합니다.</string>

    <!-- ManageGroupActivity -->
    <string name="ManageGroupActivity_who_can_add_new_members">누가 새로운 멤버들을 추가시킬 수 있습니까?</string>
    <string name="ManageGroupActivity_who_can_edit_this_groups_info">누가 이 그룹의 정보를 수정할 수 있습니까?</string>

    <plurals name="ManageGroupActivity_added">
        <item quantity="other">%1$d 멤버가 추가됨</item>
    </plurals>

    <string name="ManageGroupActivity_you_dont_have_the_rights_to_do_this">이 작업을 수행할 권한이 없습니다.</string>
    <string name="ManageGroupActivity_not_capable">추가한 사람은 새 그룹을 지원하지 않으며 Signal을 업데이트해야 합니다.</string>
    <string name="ManageGroupActivity_not_announcement_capable">추가한 사용자는 알림 그룹을 지원하지 않으며 Signal을 업데이트해야 합니다.</string>
    <string name="ManageGroupActivity_failed_to_update_the_group">그룹 갱신 실패</string>
    <string name="ManageGroupActivity_youre_not_a_member_of_the_group">그룹의 멤버가 아닙니다.</string>
    <string name="ManageGroupActivity_failed_to_update_the_group_please_retry_later">그룹을 업데이트하지 못했습니다. 나중에 다시 시도하세요.</string>
    <string name="ManageGroupActivity_failed_to_update_the_group_due_to_a_network_error_please_retry_later">네트워크 오류로 인해 그룹을 업데이트하지 못했습니다. 나중에 다시 시도하세요.</string>

    <string name="ManageGroupActivity_edit_name_and_picture">이름과 그림 수정하기</string>
    <string name="ManageGroupActivity_legacy_group">구형 그룹</string>
    <string name="ManageGroupActivity_legacy_group_learn_more">구형 그룹입니다. 그룹 관리자와 같은 기능은 새 그룹에서만 사용할 수 있습니다.</string>
    <string name="ManageGroupActivity_legacy_group_upgrade">구형 그룹입니다. @멘션 및 관리자와 같은 새로운 기능에 액세스하려면</string>
    <string name="ManageGroupActivity_legacy_group_too_large">이 구형 그룹의 규모가 너무 커서 새 그룹으로 업그레이드할 수 없습니다. 최대 그룹 규모는 %1$d입니다.</string>
    <string name="ManageGroupActivity_upgrade_this_group">그룹을 업그레이드하세요.</string>
    <string name="ManageGroupActivity_this_is_an_insecure_mms_group">안전하지 않은 MMS 그룹입니다. 비공개로 대화하려면 연락처를 Signal에 초대하세요.</string>
    <string name="ManageGroupActivity_invite_now">지금 초대하기</string>
    <string name="ManageGroupActivity_more">더</string>
    <string name="ManageGroupActivity_add_group_description">그룹 설명 추가하기…</string>

    <!-- GroupMentionSettingDialog -->
    <string name="GroupMentionSettingDialog_notify_me_for_mentions">멘션 알림</string>
    <string name="GroupMentionSettingDialog_receive_notifications_when_youre_mentioned_in_muted_chats">알림을 끈 대화에서 멘션될 경우 알림을 받아보시겠어요?</string>
    <string name="GroupMentionSettingDialog_always_notify_me">항상 알림받기</string>
    <string name="GroupMentionSettingDialog_dont_notify_me">알림 받지않기</string>

    <!-- ManageProfileFragment -->
    <string name="ManageProfileFragment_profile_name">프로필 이름</string>
    <string name="ManageProfileFragment_username">사용자 이름</string>
    <string name="ManageProfileFragment_about">정보</string>
    <string name="ManageProfileFragment_write_a_few_words_about_yourself">자신에 대해 간략하게 소개해보세요</string>
    <string name="ManageProfileFragment_your_name">내 이름</string>
    <string name="ManageProfileFragment_your_username">당신의 사용자 이름</string>
    <string name="ManageProfileFragment_failed_to_set_avatar">아바타 설정을 실패했습니다.</string>
    <string name="ManageProfileFragment_badges">배지</string>
    <string name="ManageProfileFragment__edit_photo">프로필 사진 수정하기</string>
    <!-- Snackbar message after creating username -->
    <string name="ManageProfileFragment__username_created">사용자 이름을 만들었습니다.</string>
    <!-- Snackbar message after copying username -->
    <string name="ManageProfileFragment__username_copied">사용자 이름을 복사했습니다.</string>
    <!-- Snackbar message after network failure while trying to delete username -->
    <string name="ManageProfileFragment__couldnt_delete_username">사용자 이름을 삭제하지 못했습니다. 나중에 다시 시도하세요.</string>
    <!-- Snackbar message after successful deletion of username -->
    <string name="ManageProfileFragment__username_deleted">사용자 이름을 삭제했습니다.</string>

    <!-- UsernameOutOfSyncReminder -->
    <!-- Displayed above the conversation list when a user needs to address an issue with their username -->
    <string name="UsernameOutOfSyncReminder__something_went_wrong">사용자 이름에 문제가 생겼습니다. 이 사용자 이름이 더는 계정에 사용되지 않습니다. 다시 설정하려고 시도하거나 새로운 사용자 이름을 선택하세요.</string>
    <!-- Action text to navigate user to manually fix the issue with their username -->
    <string name="UsernameOutOfSyncReminder__fix_now">지금 해결</string>


    <!-- ManageRecipientActivity -->
    <string name="ManageRecipientActivity_no_groups_in_common">공통 그룹 없음</string>
    <plurals name="ManageRecipientActivity_d_groups_in_common">
        <item quantity="other">공통 그룹 %1$d개</item>
    </plurals>

    <plurals name="GroupMemberList_invited">
        <item quantity="other">%1$s 님이 %2$d명을 초대했습니다.</item>
    </plurals>

    <!-- CustomNotificationsDialogFragment -->
    <string name="CustomNotificationsDialogFragment__custom_notifications">맞춤형 알림</string>
    <string name="CustomNotificationsDialogFragment__messages">메시지</string>
    <string name="CustomNotificationsDialogFragment__use_custom_notifications">사용자 알림 사용하기</string>
    <string name="CustomNotificationsDialogFragment__notification_sound">알림 벨소리</string>
    <string name="CustomNotificationsDialogFragment__vibrate">진동</string>
    <!-- Button text for customizing notification options -->
    <string name="CustomNotificationsDialogFragment__customize">사용자 정의</string>
    <string name="CustomNotificationsDialogFragment__change_sound_and_vibration">소리와 진동 변경하기</string>
    <string name="CustomNotificationsDialogFragment__call_settings">전화 설정</string>
    <string name="CustomNotificationsDialogFragment__ringtone">벨소리</string>
    <string name="CustomNotificationsDialogFragment__default">기본값</string>
    <string name="CustomNotificationsDialogFragment__unknown">알 수 없음</string>

    <!-- ShareableGroupLinkDialogFragment -->
    <string name="ShareableGroupLinkDialogFragment__group_link">그룹 링크</string>
    <string name="ShareableGroupLinkDialogFragment__share">공유</string>
    <string name="ShareableGroupLinkDialogFragment__reset_link">링크 초기화</string>
    <string name="ShareableGroupLinkDialogFragment__approve_new_members">새 멤버 승인</string>
    <string name="ShareableGroupLinkDialogFragment__require_an_admin_to_approve_new_members_joining_via_the_group_link">그룹 링크로 참가하려는 새 멤버를 승인하려면 관리자 권한이 필요합니다.</string>
    <string name="ShareableGroupLinkDialogFragment__are_you_sure_you_want_to_reset_the_group_link">그룹 링크를 초기화하시겠습니까? 이 링크로 사람들이 그룹에 참가할 수 없게 됩니다.</string>

    <!-- GroupLinkShareQrDialogFragment -->
    <string name="GroupLinkShareQrDialogFragment__qr_code">QR 코드</string>
    <string name="GroupLinkShareQrDialogFragment__people_who_scan_this_code_will">이 코드를 스캔한 사람들이 내 그룹에 참가할 수 있게 됩니다. 이 설정을 켠 경우 관리자는 멤버 참가를 일일이 승인해야 합니다.</string>
    <string name="GroupLinkShareQrDialogFragment__share_code">코드 공유</string>

    <!-- GV2 Invite Revoke confirmation dialog -->
    <string name="InviteRevokeConfirmationDialog_revoke_own_single_invite">%1$s 님에게 보낸 초대를 취소하시겠습니까?</string>
    <plurals name="InviteRevokeConfirmationDialog_revoke_others_invites">
        <item quantity="other">%1$s 님이 보낸 %2$d개의 초대를 취소하시겠습니까?</item>
    </plurals>

    <!-- GroupJoinBottomSheetDialogFragment -->
    <string name="GroupJoinBottomSheetDialogFragment_you_are_already_a_member">이미 이 그룹의 멤버입니다.</string>
    <string name="GroupJoinBottomSheetDialogFragment_join">참가하기</string>
    <string name="GroupJoinBottomSheetDialogFragment_request_to_join">참가 요청하기</string>
    <string name="GroupJoinBottomSheetDialogFragment_unable_to_join_group_please_try_again_later">그룹에 참가가 불가능합니다. 나중에 다시 시도해 주세요.</string>
    <string name="GroupJoinBottomSheetDialogFragment_encountered_a_network_error">네트워크 오류가 발생했습니다.</string>
    <string name="GroupJoinBottomSheetDialogFragment_this_group_link_is_not_active">이 그룹 링크가 비활성화 되었습니다.</string>
    <!-- Title shown when there was an known issue getting group information from a group link -->
    <string name="GroupJoinBottomSheetDialogFragment_cant_join_group">그룹에 참가할 수 없습니다.</string>
    <!-- Message shown when you try to get information for a group via link but an admin has removed you -->
    <string name="GroupJoinBottomSheetDialogFragment_you_cant_join_this_group_via_the_group_link_because_an_admin_removed_you">관리자가 당신을 그룹 링크를 통한 참가를 차단했기 때문에 그룹 링크를 통해 그룹에 참가할 수 없습니다.</string>
    <!-- Message shown when you try to get information for a group via link but the link is no longer valid -->
    <string name="GroupJoinBottomSheetDialogFragment_this_group_link_is_no_longer_valid">그룹 링크가 더 이상 유효하지 않습니다.</string>
    <!-- Title shown when there was an unknown issue getting group information from a group link -->
    <string name="GroupJoinBottomSheetDialogFragment_link_error">링크 오류</string>
    <!-- Message shown when you try to get information for a group via link but an unknown issue occurred -->
    <string name="GroupJoinBottomSheetDialogFragment_joining_via_this_link_failed_try_joining_again_later">해당 링크를 통한 그룹 참여에 실패했습니다. 나중에 다시 시도해보십시오.</string>

    <string name="GroupJoinBottomSheetDialogFragment_direct_join">그룹에 참가하고 그룹 멤버에게 내 이름과 사진을 공유하시겠습니까?</string>
    <string name="GroupJoinBottomSheetDialogFragment_admin_approval_needed">이 그룹에 가입하려면 그룹의 관리자가 요청을 승인해야 합니다. 가입을 요청하면 내 이름과 사진이 공유됩니다.</string>
    <plurals name="GroupJoinBottomSheetDialogFragment_group_dot_d_members">
        <item quantity="other">그룹: 멤버 %1$d명</item>
    </plurals>

    <!-- GroupJoinUpdateRequiredBottomSheetDialogFragment -->
    <string name="GroupJoinUpdateRequiredBottomSheetDialogFragment_update_signal_to_use_group_links">그룹 링크를 사용하기 위해서 Signal을 업데이트하세요</string>
    <string name="GroupJoinUpdateRequiredBottomSheetDialogFragment_update_message">사용 중인 Signal 버전에서는 이 그룹 링크를 지원하지 않습니다. 링크를 통해 이 그룹에 가입하려면 최신 버전으로 업데이트하세요.</string>
    <string name="GroupJoinUpdateRequiredBottomSheetDialogFragment_update_signal">시그널 업데이트하기</string>
    <string name="GroupJoinUpdateRequiredBottomSheetDialogFragment_group_link_is_not_valid">그룹 링크가 유효하지 않습니다.</string>

    <!-- GroupInviteLinkEnableAndShareBottomSheetDialogFragment -->
    <string name="GroupInviteLinkEnableAndShareBottomSheetDialogFragment_invite_friends">친구 초대</string>
    <string name="GroupInviteLinkEnableAndShareBottomSheetDialogFragment_share_a_link_with_friends_to_let_them_quickly_join_this_group">친구들과 링크를 공유해서 그룹에 빠르게 참가하도록 하세요.</string>

    <string name="GroupInviteLinkEnableAndShareBottomSheetDialogFragment_enable_and_share_link">링크 활성화 및 공유</string>
    <string name="GroupInviteLinkEnableAndShareBottomSheetDialogFragment_share_link">링크 공유하기</string>

    <string name="GroupInviteLinkEnableAndShareBottomSheetDialogFragment_unable_to_enable_group_link_please_try_again_later">그룹 링크 활성화에 실패했습니다. 나중에 다시 시도하세요.</string>
    <string name="GroupInviteLinkEnableAndShareBottomSheetDialogFragment_encountered_a_network_error">네트워크 오류가 발생했습니다.</string>
    <string name="GroupInviteLinkEnableAndShareBottomSheetDialogFragment_you_dont_have_the_right_to_enable_group_link">그룹 링크를 활성화할 권한이 없습니다. 관리자에게 문의하세요.</string>
    <string name="GroupInviteLinkEnableAndShareBottomSheetDialogFragment_you_are_not_currently_a_member_of_the_group">현재 그룹 멤버가 아닙니다.</string>

    <!-- GV2 Request confirmation dialog -->
    <string name="RequestConfirmationDialog_add_s_to_the_group">“%1$s”를 그룹에 추가하시겠습니까?</string>
    <string name="RequestConfirmationDialog_deny_request_from_s">%1$s의 요청을 거부하시겠습니까?</string>
    <!-- Confirm dialog message shown when deny a group link join request and group link is enabled. -->
    <string name="RequestConfirmationDialog_deny_request_from_s_they_will_not_be_able_to_request">%1$s의 요청을 거절하시겠습니까? 그러면 더이상 그룹링크를 통해 참가 요청을 할 수 없게 됩니다.</string>
    <string name="RequestConfirmationDialog_add">추가</string>
    <string name="RequestConfirmationDialog_deny">거부하기</string>

    <!-- ImageEditorHud -->
    <string name="ImageEditorHud_blur_faces">얼굴 블러</string>
    <string name="ImageEditorHud_new_blur_faces_or_draw_anywhere_to_blur">신규: 얼굴 블러 또는 아무 곳에서나 그려서 블러 처리</string>
    <string name="ImageEditorHud_draw_anywhere_to_blur">아무 곳이나 그려서 가릴 수 있습니다</string>
    <string name="ImageEditorHud_draw_to_blur_additional_faces_or_areas">다른 사람의 얼굴이나 영역을 그어서 가릴 수 있습니다</string>

    <!-- InputPanel -->
    <string name="InputPanel_tap_and_hold_to_record_a_voice_message_release_to_send">길게 탭하여 음성 메시지를 녹음하고, 손을 떼어 보내기</string>
    <!-- Message shown if the user tries to switch a conversation from Signal to SMS -->
    <string name="InputPanel__sms_messaging_is_no_longer_supported_in_signal">Signal에서 더 이상 SMS 메시지를 지원하지 않습니다.</string>
    <!-- When editing a message, label shown above the text input field in the composer -->
    <string name="InputPanel_edit_message">메시지 수정</string>

    <!-- InviteActivity -->
    <string name="InviteActivity_share">공유</string>
    <string name="InviteActivity_share_with_contacts">연락처와 공유</string>
    <string name="InviteActivity_share_via">공유…</string>

    <string name="InviteActivity_cancel">취소</string>
    <string name="InviteActivity_sending">보내는 중…</string>
    <string name="InviteActivity_invitations_sent">초대를 보냈습니다!</string>
    <string name="InviteActivity_invite_to_signal">Molly로 초대</string>
    <string name="InviteActivity_send_sms">SMS 보내기 (%1$d)</string>
    <plurals name="InviteActivity_send_sms_invites">
        <item quantity="other">SMS 초대 %1$d개를 보내시겠습니까?</item>
    </plurals>
    <string name="InviteActivity_lets_switch_to_signal">Molly로 같이 옮겨요! %1$s</string>
    <string name="InviteActivity_no_app_to_share_to">공유하기 위해 사용할 수 있는 앱이 없습니다.</string>

    <!-- LearnMoreTextView -->
    <string name="LearnMoreTextView_learn_more">더 알아보기</string>

    <string name="SpanUtil__read_more">더 읽기</string>

    <!-- LongMessageActivity -->
    <string name="LongMessageActivity_unable_to_find_message">메시지를 찾을 수 없음</string>
    <string name="LongMessageActivity_message_from_s">%1$s에게서 온 메시지</string>
    <string name="LongMessageActivity_your_message">내 메시지</string>

    <!-- MessageRetrievalService -->
    <string name="MessageRetrievalService_signal">Molly</string>
    <string name="MessageRetrievalService_background_connection_enabled">백그라운드 연결이 활성화됨</string>

    <!-- MmsDownloader -->
    <string name="MmsDownloader_error_reading_mms_settings">이동 통신사 MMS 설정 읽기 중 오류 발생</string>

    <!-- MediaOverviewActivity -->
    <string name="MediaOverviewActivity_Media">미디어</string>
    <string name="MediaOverviewActivity_Files">파일</string>
    <string name="MediaOverviewActivity_Audio">오디오</string>
    <string name="MediaOverviewActivity_All">모두</string>
    <plurals name="MediaOverviewActivity_Media_delete_confirm_title">
        <item quantity="other">선택한 항목을 삭제하시겠습니까?</item>
    </plurals>
    <plurals name="MediaOverviewActivity_Media_delete_confirm_message">
        <item quantity="other">&lt;mrk id=\'314\' mtype=\'seg\'&gt;선택한 파일 %1$d개가 모두 영구 삭제됩니다.&lt;/mrk&gt; &lt;mrk id=\'315\' mtype=\'seg\'&gt;이 항목들과 관련된 모든 메시지의 텍스트도 삭제됩니다.&lt;/mrk&gt;</item>
    </plurals>
    <string name="MediaOverviewActivity_Media_delete_progress_title">삭제 중</string>
    <string name="MediaOverviewActivity_Media_delete_progress_message">메시지 삭제 중…</string>
    <string name="MediaOverviewActivity_collecting_attachments">첨부 파일 수집 중…</string>
    <string name="MediaOverviewActivity_Sort_by">정렬 방법</string>
    <string name="MediaOverviewActivity_Newest">최근 순서</string>
    <string name="MediaOverviewActivity_Oldest">오래된 순서</string>
    <string name="MediaOverviewActivity_Storage_used">사용된 저장 공간</string>
    <string name="MediaOverviewActivity_All_storage_use">저장된 모든 파일</string>
    <string name="MediaOverviewActivity_Grid_view_description">눈금 보기</string>
    <string name="MediaOverviewActivity_List_view_description">목록 보기</string>
    <string name="MediaOverviewActivity_Selected_description">선택됨</string>
    <string name="MediaOverviewActivity_select_all">모두 선택</string>
    <plurals name="MediaOverviewActivity_save_plural">
        <item quantity="other">저장</item>
    </plurals>
    <plurals name="MediaOverviewActivity_delete_plural">
        <item quantity="other">삭제</item>
    </plurals>

    <plurals name="MediaOverviewActivity_d_selected_s">
        <item quantity="other">%1$d개 선택됨 (%2$s)</item>
    </plurals>
    <string name="MediaOverviewActivity_file">파일</string>
    <string name="MediaOverviewActivity_audio">오디오</string>
    <string name="MediaOverviewActivity_video">동영상</string>
    <string name="MediaOverviewActivity_image">이미지</string>
  <!-- Removed by excludeNonTranslatables <string name="MediaOverviewActivity_detail_line_2_part" translatable="false">%1$s · %2$s</string> -->
  <!-- Removed by excludeNonTranslatables <string name="MediaOverviewActivity_detail_line_3_part" translatable="false">%1$s · %2$s · %3$s</string> -->

    <string name="MediaOverviewActivity_sent_by_s">%1$s 님이 보냄</string>
    <string name="MediaOverviewActivity_sent_by_you">내가 보냄</string>
    <string name="MediaOverviewActivity_sent_by_s_to_s">%1$s 님이 %2$s에게 보냄</string>
    <string name="MediaOverviewActivity_sent_by_you_to_s">내가 %1$s에게 보냄</string>

    <!-- Megaphones -->
    <string name="Megaphones_remind_me_later">나중에 알림</string>
    <string name="Megaphones_verify_your_signal_pin">Signal 번호 인증</string>
    <string name="Megaphones_well_occasionally_ask_you_to_verify_your_pin">저희는 사용자가 번호를 기억하실 수 있도록 가끔 번호 인증을 요청합니다.</string>
    <string name="Megaphones_verify_pin">번호 인증</string>
    <string name="Megaphones_get_started">시작하기</string>
    <string name="Megaphones_new_group">새 그룹</string>
    <string name="Megaphones_invite_friends">친구 초대</string>
    <string name="Megaphones_use_sms">SMS 사용하기</string>
    <string name="Megaphones_chat_colors">대화창 색</string>
    <string name="Megaphones_add_a_profile_photo">프로필 사진 추가</string>

    <!-- Title of a bottom sheet to render messages that all quote a specific message -->
    <string name="MessageQuotesBottomSheet_replies">회신</string>

    <!-- NotificationBarManager -->
    <string name="NotificationBarManager_signal_call_in_progress">Signal 전화 중</string>
    <string name="NotificationBarManager__establishing_signal_call">Signal 전화 연결 중</string>
    <string name="NotificationBarManager__incoming_signal_call">수신 Signal 전화</string>
    <string name="NotificationBarManager__incoming_signal_group_call">Signal 단체 통화 수신</string>
    <!-- Temporary notification shown when starting the calling service -->
    <string name="NotificationBarManager__starting_signal_call_service">Molly 통화 서비스 시작</string>
    <string name="NotificationBarManager__stopping_signal_call_service">Molly 통화 서비스 중지</string>
    <string name="NotificationBarManager__decline_call">전화 거절</string>
    <string name="NotificationBarManager__answer_call">전화 수락</string>
    <string name="NotificationBarManager__end_call">전화 종료</string>
    <string name="NotificationBarManager__cancel_call">전화 취소</string>
    <string name="NotificationBarManager__join_call">통화 참여</string>

    <!-- NotificationsMegaphone -->
    <string name="NotificationsMegaphone_turn_on_notifications">알림을 켜시겠습니까?</string>
    <string name="NotificationsMegaphone_never_miss_a_message">내 연락처와 그룹의 메시지를 놓치지 마세요.</string>
    <string name="NotificationsMegaphone_turn_on">켜기</string>
    <string name="NotificationsMegaphone_not_now">나중에</string>

    <!-- NotificationMmsMessageRecord -->
    <string name="NotificationMmsMessageRecord_multimedia_message">멀티미디어 메시지</string>
    <string name="NotificationMmsMessageRecord_downloading_mms_message">MMS 메시지 다운로드 중</string>
    <string name="NotificationMmsMessageRecord_error_downloading_mms_message">MMS 메시지 다운로드 중 오류 발생, 탭하여 다시 시도</string>

    <!-- MediaPickerActivity -->
    <string name="MediaPickerActivity__menu_open_camera">카메라 열기</string>

    <!-- MediaSendActivity -->
    <string name="MediaSendActivity_camera_unavailable">카메라를 사용할 수 없습니다.</string>

    <!-- MediaRepository -->
    <string name="MediaRepository_all_media">모든 미디어</string>
    <string name="MediaRepository__camera">카메라</string>

    <!-- MessageRecord -->
    <string name="MessageRecord_unknown">알 수 없음</string>
    <string name="MessageRecord_message_encrypted_with_a_legacy_protocol_version_that_is_no_longer_supported">지원하지 않는 이전 Signal 버전으로부터 암호화 메시지를 받았습니다. 발신자에게 최신 버전으로 업데이트하고 다시 보내도록 요청하세요.</string>
    <string name="MessageRecord_left_group">그룹에서 탈퇴했습니다.</string>
    <string name="MessageRecord_you_updated_group">그룹을 업데이트했습니다.</string>
    <string name="MessageRecord_the_group_was_updated">그룹이 업데이트 되었습니다.</string>
    <!-- Update message shown when placing an outgoing 1:1 voice/audio call and it\'s answered by the other party -->
    <string name="MessageRecord_outgoing_voice_call">발신 음성 통화</string>
    <!-- Update message shown when placing an outgoing 1:1 video call and it\'s answered by the other party -->
    <string name="MessageRecord_outgoing_video_call">발신 영상 통화</string>
    <!-- Update message shown when placing an outgoing 1:1 voice/audio call and it\'s not answered by the other party -->
    <string name="MessageRecord_unanswered_voice_call">미응답 음성 통화</string>
    <!-- Update message shown when placing an outgoing 1:1 video call and it\'s not answered by the other party -->
    <string name="MessageRecord_unanswered_video_call">미응답 영상 통화</string>
    <!-- Update message shown when receiving an incoming 1:1 voice/audio call and it\'s answered -->
    <string name="MessageRecord_incoming_voice_call">수신 음성 통화</string>
    <!-- Update message shown when receiving an incoming 1:1 video call and answered -->
    <string name="MessageRecord_incoming_video_call">수신 영상 통화</string>
    <!-- Update message shown when receiving an incoming 1:1 voice/audio call and not answered -->
    <string name="MessageRecord_missed_voice_call">부재중 음성 통화</string>
    <!-- Update message shown when receiving an incoming 1:1 video call and not answered -->
    <string name="MessageRecord_missed_video_call">부재중 영상 통화</string>
    <!-- Update message shown when receiving an incoming 1:1 voice/audio call and explicitly declined -->
    <string name="MessageRecord_you_declined_a_voice_call">음성 통화를 거부했습니다.</string>
    <!-- Update message shown when receiving an incoming 1:1 video call and explicitly declined -->
    <string name="MessageRecord_you_declined_a_video_call">영상 통화를 거부했습니다.</string>
    <!-- Call update formatter string to place the update message next to a time stamp. e.g., \'Incoming voice call · 11:11am\' -->
    <string name="MessageRecord_call_message_with_date">%1$s · %2$s</string>
    <string name="MessageRecord_s_updated_group">%1$s 님이 그룹을 업데이트했습니다.</string>
    <string name="MessageRecord_s_joined_signal">%1$s 님이 온라인입니다!</string>
    <string name="MessageRecord_you_disabled_disappearing_messages">사라지는 메시지 기능을 비활성화했습니다.</string>
    <string name="MessageRecord_s_disabled_disappearing_messages">%1$s 님이 사라지는 메시지 기능을 비활성화했습니다.</string>
    <string name="MessageRecord_you_set_disappearing_message_time_to_s">사라지는 메시지 시간을 %1$s(으)로 설정했습니다.</string>
    <string name="MessageRecord_s_set_disappearing_message_time_to_s">%1$s 님이 사라지는 메시지 시간을 %2$s(으)로 설정했습니다.</string>
    <string name="MessageRecord_disappearing_message_time_set_to_s">사라지는 메시지 타이머가 %1$s(으)로 설정되었습니다.</string>
    <string name="MessageRecord_this_group_was_updated_to_a_new_group">그룹이 새 그룹으로 업데이트되었습니다.</string>
    <string name="MessageRecord_you_couldnt_be_added_to_the_new_group_and_have_been_invited_to_join">귀하를 새 그룹에 추가할 수 없었으며 가입하도록 초대되었습니다.</string>
    <string name="MessageRecord_chat_session_refreshed">대화 세션을 새로 고침</string>
    <plurals name="MessageRecord_members_couldnt_be_added_to_the_new_group_and_have_been_invited">
        <item quantity="other">%1$s명의 멤버를 새 그룹에 추가할 수 없었으며 가입하도록 초대되었습니다.</item>
    </plurals>

    <plurals name="MessageRecord_members_couldnt_be_added_to_the_new_group_and_have_been_removed">
        <item quantity="other">%1$s명의 멤버는 새 그룹에 추가할 수 없었으며 제거되었습니다.</item>
    </plurals>

    <!-- Profile change updates -->
    <string name="MessageRecord_changed_their_profile_name_to">%1$s 님이 프로필 이름을 %2$s(으)로 변경했습니다.</string>
    <string name="MessageRecord_changed_their_profile_name_from_to">%1$s 님이 프로필 이름을 %2$s에서 %3$s(으)로 변경했습니다.</string>
    <string name="MessageRecord_changed_their_profile">%1$s가 프로파일을 변경하였습니다.</string>

    <!-- GV2 specific -->
    <string name="MessageRecord_you_created_the_group">그룹을 생성했습니다.</string>
    <string name="MessageRecord_group_updated">그룹 업데이트됨.</string>
    <string name="MessageRecord_invite_friends_to_this_group">그룹 링크로 그룹에 친구 추가</string>

    <!-- GV2 member additions -->
    <string name="MessageRecord_you_added_s">당신은 %1$s를 그룹에 추가하였습니다.</string>
    <string name="MessageRecord_s_added_s">%1$s가 %2$s을 그룹에 추가하였습니다.</string>
    <string name="MessageRecord_s_added_you">%1$s가 당신을 그룹에 추가하였습니다.</string>
    <string name="MessageRecord_you_joined_the_group">그룹에 참가하였습니다.</string>
    <string name="MessageRecord_s_joined_the_group">%1$s 님이 그룹에 참여했습니다.</string>

    <!-- GV2 member removals -->
    <string name="MessageRecord_you_removed_s">당신은 %1$s를 내보냈습니다.</string>
    <string name="MessageRecord_s_removed_s">%1$s가 %2$s를 내보냈습니다.</string>
    <string name="MessageRecord_s_removed_you_from_the_group">%1$s가 당신을 그룹에서 내보냈습니다.</string>
    <string name="MessageRecord_you_left_the_group">당신은 그룹에서 떠났습니다.</string>
    <string name="MessageRecord_s_left_the_group">%1$s가 그룹을 떠났습니다.</string>
    <string name="MessageRecord_you_are_no_longer_in_the_group">당신은 더 이상 그룹에 있지 않습니다.</string>
    <string name="MessageRecord_s_is_no_longer_in_the_group">%1$s은 더 이상 그룹에 있지 않습니다.</string>

    <!-- GV2 role change -->
    <string name="MessageRecord_you_made_s_an_admin">당신은 %1$s를 관리자로 지정하였습니다.</string>
    <string name="MessageRecord_s_made_s_an_admin">%1$s가 %2$s를 관리자로 지정하였습니다.</string>
    <string name="MessageRecord_s_made_you_an_admin">%1$s가 당신을 관리자로 지정하였습니다.</string>
    <string name="MessageRecord_you_revoked_admin_privileges_from_s">%1$s 님의 관리자 권한을 취소했습니다.</string>
    <string name="MessageRecord_s_revoked_your_admin_privileges">%1$s 님이 관리자 권한을 취소했습니다.</string>
    <string name="MessageRecord_s_revoked_admin_privileges_from_s">%1$s 님이 %2$s 님의 관리자 권한을 취소했습니다.</string>
    <string name="MessageRecord_s_is_now_an_admin">%1$s은 지금부터 관리자입니다.</string>
    <string name="MessageRecord_you_are_now_an_admin">관리자가 되었습니다.</string>
    <string name="MessageRecord_s_is_no_longer_an_admin">더 이상 %1$s는 관리자가 아닙니다.</string>
    <string name="MessageRecord_you_are_no_longer_an_admin">당신은 더 이상 관리자가 아닙니다.</string>

    <!-- GV2 invitations -->
    <string name="MessageRecord_you_invited_s_to_the_group">%1$s 님을 그룹에 초대했습니다.</string>
    <string name="MessageRecord_s_invited_you_to_the_group">%1$s가 당신을 그룹에 초대했습니다.</string>
    <plurals name="MessageRecord_s_invited_members">
        <item quantity="other">%1$s 님이 %2$d명을 그룹에 초대했습니다.</item>
    </plurals>
    <string name="MessageRecord_you_were_invited_to_the_group">그룹에 초대되었습니다.</string>
    <plurals name="MessageRecord_d_people_were_invited_to_the_group">
        <item quantity="other">%1$d명이 그룹에 초대되었습니다.</item>
    </plurals>

    <!-- GV2 invitation revokes -->
    <plurals name="MessageRecord_you_revoked_invites">
        <item quantity="other">그룹에 대한 %1$d개의 초대를 취소했습니다.</item>
    </plurals>
    <plurals name="MessageRecord_s_revoked_invites">
        <item quantity="other">%1$s 님이 그룹에 대한 %2$d개의 초대를 취소했습니다.</item>
    </plurals>
    <string name="MessageRecord_someone_declined_an_invitation_to_the_group">누군가 그룹 초대를 거부했습니다.</string>
    <string name="MessageRecord_you_declined_the_invitation_to_the_group">그룹에 초대를 거부했습니다.</string>
    <string name="MessageRecord_s_revoked_your_invitation_to_the_group">%1$s 님이 그룹 초대를 취소했습니다.</string>
    <string name="MessageRecord_an_admin_revoked_your_invitation_to_the_group">관리자가 그룹 초대를 취소했습니다.</string>
    <plurals name="MessageRecord_d_invitations_were_revoked">
        <item quantity="other">그룹에 대한 %1$d개의 초대가 취소되었습니다.</item>
    </plurals>

    <!-- GV2 invitation acceptance -->
    <string name="MessageRecord_you_accepted_invite">그룹 초대를 수락했습니다.</string>
    <string name="MessageRecord_s_accepted_invite">%1$s 님이 그룹 초대를 수락했습니다.</string>
    <string name="MessageRecord_you_added_invited_member_s">%1$s에 초대 멤버로 추가되었습니다.</string>
    <string name="MessageRecord_s_added_invited_member_s">%1$s 님이 %2$s 멤버를 초대했습니다.</string>

    <!-- GV2 title change -->
    <string name="MessageRecord_you_changed_the_group_name_to_s">그룹 이름을 \"%1$s\"로 바꾸었습니다.</string>
    <string name="MessageRecord_s_changed_the_group_name_to_s">%1$s 님이 그룹 이름을 \'%2$s\'(으)로 변경했습니다.</string>
    <string name="MessageRecord_the_group_name_has_changed_to_s">그룹 이름이 \"%1$s\"로 바뀌었습니다.</string>

    <!-- GV2 description change -->
    <string name="MessageRecord_you_changed_the_group_description">그룹 설명을 변경했습니다.</string>
    <string name="MessageRecord_s_changed_the_group_description">%1$s 님이 그룹 설명을 변경했습니다.</string>
    <string name="MessageRecord_the_group_description_has_changed">그룹 설명이 변경되었습니다.</string>

    <!-- GV2 avatar change -->
    <string name="MessageRecord_you_changed_the_group_avatar">그룹 아바타를 변경하였습니다.</string>
    <string name="MessageRecord_s_changed_the_group_avatar">%1$s가 그룹 아바타를 변경하였습니다.</string>
    <string name="MessageRecord_the_group_group_avatar_has_been_changed">그룹 아바타가 변경되었습니다.</string>

    <!-- GV2 attribute access level change -->
    <string name="MessageRecord_you_changed_who_can_edit_group_info_to_s">그룹 정보를 수정할 수 있는 사람을 \'%1$s\' 님으로 변경했습니다.</string>
    <string name="MessageRecord_s_changed_who_can_edit_group_info_to_s">%1$s 님이 그룹 정보를 수정할 수 있는 사용자를 \'%2$s\' 님으로 변경했습니다.</string>
    <string name="MessageRecord_who_can_edit_group_info_has_been_changed_to_s">그룹 정보를 수정할 수 있는 사람이 \'%1$s\' 님으로 변경되었습니다.</string>

    <!-- GV2 membership access level change -->
    <string name="MessageRecord_you_changed_who_can_edit_group_membership_to_s">그룹 멤버십을 수정할 수 있는 사용자를 \'%1$s\' 님으로 변경했습니다.</string>
    <string name="MessageRecord_s_changed_who_can_edit_group_membership_to_s">%1$s 님이 그룹 멤버십을 수정할 수 있는 사용자를 \'%2$s\' 님으로 변경했습니다.</string>
    <string name="MessageRecord_who_can_edit_group_membership_has_been_changed_to_s">그룹 멤버십을 수정할 수 있는 사람이 \'%1$s\' 님으로 변경되었습니다.</string>

    <!-- GV2 announcement group change -->
    <string name="MessageRecord_you_allow_all_members_to_send">모든 멤버가 메시지를 전송할 수 있도록 그룹 설정을 변경했습니다.</string>
    <string name="MessageRecord_you_allow_only_admins_to_send">관리자만 메시지를 전송할 수 있도록 그룹 설정을 변경했습니다.</string>
    <string name="MessageRecord_s_allow_all_members_to_send">%1$s 님이 모든 멤버가 메시지를 전송할 수 있도록 그룹 설정을 변경했습니다.</string>
    <string name="MessageRecord_s_allow_only_admins_to_send">%1$s 님이 관리자만 메시지를 전송할 수 있도록 그룹 설정을 변경했습니다.</string>
    <string name="MessageRecord_allow_all_members_to_send">모든 멤버가 메시지를 전송할 수 있도록 그룹 설정이 변경되었습니다.</string>
    <string name="MessageRecord_allow_only_admins_to_send">관리자만 메시지를 전송할 수 있도록 그룹 설정이 변경되었습니다.</string>

    <!-- GV2 group link invite access level change -->
    <string name="MessageRecord_you_turned_on_the_group_link_with_admin_approval_off">내가 그룹 링크를 켰습니다. (관리자 참가 승인 불필요)</string>
    <string name="MessageRecord_you_turned_on_the_group_link_with_admin_approval_on">내가 그룹 링크를 켰습니다. (관리자 참가 승인 필요)</string>
    <string name="MessageRecord_you_turned_off_the_group_link">그룹 링크를 껐습니다.</string>
    <string name="MessageRecord_s_turned_on_the_group_link_with_admin_approval_off">%1$s 님이 관리자 승인이 해제된 그룹 링크를 사용 설정했습니다.</string>
    <string name="MessageRecord_s_turned_on_the_group_link_with_admin_approval_on">%1$s 님이 관리자 승인이 설정된 그룹 링크를 사용 설정했습니다.</string>
    <string name="MessageRecord_s_turned_off_the_group_link">%1$s가 그룹 링크를 껐습니다.</string>
    <string name="MessageRecord_the_group_link_has_been_turned_on_with_admin_approval_off">그룹 링크가 관리자 승인이 해제된 상태로 설정되었습니다.</string>
    <string name="MessageRecord_the_group_link_has_been_turned_on_with_admin_approval_on">그룹 링크가 관리자 승인이 설정된 상태로 설정되었습니다.</string>
    <string name="MessageRecord_the_group_link_has_been_turned_off">그룹 링크가 해제되었습니다.</string>
    <string name="MessageRecord_you_turned_off_admin_approval_for_the_group_link">내가 그룹 링크 관리자 참가 승인 기능을 껐습니다.</string>
    <string name="MessageRecord_s_turned_off_admin_approval_for_the_group_link">%1$s 님이 그룹 링크에 대한 관리자 승인을 사용 중단했습니다.</string>
    <string name="MessageRecord_the_admin_approval_for_the_group_link_has_been_turned_off">그룹 링크에 대한 관리자 승인이 해제되었습니다.</string>
    <string name="MessageRecord_you_turned_on_admin_approval_for_the_group_link">내가 그룹 링크 관리자 참가 승인 기능을 켰습니다.</string>
    <string name="MessageRecord_s_turned_on_admin_approval_for_the_group_link">%1$s 님이 그룹 링크에 대한 관리자 승인을 사용 설정했습니다.</string>
    <string name="MessageRecord_the_admin_approval_for_the_group_link_has_been_turned_on">그룹 링크에 대한 관리자 승인이 사용 설정되었습니다.</string>

    <!-- GV2 group link reset -->
    <string name="MessageRecord_you_reset_the_group_link">그룹 링크를 재설정했습니다.</string>
    <string name="MessageRecord_s_reset_the_group_link">%1$s 님이 그룹 링크를 재설정했습니다.</string>
    <string name="MessageRecord_the_group_link_has_been_reset">그룹 링크가 초기화되었습니다.</string>

    <!-- GV2 group link joins -->
    <string name="MessageRecord_you_joined_the_group_via_the_group_link">그룹 링크를 통해 그룹에 참가하였습니다.</string>
    <string name="MessageRecord_s_joined_the_group_via_the_group_link">%1$s가 그룹 링크로 그룹에 참가했습니다.</string>

    <!-- GV2 group link requests -->
    <string name="MessageRecord_you_sent_a_request_to_join_the_group">그룹 참가 요청을 보냈습니다.</string>
    <string name="MessageRecord_s_requested_to_join_via_the_group_link">%1$s가 그룹 링크로 참가하기를 요청합니다.</string>
    <!-- Update message shown when someone requests to join via group link and cancels the request back to back -->
    <plurals name="MessageRecord_s_requested_and_cancelled_their_request_to_join_via_the_group_link">
        <item quantity="other">%1$s님이 그룹 링크를 통한 %2$d 그룹 가입을 요청하였지만 취소했습니다.</item>
    </plurals>

    <!-- GV2 group link approvals -->
    <string name="MessageRecord_s_approved_your_request_to_join_the_group">%1$s 님이 그룹 가입 요청을 승인했습니다.</string>
    <string name="MessageRecord_s_approved_a_request_to_join_the_group_from_s">%1$s 님이 %2$s 님의 그룹 가입 요청을 승인했습니다.</string>
    <string name="MessageRecord_you_approved_a_request_to_join_the_group_from_s">%1$s 님의 그룹 가입 요청을 승인했습니다.</string>
    <string name="MessageRecord_your_request_to_join_the_group_has_been_approved">그룹 가입 요청이 승인되었습니다.</string>
    <string name="MessageRecord_a_request_to_join_the_group_from_s_has_been_approved">%1$s 님의 그룹 가입 요청이 승인되었습니다.</string>

    <!-- GV2 group link deny -->
    <string name="MessageRecord_your_request_to_join_the_group_has_been_denied_by_an_admin">그룹 가입 요청이 관리자에 의해 거부되었습니다.</string>
    <string name="MessageRecord_s_denied_a_request_to_join_the_group_from_s">%1$s 님이 %2$s 님의 그룹 가입 요청을 거부했습니다.</string>
    <string name="MessageRecord_a_request_to_join_the_group_from_s_has_been_denied">%1$s 님의 그룹 가입 요청이 거부되었습니다.</string>
    <string name="MessageRecord_you_canceled_your_request_to_join_the_group">내 그룹 참가 요청을 취소했습니다.</string>
    <string name="MessageRecord_s_canceled_their_request_to_join_the_group">%1$s 님이 그룹 가입 요청을 취소했습니다.</string>

    <!-- End of GV2 specific update messages -->

    <string name="MessageRecord_your_safety_number_with_s_has_changed">%1$s 님과의 안전 번호가 변경되었습니다.</string>
    <string name="MessageRecord_you_marked_your_safety_number_with_s_verified">%1$s 님과의 안전 번호를 인증됨 상태로 표시했습니다.</string>
    <string name="MessageRecord_you_marked_your_safety_number_with_s_verified_from_another_device">%1$s 님과의 안전 번호를 다른 기기에서 인증됨 상태로 표시했습니다.</string>
    <string name="MessageRecord_you_marked_your_safety_number_with_s_unverified">%1$s 님과의 안전 번호를 인증되지 않음 상태로 표시했습니다.</string>
    <string name="MessageRecord_you_marked_your_safety_number_with_s_unverified_from_another_device">%1$s 님과의 안전 번호를 다른 기기에서 인증되지 않음 상태로 표시했습니다.</string>
    <string name="MessageRecord_a_message_from_s_couldnt_be_delivered">%1$s 님의 메시지를 전달할 수 없습니다.</string>
    <string name="MessageRecord_s_changed_their_phone_number">%1$s가 자신의 전화번호를 변경하였습니다.</string>
    <!-- Update item message shown in the release channel when someone is already a sustainer so we ask them if they want to boost. -->
    <string name="MessageRecord_like_this_new_feature_help_support_signal_with_a_one_time_donation">새로운 기능이 마음에 드시나요? 일회성 기부로 Signal을 지원해 주세요.</string>
    <!-- Update item message shown when we merge two threads together. First placeholder is a name, second placeholder is a phone number. -->
    <string name="MessageRecord_your_message_history_with_s_and_their_number_s_has_been_merged">%1$s 님과 해당 사용자 번호 %2$s의 메시지 기록을 병합했습니다.</string>
    <!-- Update item message shown when we merge two threads together and we don\'t know the phone number of the other thread. The placeholder is a person\'s name. -->
    <string name="MessageRecord_your_message_history_with_s_and_another_chat_has_been_merged">%1$s 님과의 메시지 기록과 해당 사용자가 속한 다른 대화의 메시지 기록을 병합했습니다.</string>
    <!-- Update item message shown when you find out a phone number belongs to a person you had a conversation with. First placeholder is a phone number, second placeholder is a name. -->
    <string name="MessageRecord_s_belongs_to_s">%1$s번은 %2$s 님의 전화번호입니다.</string>
    <!-- Message to notify sender that activate payments request has been sent to the recipient -->
    <string name="MessageRecord_you_sent_request">%1$s 님에게 결제를 활성화해달라는 요청을 보냈습니다.</string>
    <!-- Request message from recipient to activate payments -->
    <string name="MessageRecord_wants_you_to_activate_payments">%1$s 님에게서 결제를 활성화해달라는 요청이 왔습니다. 결제는 신뢰할 수 있는 사람에게만 보내주세요.</string>
    <!-- Message to inform user that payments was activated-->
    <string name="MessageRecord_you_activated_payments">결제를 활성화했습니다.</string>
    <!-- Message to inform sender that recipient can now accept payments -->
    <string name="MessageRecord_can_accept_payments">%1$s 님이 이제 결제를 수락할 수 있습니다.</string>

    <!-- Group Calling update messages -->
    <string name="MessageRecord_s_started_a_group_call_s">%1$s 님이 그룹 통화를 시작했습니다(%2$s).</string>
    <string name="MessageRecord_s_is_in_the_group_call_s">%1$s 님이 그룹 통화 중입니다(%2$s).</string>
    <string name="MessageRecord_you_are_in_the_group_call_s1">그룹 통화 중입니다(%1$s).</string>
    <string name="MessageRecord_s_and_s_are_in_the_group_call_s1">%1$s 및 %2$s 님이 그룹 통화 중입니다(%3$s).</string>
    <string name="MessageRecord_group_call_s">그룹 통화: %1$s</string>

    <string name="MessageRecord_s_started_a_group_call">%1$s 님이 그룹 통화를 시작했습니다.</string>
    <string name="MessageRecord_s_is_in_the_group_call">%1$s 님이 그룹 통화 중입니다.</string>
    <string name="MessageRecord_you_are_in_the_group_call">그룹 통화 중입니다.</string>
    <string name="MessageRecord_s_and_s_are_in_the_group_call">%1$s 및 %2$s 님이 그룹 통화 중입니다.</string>
    <string name="MessageRecord_group_call">그룹 통화</string>

    <string name="MessageRecord_you">나</string>

    <plurals name="MessageRecord_s_s_and_d_others_are_in_the_group_call_s">
        <item quantity="other">%1$s, %2$s 및 %3$d명이 그룹 통화 중입니다(%4$s).</item>
    </plurals>

    <plurals name="MessageRecord_s_s_and_d_others_are_in_the_group_call">
        <item quantity="other">%1$s, %2$s 및 %3$d명이 그룹 통화 중입니다.</item>
    </plurals>

    <!-- In-conversation update message to indicate that the current contact is sms only and will need to migrate to signal to continue the conversation in signal. -->
    <string name="MessageRecord__you_will_no_longer_be_able_to_send_sms_messages_from_signal_soon">곧 Signal에서 SMS 메시지를 보낼 수 없게 됩니다. %1$s 님을 Signal로 초대하여 대화를 이어가세요.</string>
    <!-- In-conversation update message to indicate that the current contact is sms only and will need to migrate to signal to continue the conversation in signal. -->
    <string name="MessageRecord__you_can_no_longer_send_sms_messages_in_signal">Molly에서 더 이상 SMS 메시지를 보낼 수 없습니다. %1$s 님을 Molly로 초대하여 대화를 이어가세요.</string>
    <!-- Body for quote when message being quoted is an in-app payment message -->
    <string name="MessageRecord__payment_s">결제: %1$s</string>

    <!-- MessageRequestBottomView -->
    <string name="MessageRequestBottomView_accept">수락</string>
    <string name="MessageRequestBottomView_continue">계속</string>
    <string name="MessageRequestBottomView_delete">삭제</string>
    <string name="MessageRequestBottomView_block">차단</string>
    <string name="MessageRequestBottomView_unblock">차단 해제</string>
    <!-- Text explaining a message request from someone you\'ve removed before -->
    <string name="MessageRequestBottomView_do_you_want_to_let_s_message_you_you_removed_them_before">%1$s 님이 내게 메시지를 보내도록 허용하고, 내 이름과 사진을 공유할까요? 이 사용자는 귀하가 이전에 제거한 사용자입니다.</string>
    <string name="MessageRequestBottomView_do_you_want_to_let_s_message_you_they_wont_know_youve_seen_their_messages_until_you_accept">%1$s 님에게 메시지를 보내고 이름과 사진을 공유할 수 있도록 하시겠습니까? 귀하가 수락할 때까지 귀하가 자신의 메시지를 본 것을 알지 못합니다.</string>
    <!-- Shown in message request flow. Describes what will happen if you unblock a Signal user -->
    <string name="MessageRequestBottomView_do_you_want_to_let_s_message_you_wont_receive_any_messages_until_you_unblock_them">%1$s 님이 내게 메시지를 보내고 내 이름과 사진을 공유할 수 있도록 허용할까요? 차단을 해제할 때까지 모든 메시지를 차단합니다.</string>
    <!-- Shown in message request flow. Describes what will happen if you unblock an SMS user -->
    <string name="MessageRequestBottomView_do_you_want_to_let_s_message_you_wont_receive_any_messages_until_you_unblock_them_SMS">%1$s 님이 내게 메시지를 보내도록 허용할까요? 차단을 해제할 때까지 모든 메시지를 차단합니다.</string>
    <string name="MessageRequestBottomView_get_updates_and_news_from_s_you_wont_receive_any_updates_until_you_unblock_them">%1$s의 업데이트와 메시지를 받아보시겠어요? 차단을 해제할 때까지 모든 업데이트를 차단합니다.</string>
    <string name="MessageRequestBottomView_continue_your_conversation_with_this_group_and_share_your_name_and_photo">이 그룹과 대화를 계속하고 멤버들에게 이름과 사진을 공유하시겠어요?</string>
    <string name="MessageRequestBottomView_upgrade_this_group_to_activate_new_features">\@멘션 및 관리자와 같은 새로운 기능을 활성화하려면 그룹을 업그레이드하세요. 그룹에서 이름이나 사진을 공유하지 않은 멤버는 가입하도록 초대됩니다.</string>
    <string name="MessageRequestBottomView_this_legacy_group_can_no_longer_be_used">이 구형 그룹의 규모가 너무 커서 더 이상 사용할 수 없습니다. 최대 그룹 규모는 %1$d입니다.</string>
    <string name="MessageRequestBottomView_continue_your_conversation_with_s_and_share_your_name_and_photo">%1$s 님과 대화를 계속하고 이름과 사진을 공유하시겠어요?</string>
    <string name="MessageRequestBottomView_do_you_want_to_join_this_group_they_wont_know_youve_seen_their_messages_until_you_accept">그룹에 가입하고 멤버들과 이름과 사진을 공유하시겠습니까? 귀하가 수락할 때까지 귀하가 자신의 메시지를 본 것을 알지 못합니다.</string>
    <string name="MessageRequestBottomView_do_you_want_to_join_this_group_you_wont_see_their_messages">이 그룹에 참가하여 그룹 멤버에게 내 이름과 사진을 공유하시겠어요? 수락하기 전까지는 멤버의 메시지가 표시되지 않습니다.</string>
    <string name="MessageRequestBottomView_join_this_group_they_wont_know_youve_seen_their_messages_until_you_accept">이 그룹에 참가하시겠습니까? 수락하기 전까지 상대는 내가 메시지를 보았는지 알 수 없습니다.</string>
    <string name="MessageRequestBottomView_unblock_this_group_and_share_your_name_and_photo_with_its_members">이 그룹을 차단 해제하고 그룹 멤버에게 내 이름과 사진을 공유할까요? 차단을 해제할 때까지 모든 메시지를 차단합니다.</string>
  <!-- Removed by excludeNonTranslatables <string name="MessageRequestBottomView_legacy_learn_more_url" translatable="false">https://support.signal.org/hc/articles/360007459591</string> -->
    <string name="MessageRequestProfileView_view">보기</string>
    <string name="MessageRequestProfileView_member_of_one_group">%1$s 멤버</string>
    <string name="MessageRequestProfileView_member_of_two_groups">%1$s 및 %2$s 멤버</string>
    <string name="MessageRequestProfileView_member_of_many_groups">%1$s, %2$s 및 %3$s 멤버</string>
    <plurals name="MessageRequestProfileView_members">
        <item quantity="other">%1$d 멤버</item>
    </plurals>
    <!-- Describes the number of members in a group. The string MessageRequestProfileView_invited is nested in the parentheses. -->
    <plurals name="MessageRequestProfileView_members_and_invited">
        <item quantity="other">멤버 %1$d명(%2$s)</item>
    </plurals>
    <!-- Describes the number of people invited to a group. Nested inside of the string MessageRequestProfileView_members_and_invited -->
    <plurals name="MessageRequestProfileView_invited">
        <item quantity="other">+%1$d명 초대함</item>
    </plurals>
    <plurals name="MessageRequestProfileView_member_of_d_additional_groups">
        <item quantity="other">%1$d개의 추가 그룹</item>
    </plurals>

    <!-- PassphraseChangeActivity -->
    <string name="PassphraseChangeActivity_passphrases_dont_match_exclamation">암호가 일치하지 않습니다!</string>
    <string name="PassphraseChangeActivity_incorrect_old_passphrase_exclamation">기존 암호가 잘못되었습니다!</string>
    <string name="PassphraseChangeActivity_enter_new_passphrase_exclamation">새 암호를 입력하세요!</string>

    <!-- DeviceProvisioningActivity -->
    <string name="DeviceProvisioningActivity_link_this_device">기기를 연결하시겠습니까?</string>
    <string name="DeviceProvisioningActivity_continue">계속</string>

    <string name="DeviceProvisioningActivity_content_intro">다음 수행 가능:</string>
    <string name="DeviceProvisioningActivity_content_bullets">
        • 모든 내 메시지 읽기 \n• 내 이름으로 메시지 보내기
    </string>
    <string name="DeviceProvisioningActivity_content_progress_title">기기 연결</string>
    <string name="DeviceProvisioningActivity_content_progress_content">새 기기 연결 중…</string>
    <string name="DeviceProvisioningActivity_content_progress_success">기기가 승인되었습니다!</string>
    <string name="DeviceProvisioningActivity_content_progress_no_device">기기를 찾을 수 없습니다.</string>
    <string name="DeviceProvisioningActivity_content_progress_network_error">네트워크 오류가 발생했습니다.</string>
    <string name="DeviceProvisioningActivity_content_progress_key_error">잘못된 QR 코드입니다.</string>
    <string name="DeviceProvisioningActivity_sorry_you_have_too_many_devices_linked_already">죄송합니다. 이미 너무 많은 기기가 연결되어 있습니다. 일부를 제거하세요.</string>
    <string name="DeviceActivity_sorry_this_is_not_a_valid_device_link_qr_code">죄송합니다. 올바른 기기 연결 QR 코드가 아닙니다.</string>
    <string name="DeviceProvisioningActivity_link_a_signal_device">Signal 기기를 연결하시겠습니까?</string>
    <string name="DeviceProvisioningActivity_it_looks_like_youre_trying_to_link_a_signal_device_using_a_3rd_party_scanner">제삼자 스캐너를 사용해 Signal 기기를 연결하려는 것 같습니다. 안전한 사용을 위해 Signal에서 다시 코드를 스캔해 주세요.</string>

    <string name="DeviceActivity_signal_needs_the_camera_permission_in_order_to_scan_a_qr_code">Molly에서 QR 코드를 읽으려면 카메라 권한이 필요하지만 현재 거부되어 있습니다. 앱 설정 메뉴에서 \'권한\'을 선택한 후 \'카메라\' 항목을 허용해 주세요.</string>
    <string name="DeviceActivity_unable_to_scan_a_qr_code_without_the_camera_permission">카메라 권한이 없어 QR 코드를 스캔할 수 없음</string>

    <!-- OutdatedBuildReminder -->
    <string name="OutdatedBuildReminder_update_now">지금 업데이트하세요.</string>
    <string name="OutdatedBuildReminder_your_version_of_signal_will_expire_today">이 Signal 버전은 오늘 만료됩니다. 최신 버전으로 업데이트하세요.</string>
    <plurals name="OutdatedBuildReminder_your_version_of_signal_will_expire_in_n_days">
        <item quantity="other">이 Signal 버전은 %1$d일 후에 만료됩니다. 최신 버전으로 업데이트하세요.</item>
    </plurals>

    <!-- PassphrasePromptActivity -->
    <string name="PassphrasePromptActivity_enter_passphrase">암호 입력</string>
    <string name="PassphrasePromptActivity_watermark_content_description">Molly 아이콘</string>
    <string name="PassphrasePromptActivity_ok_button_content_description">암호 제출</string>
    <string name="PassphrasePromptActivity_invalid_passphrase_exclamation">잘못된 암호입니다!</string>
    <string name="PassphrasePromptActivity_unlock_signal">Molly 잠금 해제</string>
    <string name="PassphrasePromptActivity_signal_android_lock_screen">Molly Android - 잠금 화면</string>

    <!-- PlacePickerActivity -->
    <string name="PlacePickerActivity_title">지도</string>

    <string name="PlacePickerActivity_drop_pin">고정</string>
    <string name="PlacePickerActivity_accept_address">주소 허용</string>

    <!-- PlayServicesProblemFragment -->
    <string name="PlayServicesProblemFragment_the_version_of_google_play_services_you_have_installed_is_not_functioning">설치된 Google Play Serivces 버전이 제대로 작동하지 않습니다. Google Play Services를 다시 설치한 후 다시 시도해 주세요.</string>

    <!-- PinRestoreEntryFragment -->
    <string name="PinRestoreEntryFragment_incorrect_pin">잘못된 번호</string>
    <string name="PinRestoreEntryFragment_skip_pin_entry">PIN 입력을 건너뛰시겠습니까?</string>
    <string name="PinRestoreEntryFragment_need_help">도움이 필요하신가요?</string>
    <string name="PinRestoreEntryFragment_your_pin_is_a_d_digit_code">PIN은 숫자 또는 영숫자로 만든 %1$d자리 이상의 코드입니다.\n\nPIN이 기억나지 않으면 새 PIN을 만들 수 있습니다. 계정을 등록하고 사용할 수 있지만 프로필 정보와 같은 일부 저장된 설정이 손실됩니다.</string>
    <string name="PinRestoreEntryFragment_if_you_cant_remember_your_pin">PIN 번호를 잊어버렸다면 새 번호를 생성할 수 있습니다. 가입 후 계정을 사용할 수 있지만, 프로필 정보와 같이 저장된 설정은 삭제됩니다</string>
    <string name="PinRestoreEntryFragment_create_new_pin">새 PIN 생성</string>
    <string name="PinRestoreEntryFragment_contact_support">지원에 문의</string>
    <string name="PinRestoreEntryFragment_cancel">취소</string>
    <string name="PinRestoreEntryFragment_skip">건너뛰기</string>
    <plurals name="PinRestoreEntryFragment_you_have_d_attempt_remaining">
        <item quantity="other">%1$d번의 시도가 남아 있습니다. 시도가 부족하면 새 PIN을 만들 수 있습니다. 계정을 등록하고 사용할 수 있지만 프로필 정보와 같은 일부 저장된 설정이 손실됩니다.</item>
    </plurals>
    <string name="PinRestoreEntryFragment_signal_registration_need_help_with_pin">Signal 등록 - Android용 PIN에 대한 도움이 필요합니다.</string>
    <string name="PinRestoreEntryFragment_enter_alphanumeric_pin">영숫자 번호 입력</string>
    <string name="PinRestoreEntryFragment_enter_numeric_pin">숫자 번호 입력</string>

    <!-- PinRestoreLockedFragment -->
    <string name="PinRestoreLockedFragment_create_your_pin">번호 생성</string>
    <string name="PinRestoreLockedFragment_youve_run_out_of_pin_guesses">PIN을 알아내지는 못했지만 새 PIN을 생성하여 Signal 계정에 계속 액세스할 수 있습니다. 개인 정보 및 보안을 위해 저장된 프로필 정보 또는 설정 없이 계정이 복원됩니다.</string>
    <string name="PinRestoreLockedFragment_create_new_pin">새로운 PIN 만들기</string>
  <!-- Removed by excludeNonTranslatables <string name="PinRestoreLockedFragment_learn_more_url" translatable="false">https://support.signal.org/hc/articles/360007059792</string> -->

    <!-- Dialog button text indicating user wishes to send an sms code isntead of skipping it -->
    <string name="ReRegisterWithPinFragment_send_sms_code">SMS 코드 보내기</string>
    <!-- Email subject used when user contacts support about an issue with the reregister flow. -->
    <string name="ReRegisterWithPinFragment_support_email_subject">Signal 등록 - Android 등록 PIN 관련 도움</string>
    <!-- Dialog message shown in reregister flow when tapping a informational button to to learn about pins or contact support for help -->
    <string name="ReRegisterWithPinFragment_need_help_local">PIN은 사용자가 만든 %1$d자리 이상의 영숫자 조합 코드입니다.\n\nPIN이 기억이 안 난다면 새로운 PIN을 만드세요.</string>
    <!-- Dialog message shown in reregister flow when user requests to skip this flow and return to the normal flow -->
    <string name="ReRegisterWithPinFragment_skip_local">PIN이 기억이 안 난다면 새로운 PIN을 만드세요.</string>
    <!-- Dialog message shown in reregister flow when user uses up all of their guesses for their pin and we are going to move on -->
    <string name="ReRegisterWithPinFragment_out_of_guesses_local">PIN 시도 횟수를 초과했습니다. 하지만 새로운 PIN을 만들어 Signal 계정을 계속 이용할 수 있습니다.</string>

    <!-- PinOptOutDialog -->
    <string name="PinOptOutDialog_warning">경고</string>
    <string name="PinOptOutDialog_if_you_disable_the_pin_you_will_lose_all_data">PIN을 비활성화하면 수동으로 백업 및 복원하지 않는 한 Signal을 다시 등록할 때 모든 데이터가 손실됩니다. PIN이 비활성화되어 있는 동안에는 등록 잠금을 켤 수 없습니다.</string>
    <string name="PinOptOutDialog_disable_pin">PIN 비활성화</string>

    <!-- RatingManager -->
    <string name="RatingManager_rate_this_app">앱 평가</string>
    <string name="RatingManager_if_you_enjoy_using_this_app_please_take_a_moment">앱이 마음에 들면 평가해 주세요.</string>
    <string name="RatingManager_rate_now">지금 평가해 주세요!</string>
    <string name="RatingManager_no_thanks">아니요</string>
    <string name="RatingManager_later">나중에</string>

    <!-- ReactionsBottomSheetDialogFragment -->
    <string name="ReactionsBottomSheetDialogFragment_all">모두: %1$d</string>

    <!-- ReactionsConversationView -->
    <string name="ReactionsConversationView_plus">+%1$d</string>

    <!-- ReactionsRecipientAdapter -->
    <string name="ReactionsRecipientAdapter_you">나</string>

    <!-- RecaptchaRequiredBottomSheetFragment -->
    <string name="RecaptchaRequiredBottomSheetFragment_verify_to_continue_messaging">메시지를 계속 보내려면 확인하세요.</string>
    <string name="RecaptchaRequiredBottomSheetFragment_to_help_prevent_spam_on_signal">Molly에서 스팸을 방지하려면 확인을 완료하세요.</string>
    <string name="RecaptchaRequiredBottomSheetFragment_after_verifying_you_can_continue_messaging">확인 후 메시지를 계속 전송할 수 있습니다. 일시 중지된 메시지는 자동으로 전송됩니다.</string>

    <!-- Recipient -->
    <string name="Recipient_you">나</string>
    <!-- Name of recipient representing user\'s \'My Story\' -->
    <string name="Recipient_my_story">내 스토리</string>

    <!-- RecipientPreferencesActivity -->
    <string name="RecipientPreferenceActivity_block">차단</string>
    <string name="RecipientPreferenceActivity_unblock">차단 해제</string>

    <!-- RecipientProvider -->

    <!-- RedPhone -->
    <string name="RedPhone_answering">답장 중…</string>
    <string name="RedPhone_ending_call">통화 끊는 중…</string>
    <string name="RedPhone_ringing">발신 중…</string>
    <string name="RedPhone_busy">전화 중</string>
    <string name="RedPhone_recipient_unavailable">응답 없음</string>
    <string name="RedPhone_network_failed">네트워크 연결에 실패했습니다!</string>
    <string name="RedPhone_number_not_registered">전화번호가 Signal에 등록되지 않았습니다!</string>
    <string name="RedPhone_the_number_you_dialed_does_not_support_secure_voice">지금 거신 전화번호는 보안 전화를 지원하지 않습니다.</string>
    <string name="RedPhone_got_it">확인</string>

    <!-- Valentine\'s Day Megaphone -->
    <!-- Title text for the Valentine\'s Day donation megaphone. The placeholder will always be a heart emoji. Needs to be a placeholder for Android reasons. -->
    <!-- Body text for the Valentine\'s Day donation megaphone. -->

    <!-- WebRtcCallActivity -->
    <string name="WebRtcCallActivity__tap_here_to_turn_on_your_video">비디오를 사용하려면 탭하세요</string>
    <string name="WebRtcCallActivity__to_call_s_signal_needs_access_to_your_camera">%1$s 님에게 전화하려면 Molly에서 카메라 권한이 필요합니다.</string>
    <string name="WebRtcCallActivity__signal_s">시그널 %1$s</string>
    <string name="WebRtcCallActivity__calling">전화 진행 중…</string>
    <string name="WebRtcCallActivity__group_is_too_large_to_ring_the_participants">단체 참여자가 너무 많아 통화를 진행할 수 없습니다.</string>
    <!-- Call status shown when an active call was disconnected (e.g., network hiccup) and is trying to reconnect -->
    <string name="WebRtcCallActivity__reconnecting">재연결 중…</string>
    <!-- Title for dialog warning about lacking bluetooth permissions during a call -->
    <string name="WebRtcCallActivity__bluetooth_permission_denied">Bluetooth 사용 권한 거부함</string>
    <!-- Message for dialog warning about lacking bluetooth permissions during a call and references the permission needed by name -->
    <string name="WebRtcCallActivity__please_enable_the_nearby_devices_permission_to_use_bluetooth_during_a_call">통화 중 Bluetooth를 사용하려면 \'주변 기기\' 접근 권한을 허용해 주세요.</string>
    <!-- Positive action for bluetooth warning dialog to open settings -->
    <string name="WebRtcCallActivity__open_settings">설정 열기</string>
    <!-- Negative action for bluetooth warning dialog to dismiss dialog -->
    <string name="WebRtcCallActivity__not_now">나중에</string>

    <!-- WebRtcCallView -->
    <string name="WebRtcCallView__signal_call">Signal 전화</string>
    <string name="WebRtcCallView__signal_video_call">Signal 영상 통화</string>
    <string name="WebRtcCallView__start_call">전화 시작하기</string>
    <string name="WebRtcCallView__join_call">전화 참여하기</string>
    <string name="WebRtcCallView__call_is_full">통화 참가자 수 최대</string>
    <string name="WebRtcCallView__the_maximum_number_of_d_participants_has_been_Reached_for_this_call">이 통화에 대한 최대 참가자 수인 %1$d에 도달했습니다. 나중에 다시 시도하세요.</string>
    <string name="WebRtcCallView__your_video_is_off">영상이 꺼졌습니다.</string>
    <string name="WebRtcCallView__reconnecting">재연결 중…</string>
    <string name="WebRtcCallView__joining">참가하는 중…</string>
    <string name="WebRtcCallView__disconnected">연결 끊김</string>

    <string name="WebRtcCallView__signal_will_ring_s">Signal이 %1$s에게 알릴겁니다.</string>
    <string name="WebRtcCallView__signal_will_ring_s_and_s">Signal이 %1$s, 그리고 %2$s에게 알릴겁니다.</string>
    <plurals name="WebRtcCallView__signal_will_ring_s_s_and_d_others">
        <item quantity="other">Signal이 %1$s, %2$s, 그리고 %3$d명에게 알릴겁니다.</item>
    </plurals>

    <string name="WebRtcCallView__s_will_be_notified">%1$s님은 알림을 받을겁니다.</string>
    <string name="WebRtcCallView__s_and_s_will_be_notified">%1$s 님과 %2$s 님에게 알림이 갑니다.</string>
    <plurals name="WebRtcCallView__s_s_and_d_others_will_be_notified">
        <item quantity="other">%1$s 님과 %2$s 님 외 %3$d명에게 알림이 갑니다.</item>
    </plurals>

    <string name="WebRtcCallView__ringing_s">%1$s 님에게 전화를 거는 중</string>
    <string name="WebRtcCallView__ringing_s_and_s">%1$s 님과 %2$s 님에게 전화를 거는 중</string>
    <plurals name="WebRtcCallView__ringing_s_s_and_d_others">
        <item quantity="other">%1$s 님, %2$s 님 외 %3$d명에게 전화를 거는 중</item>
    </plurals>

    <string name="WebRtcCallView__s_is_calling_you">%1$s 님이 나에게 전화를 걸었습니다.</string>
    <string name="WebRtcCallView__s_is_calling_you_and_s">%1$s 님이 나와 %2$s 님에게 전화를 걸었습니다.</string>
    <string name="WebRtcCallView__s_is_calling_you_s_and_s">%1$s이 당신과 %2$s, 그리고 %3$s에게 전화를 걸고 있습니다.</string>
    <plurals name="WebRtcCallView__s_is_calling_you_s_s_and_d_others">
        <item quantity="other">%1$s 님이 나와 %2$s 님, %3$s 님 외 %4$d명에게 전화를 걸었습니다.</item>
    </plurals>

    <string name="WebRtcCallView__no_one_else_is_here">아무도 없음</string>
    <string name="WebRtcCallView__s_is_in_this_call">%1$s 님이 통화 중입니다.</string>
    <string name="WebRtcCallView__s_are_in_this_call">%1$s이 이 통화에 있습니다</string>
    <string name="WebRtcCallView__s_and_s_are_in_this_call">%1$s 및 %2$s 님이 통화에 참여했습니다.</string>

    <plurals name="WebRtcCallView__s_s_and_d_others_are_in_this_call">
        <item quantity="other">%1$s, %2$s 및 %3$d명이 통화에 참여했습니다.</item>
    </plurals>

    <!-- Toggle content description for toggling camera direction  -->
    <string name="WebRtcCallView__toggle_camera_direction">카메라 방향 전환</string>
    <!-- Toggle content description for toggling audio output  -->
    <string name="WebRtcCallView__toggle_speaker">스피커 토글</string>
    <!-- Toggle content description for toggling camera state  -->
    <string name="WebRtcCallView__toggle_camera">카메라 토글</string>
    <!-- Toggle content description for toggling mute state  -->
    <string name="WebRtcCallView__toggle_mute">알림 토글</string>
    <!-- Toggle content description for toggling group ring state  -->
    <string name="WebRtcCallView__toggle_ring">벨소리 토글</string>
    <!-- Content description for end-call button -->
    <string name="WebRtcCallView__end_call">전화 종료</string>

    <!-- Error message when the developer added a button in the wrong place. -->
    <string name="WebRtcAudioOutputToggleButton_fragment_activity_error">UI 오류가 발생했습니다. 이 오류를 개발자에게 보고해 주세요.</string>
    <!-- Error message when the user is trying to change audio outputs but none are present. -->
    <string name="WebRtcAudioOutputToggleButton_no_eligible_audio_i_o_detected">적격 오디오 입출력이 탐지되지 않습니다.</string>
    <!-- A text description of the bluetooth icon, used for accessibility. -->
    <string name="WebRtcAudioOutputBottomSheet__bluetooth_icon_content_description">블루투스 기기를 나타내는 아이콘입니다.</string>
    <!-- A text description of the headset icon, used for accessibility. -->
    <string name="WebRtcAudioOutputBottomSheet__headset_icon_content_description">유선 헤드셋을 나타내는 아이콘입니다.</string>
    <!-- A text description of the speaker icon, used for accessibility. -->
    <string name="WebRtcAudioOutputBottomSheet__speaker_icon_content_description">스피커폰을 나타내는 아이콘입니다.</string>
    <!-- A text description of the earpiece icon, used for accessibility. -->
    <string name="WebRtcAudioOutputBottomSheet__earpiece_icon_content_description">기기 이어폰을 나타내는 아이콘입니다.</string>

    <!-- CallParticipantsListDialog -->
    <plurals name="CallParticipantsListDialog_in_this_call_d_people">
        <item quantity="other">통화 참여자: %1$d명</item>
    </plurals>

    <!-- CallParticipantView -->
    <string name="CallParticipantView__s_is_blocked">%1$s을(를) 차단함</string>
    <string name="CallParticipantView__more_info">자세한 정보</string>
    <string name="CallParticipantView__you_wont_receive_their_audio_or_video">음성 또는 영상 통화를 더 이상 수신하지 않으며 차단된 사람도 나의 통화를 수신할 수 없습니다.</string>
    <string name="CallParticipantView__cant_receive_audio_video_from_s">%1$s 님의 음성 &amp; 동영상 수신 불가</string>
    <string name="CallParticipantView__cant_receive_audio_and_video_from_s">%1$s 님의 음성 및 동영상 수신 불가</string>
    <string name="CallParticipantView__this_may_be_Because_they_have_not_verified_your_safety_number_change">이는 해당 사용자가 안전 번호 변경을 확인하지 않았거나, 기기에 문제가 있거나 나를 차단했기 때문일 수 있습니다.</string>

    <!-- CallToastPopupWindow -->
    <string name="CallToastPopupWindow__swipe_to_view_screen_share">스와이프하여 화면 공유 보기</string>

    <!-- ProxyBottomSheetFragment -->
    <string name="ProxyBottomSheetFragment_proxy_server">프록시 서버</string>
    <string name="ProxyBottomSheetFragment_proxy_address">프록시 주소</string>
    <string name="ProxyBottomSheetFragment_do_you_want_to_use_this_proxy_address">이 프록시 주소를 사용하시겠습니까?</string>
    <string name="ProxyBottomSheetFragment_use_proxy">프록시 사용하기</string>
    <string name="ProxyBottomSheetFragment_successfully_connected_to_proxy">프록시에 성공적으로 연결됨</string>

    <!-- RecaptchaProofActivity -->
    <string name="RecaptchaProofActivity_failed_to_submit">제출 실패</string>
    <string name="RecaptchaProofActivity_complete_verification">확인 완료</string>

    <!-- RegistrationActivity -->
    <string name="RegistrationActivity_select_your_country">국가 선택</string>
    <string name="RegistrationActivity_you_must_specify_your_country_code">국가 번호를 입력해야 합니다.
    </string>
    <string name="RegistrationActivity_please_enter_a_valid_phone_number_to_register">유효한 전화번호를 입력하세요.</string>
    <string name="RegistrationActivity_invalid_number">잘못된 전화번호</string>
    <string name="RegistrationActivity_the_number_you_specified_s_is_invalid">입력한 전화번호 (%1$s)가 잘못되었습니다.
    </string>

    <!-- Dialog title shown when registering and we want to verify they entered the correct number before proceeding. -->
    <string name="RegistrationActivity_phone_number_verification_dialog_title">아래 전화번호가 맞나요?</string>
    <!-- Dialog title shown when re-registering and skip sms flow failed or was aborted and now need perform additional verification via sms and warn about carrier charges -->
    <string name="RegistrationActivity_additional_verification_required">추가 확인이 필요합니다.</string>
    <!-- Dialog message shown when we need to verify sms and carrier rates may apply. -->
    <string name="RegistrationActivity_a_verification_code_will_be_sent_to_this_number">이 번호로 확인 코드를 보냅니다. 통신사 요금이 적용될 수 있습니다.</string>
    <string name="RegistrationActivity_you_will_receive_a_call_to_verify_this_number">이 전화번호를 인증하는 데 필요한 전화를 수신하게 됩니다.</string>
    <string name="RegistrationActivity_is_your_phone_number_above_correct">위의 전화번호가 올바른지 확인해 주세요.</string>
    <string name="RegistrationActivity_edit_number">전화번호 수정</string>
    <string name="RegistrationActivity_missing_google_play_services">Google Play Services가 설치되어 있지 않음</string>
    <string name="RegistrationActivity_this_device_is_missing_google_play_services">기기에 Google Play Services가 없습니다. Molly을 사용할 수는 있지만, 안정성이나 성능이 떨어질 수 있습니다.\n\n맞춤형 안드로이드 ROM을 사용하는 고급 사용자가 아니거나, 이 메시지가 오류라고 생각한다면 문제 해결을 위해 이메일로 support@molly.im에 문의해 주세요.</string>
    <string name="RegistrationActivity_i_understand">이해했습니다.</string>
    <string name="RegistrationActivity_play_services_error">Play Services 오류</string>
    <string name="RegistrationActivity_google_play_services_is_updating_or_unavailable">Google Play Services가 업데이트 중이거나 잠시 제공되지 않고 있습니다. 다시 시도해 주세요.</string>
    <string name="RegistrationActivity_terms_and_privacy">이용 약관 &amp; 개인 정보 보호 정책</string>
    <string name="RegistrationActivity_signal_needs_access_to_your_contacts_and_media_in_order_to_connect_with_friends">친구를 추가하고 메시지를 보내려면 Signal에서 연락처와 미디어를 사용하도록 허용해야 합니다. 내 기기에 저장된 연락처는 Signal의 비공개 연락처 검색을 통해 업로드됩니다. 모든 연락처가 단대단 암호화 처리되기 때문에 Signal 서비스에는 절대 표시되지 않습니다.</string>
    <string name="RegistrationActivity_signal_needs_access_to_your_contacts_in_order_to_connect_with_friends">Signal에서 친구를 추가하려면 연락처 접근 권한을 허용해야 합니다. 내 기기에 저장된 연락처는 Signal의 비공개 연락처 검색을 통해 업로드됩니다. 모든 연락처가 단대단 암호화 처리되기 때문에 Signal 서비스에는 절대 표시되지 않습니다.</string>
    <string name="RegistrationActivity_rate_limited_to_service">이 전화번호를 등록하려고 너무 많이 시도했습니다. 나중에 다시 시도하세요.</string>
    <!--    During registration, if the user attempts (and fails) to register, we display this error message with a number of minutes timer they are allowed to try again.-->
    <string name="RegistrationActivity_rate_limited_to_try_again">이 번호를 등록하려고 너무 많이 시도했습니다. %1$s 후에 다시 시도해 주세요.</string>
    <string name="RegistrationActivity_unable_to_connect_to_service">서비스에 연결할 수 없습니다. 네트워크 연결을 확인 후 다시 시도해 주세요.</string>
    <!-- Generic error when the app is unable to request an SMS code for an unknown reason. -->
    <string name="RegistrationActivity_unable_to_request_verification_code">확인 코드를 요청하지 못했습니다. 네트워크 연결을 확인하고 다시 시도하세요.</string>
    <string name="RegistrationActivity_non_standard_number_format">비표준 전화번호 형식</string>
    <string name="RegistrationActivity_the_number_you_entered_appears_to_be_a_non_standard">입력한 번호(%1$s)가 표준 형식이 아닙니다.\n\n혹시 입력하려던 번호가 %2$s인가요?</string>
    <string name="RegistrationActivity_signal_android_phone_number_format">Molly Android - 전화번호 형식</string>
    <!--    Small "toast" notification to the user confirming that they have requested a new code via voice call.-->
    <string name="RegistrationActivity_call_requested">통화 요청함</string>
    <!--    Small "toast" notification to the user confirming that they have requested a new code via SMS.-->
    <string name="RegistrationActivity_sms_requested">SMS가 필요합니다.</string>
    <!--    Small "toast" notification to the user confirming that they have requested a new code (through an unspecified channel).-->
    <string name="RegistrationActivity_code_requested">확인 코드가 필요합니다.</string>
    <plurals name="RegistrationActivity_debug_log_hint">
        <item quantity="other">디버그 로그를 보내기까지 %1$d단계 남았습니다.</item>
    </plurals>
    <string name="RegistrationActivity_we_need_to_verify_that_youre_human">사람인지 확인하고자 합니다.</string>
    <!-- An error shown when the request was valid, but due to an issue with a partner vendor, the server is unable to send an SMS code -->
    <string name="RegistrationActivity_external_service_error">외부 오류로 인해 Signal에서 SMS 코드를 보낼 수 없습니다.</string>
    <string name="RegistrationActivity_next">다음</string>
    <string name="RegistrationActivity_continue">확인</string>
    <string name="RegistrationActivity_take_privacy_with_you_be_yourself_in_every_message">내 개인 정보는 내 손에서만.\n안전하게 메시지를 보내세요.</string>
    <!-- Title of registration screen when asking for the users phone number -->
    <string name="RegistrationActivity_phone_number">전화번호</string>
    <!-- Subtitle of registration screen when asking for the users phone number -->
    <string name="RegistrationActivity_enter_your_phone_number_to_get_started">전화번호를 입력하여 시작하세요.</string>
    <string name="RegistrationActivity_enter_the_code_we_sent_to_s">%1$s 번호로 보낸 코드를 입력해 주세요.</string>
    <string name="RegistrationActivity_make_sure_your_phone_has_a_cellular_signal">SMS 또는 전화를 수신하려면 휴대전화에서 데이터 네트워크가 켜져 있어야 합니다.</string>

    <string name="RegistrationActivity_phone_number_description">전화번호</string>
    <string name="RegistrationActivity_country_code_description">국가 번호</string>
    <string name="RegistrationActivity_country_code_hint">국가</string>
    <string name="RegistrationActivity_call">전화</string>
    <string name="RegistrationActivity_verification_code">확인 코드</string>
    <string name="RegistrationActivity_resend_code">코드 다시 보내기</string>
    <!--    A title for a bottom sheet dialog offering to help a user having trouble entering their verification code.-->
    <string name="RegistrationActivity_support_bottom_sheet_title">등록에 어려움이 있나요?</string>
    <!--    A list of suggestions to try for a user having trouble entering their verification code.-->
    <string name="RegistrationActivity_support_bottom_sheet_body_suggestions">• SMS나 통화에 휴대폰에 셀룰러 데이터를 사용할 수 있는지 확인하세요.\n • 해당 번호로 전화를 받을 수 있는지 확인하세요.\n • 올바른 전화번호를 입력했는지 확인하세요.</string>
    <!--    A call to action for a user having trouble entering the verification to seek further help. -->
    <string name="RegistrationActivity_support_bottom_sheet_body_call_to_action">자세한 내용은 다음 문제 해결 단계를 따르거나 지원팀에 문의하세요.</string>
    <!--    A clickable piece of text that will take the user to our website with additional suggestions.-->
    <string name="RegistrationActivity_support_bottom_sheet_cta_troubleshooting_steps_substring">이 문제 해결 단계</string>
    <!--    A clickable piece of text that will pre-fill a request for support email in the user\'s email app.-->
    <string name="RegistrationActivity_support_bottom_sheet_cta_contact_support_substring">지원팀에 문의</string>

    <!-- RegistrationLockV2Dialog -->
    <string name="RegistrationLockV2Dialog_turn_on_registration_lock">등록 잠금을 켜시겠습니까?</string>
    <string name="RegistrationLockV2Dialog_turn_off_registration_lock">등록 잠금을 끄시겠습니까?</string>
    <string name="RegistrationLockV2Dialog_if_you_forget_your_signal_pin_when_registering_again">Signal에 등록할 때 또 Signal PIN 번호을 잊어버렸다면 7일 동안 계정이 잠깁니다.</string>
    <string name="RegistrationLockV2Dialog_turn_on">켜기</string>
    <string name="RegistrationLockV2Dialog_turn_off">끄기</string>

    <!-- RevealableMessageView -->
    <string name="RevealableMessageView_view_photo">사진 보기</string>
    <string name="RevealableMessageView_view_video">동영상 보기</string>
    <string name="RevealableMessageView_viewed">조회함</string>
    <string name="RevealableMessageView_media">미디어</string>

    <!-- Search -->
    <string name="SearchFragment_no_results">\'%1$s\'에 대한 검색 결과 없음</string>
    <string name="SearchFragment_header_conversations">대화</string>
    <string name="SearchFragment_header_contacts">연락처</string>
    <string name="SearchFragment_header_messages">메시지</string>

    <!-- ShakeToReport -->
  <!-- Removed by excludeNonTranslatables <string name="ShakeToReport_shake_detected" translatable="false">Shake detected</string> -->
  <!-- Removed by excludeNonTranslatables <string name="ShakeToReport_submit_debug_log" translatable="false">Submit debug log?</string> -->
  <!-- Removed by excludeNonTranslatables <string name="ShakeToReport_submit" translatable="false">Submit</string> -->
  <!-- Removed by excludeNonTranslatables <string name="ShakeToReport_failed_to_submit" translatable="false">Failed to submit :(</string> -->
  <!-- Removed by excludeNonTranslatables <string name="ShakeToReport_success" translatable="false">Success!</string> -->
  <!-- Removed by excludeNonTranslatables <string name="ShakeToReport_share" translatable="false">Share</string> -->

    <!-- SharedContactDetailsActivity -->
    <string name="SharedContactDetailsActivity_add_to_contacts">연락처에 추가</string>
    <string name="SharedContactDetailsActivity_invite_to_signal">Molly로 초대</string>
    <string name="SharedContactDetailsActivity_signal_message">Signal 메시지</string>
    <string name="SharedContactDetailsActivity_signal_call">Signal 전화</string>

    <!-- SharedContactView -->
    <string name="SharedContactView_add_to_contacts">연락처에 추가</string>
    <string name="SharedContactView_invite_to_signal">Molly로 초대</string>
    <string name="SharedContactView_message">Signal 메시지</string>

    <!-- SignalBottomActionBar -->
    <string name="SignalBottomActionBar_more">더 보기</string>

    <!-- SignalPinReminders -->
    <string name="SignalPinReminders_well_remind_you_again_later">PIN이 성공적으로 인증되었습니다. 나중에 다시 알려드리겠습니다.</string>
    <string name="SignalPinReminders_well_remind_you_again_tomorrow">PIN이 성공적으로 인증되었습니다. 내일 다시 알려드리겠습니다.</string>
    <string name="SignalPinReminders_well_remind_you_again_in_a_few_days">PIN이 성공적으로 인증되었습니다. 며칠 내에 알려드리겠습니다.</string>
    <string name="SignalPinReminders_well_remind_you_again_in_a_week">PIN이 성공적으로 인증되었습니다. 1주 뒤에 알려드리겠습니다.</string>
    <string name="SignalPinReminders_well_remind_you_again_in_a_couple_weeks">PIN이 성공적으로 인증되었습니다. 2주 뒤에 알려드리겠습니다.</string>
    <string name="SignalPinReminders_well_remind_you_again_in_a_month">PIN이 성공적으로 인증되었습니다. 한 달 후에 다시 알려 드리겠습니다.</string>

    <!-- Slide -->
    <string name="Slide_image">이미지</string>
    <string name="Slide_sticker">스티커</string>
    <string name="Slide_audio">오디오</string>
    <string name="Slide_video">동영상</string>

    <!-- SmsMessageRecord -->
    <string name="SmsMessageRecord_received_corrupted_key_exchange_message">받은 핵심 교환 메시지가 손상되었습니다!
    </string>
    <string name="SmsMessageRecord_received_key_exchange_message_for_invalid_protocol_version">
        받은 핵심 교환 메시지에 대한 프로토콜 버전이 잘못되었습니다.
    </string>
    <string name="SmsMessageRecord_received_message_with_new_safety_number_tap_to_process">새 안전 번호가 담긴 메시지를 받았습니다. 탭하여 처리하고 표시하세요.</string>
    <string name="SmsMessageRecord_secure_session_reset">보안 세션을 초기화했습니다.</string>
    <string name="SmsMessageRecord_secure_session_reset_s">%1$s 님이 보안 세션을 초기화했습니다.</string>
    <string name="SmsMessageRecord_duplicate_message">메시지를 복사하세요.</string>
    <string name="SmsMessageRecord_this_message_could_not_be_processed_because_it_was_sent_from_a_newer_version">상위 버전의 Signal에서 보낸 메시지이므로 해당 메시지를 처리할 수 없었습니다. 업데이트 후 메시지를 다시 보내달라고 요청하세요.</string>
    <string name="SmsMessageRecord_error_handling_incoming_message">받은 메시지 처리 중 오류 발생</string>

    <!-- StickerManagementActivity -->
    <string name="StickerManagementActivity_stickers">스티커</string>

    <!-- StickerManagementAdapter -->
    <string name="StickerManagementAdapter_installed_stickers">설치된 스티커</string>
    <string name="StickerManagementAdapter_stickers_you_received">받은 스티커</string>
    <string name="StickerManagementAdapter_signal_artist_series">Signal 아티스트 시리즈</string>
    <string name="StickerManagementAdapter_no_stickers_installed">설치된 스티커 없음</string>
    <string name="StickerManagementAdapter_stickers_from_incoming_messages_will_appear_here">받은 메시지의 스티커가 여기에 표시됩니다.</string>
    <string name="StickerManagementAdapter_untitled">제목 없음</string>
    <string name="StickerManagementAdapter_unknown">알 수 없음</string>

    <!-- StickerPackPreviewActivity -->
    <string name="StickerPackPreviewActivity_untitled">제목 없음</string>
    <string name="StickerPackPreviewActivity_unknown">알 수 없음</string>
    <string name="StickerPackPreviewActivity_install">설치</string>
    <string name="StickerPackPreviewActivity_remove">제거</string>
    <string name="StickerPackPreviewActivity_stickers">스티커</string>
    <string name="StickerPackPreviewActivity_failed_to_load_sticker_pack">스티커 팩을 불러올 수 없음</string>

    <!-- SubmitDebugLogActivity -->
    <string name="SubmitDebugLogActivity_edit">수정</string>
    <string name="SubmitDebugLogActivity_done">확인</string>
    <!-- Menu option to save a debug log file to disk. -->
    <string name="SubmitDebugLogActivity_save">저장</string>
    <!-- Error that is show in a toast when we fail to save a debug log file to disk. -->
    <string name="SubmitDebugLogActivity_failed_to_save">저장에 실패함</string>
    <!-- Toast that is show to notify that we have saved the debug log file to disk. -->
    <string name="SubmitDebugLogActivity_save_complete">저장 성공</string>
    <string name="SubmitDebugLogActivity_tap_a_line_to_delete_it">줄을 탭하여 삭제하세요</string>
    <string name="SubmitDebugLogActivity_submit">제출</string>
    <string name="SubmitDebugLogActivity_failed_to_submit_logs">로그를 제출하는데 실패했습니다.</string>
    <string name="SubmitDebugLogActivity_success">성공!</string>
    <string name="SubmitDebugLogActivity_copy_this_url_and_add_it_to_your_issue">다음 URL을 복사하여 문제 보고서 또는 지원 이메일에 추가하세요. \n\n<b>%1$s</b></string>
    <string name="SubmitDebugLogActivity_share">공유</string>
    <string name="SubmitDebugLogActivity_this_log_will_be_posted_publicly_online_for_contributors">이 로그는 기여자가 볼 수 있도록 온라인에 공개적으로 게시됩니다. 업로드하기 전에 검토할 수 있습니다.</string>

    <!-- SupportEmailUtil -->
  <!-- Removed by excludeNonTranslatables <string name="SupportEmailUtil_support_email" translatable="false">support@molly.im</string> -->
    <string name="SupportEmailUtil_filter">필터:</string>
    <string name="SupportEmailUtil_device_info">기기 정보:</string>
    <string name="SupportEmailUtil_android_version">안드로이드 버전:</string>
    <string name="SupportEmailUtil_signal_version">Molly 버전:</string>
    <string name="SupportEmailUtil_signal_package">시그널 패키지:</string>
    <string name="SupportEmailUtil_registration_lock">등록 잠금:</string>
    <string name="SupportEmailUtil_locale">언어:</string>

    <!-- ThreadRecord -->
    <string name="ThreadRecord_group_updated">그룹이 업데이트됨</string>
    <string name="ThreadRecord_left_the_group">그룹을 탈퇴함</string>
    <string name="ThreadRecord_secure_session_reset">보안 세션이 초기화되었습니다.</string>
    <string name="ThreadRecord_draft">초안:</string>
    <string name="ThreadRecord_media_message">미디어 메시지</string>
    <string name="ThreadRecord_sticker">스티커</string>
    <string name="ThreadRecord_view_once_photo">한 번 볼 수 있는 이미지</string>
    <string name="ThreadRecord_view_once_video">한 번 볼 수 있는 동영상</string>
    <string name="ThreadRecord_view_once_media">한 번 볼 수 있는 미디어</string>
    <string name="ThreadRecord_this_message_was_deleted">이 메시지는 삭제되었습니다.</string>
    <string name="ThreadRecord_you_deleted_this_message">이 메시지를 삭제했습니다.</string>
    <!-- Displayed in the notification when the user sends a request to activate payments -->
    <string name="ThreadRecord_you_sent_request">결제를 활성화해달라는 요청을 보냈습니다.</string>
    <!-- Displayed in the notification when the recipient wants to activate payments -->
    <string name="ThreadRecord_wants_you_to_activate_payments">%1$s 님에게서 결제를 활성화해달라는 요청을 받았습니다.</string>
    <!-- Displayed in the notification when the user activates payments -->
    <string name="ThreadRecord_you_activated_payments">결제를 활성화했습니다.</string>
    <!-- Displayed in the notification when the recipient can accept payments -->
    <string name="ThreadRecord_can_accept_payments">%1$s 님이 이제 결제를 수락할 수 있습니다.</string>
    <string name="ThreadRecord_s_is_on_signal">%1$s 님이 온라인입니다!</string>
    <string name="ThreadRecord_disappearing_messages_disabled">사라지는 메시지 기능이 비활성화됨</string>
    <string name="ThreadRecord_disappearing_message_time_updated_to_s">사라지는 메시지 시간을 %1$s(으)로 설정했습니다.</string>
    <string name="ThreadRecord_safety_number_changed">안전 번호가 변경됨</string>
    <string name="ThreadRecord_your_safety_number_with_s_has_changed">%1$s 님과의 안전 번호가 변경되었습니다.</string>
    <string name="ThreadRecord_you_marked_verified">인증됨으로 표시했습니다.</string>
    <string name="ThreadRecord_you_marked_unverified">인증되지 않음으로 표시했습니다.</string>
    <string name="ThreadRecord_message_could_not_be_processed">메시지를 처리할 수 없음</string>
    <string name="ThreadRecord_delivery_issue">이슈 전송하기</string>
    <string name="ThreadRecord_message_request">메시지 요청</string>
    <!-- Thread preview for a recipient that has been hidden -->
    <string name="ThreadRecord_hidden_recipient">이전에 숨겼던 사용자입니다. 해당 사용자에게 메시지를 보내면 사용자가 목록에 다시 추가됩니다.</string>
    <string name="ThreadRecord_photo">사진</string>
    <string name="ThreadRecord_gif">GIF</string>
    <string name="ThreadRecord_voice_message">음성 메시지</string>
    <string name="ThreadRecord_file">파일</string>
    <string name="ThreadRecord_video">동영상</string>
    <string name="ThreadRecord_chat_session_refreshed">대화 세션을 새로 고침</string>
    <!-- Displayed in the notification when the user is sent a gift -->
    <string name="ThreadRecord__s_donated_for_you">%1$s 님이 귀하를 대신해 기부했습니다.</string>
    <!-- Displayed in the notification when the user sends a gift -->
    <string name="ThreadRecord__you_donated_for_s">%1$s 님을 대신해 기부했습니다.</string>
    <!-- Displayed in the notification when the user has opened a received gift -->
    <string name="ThreadRecord__you_redeemed_a_badge">배지를 사용했습니다.</string>
    <!-- Displayed in the conversation list when someone reacted to your story -->
    <string name="ThreadRecord__reacted_s_to_your_story">내 스토리에 %1$s 이모지로 반응했습니다.</string>
    <!-- Displayed in the conversation list when you reacted to someone\'s story -->
    <string name="ThreadRecord__reacted_s_to_their_story">상대 스토리에 %1$s 이모지로 반응했습니다.</string>
    <!-- Displayed in the conversation list when your most recent message is a payment to or from the person the conversation is with -->
    <string name="ThreadRecord_payment">결제</string>
    <!-- Displayed in the conversation list when your only message in a conversation is a scheduled send. -->
    <string name="ThreadRecord_scheduled_message">예약 메시지</string>
    <!--  Displayed in the conversation list when your message history has been merged -->
    <string name="ThreadRecord_message_history_has_been_merged">메시지 기록을 병합했습니다.</string>
    <!--  Displayed in the conversation list when identities have been merged. The first placeholder is a phone number, and the second is a person\'s name -->
    <string name="ThreadRecord_s_belongs_to_s">%1$s번은 %2$s 님의 전화번호입니다.</string>

    <!-- UpdateApkReadyListener -->
    <string name="UpdateApkReadyListener_Signal_update">Molly 업데이트</string>
    <string name="UpdateApkReadyListener_a_new_version_of_signal_is_available_tap_to_update">새 Molly 버전 출시, 탭하여 업데이트</string>

    <!-- UntrustedSendDialog -->
    <string name="UntrustedSendDialog_send_message">메시지를 보내시겠습니까?</string>
    <string name="UntrustedSendDialog_send">보내기</string>

    <!-- UnverifiedSendDialog -->
    <string name="UnverifiedSendDialog_send_message">메시지를 보내시겠습니까?</string>
    <string name="UnverifiedSendDialog_send">보내기</string>

    <!-- UsernameEditFragment -->
    <!-- Toolbar title when entering from registration -->
    <string name="UsernameEditFragment__add_a_username">사용자 이름 추가</string>
    <!-- Instructional text at the top of the username edit screen -->
    <string name="UsernameEditFragment__choose_your_username">사용자 이름을 선택하세요.</string>
    <string name="UsernameEditFragment_username">사용자 이름</string>
    <string name="UsernameEditFragment_delete">삭제</string>
    <string name="UsernameEditFragment_successfully_removed_username">사용자 이름이 성공적으로 삭제되었습니다.</string>
    <string name="UsernameEditFragment_encountered_a_network_error">네트워크 오류가 발생했습니다.</string>
    <string name="UsernameEditFragment_this_username_is_taken">사용 중인 사용자 이름입니다.</string>
    <string name="UsernameEditFragment_usernames_can_only_include">사용자 이름에는 a~Z, 0~9 및 밑줄만 포함할 수 있습니다.</string>
    <string name="UsernameEditFragment_usernames_cannot_begin_with_a_number">사용자 이름은 숫자로 시작할 수 없습니다.</string>
    <string name="UsernameEditFragment_username_is_invalid">잘못된 사용자 이름입니다.</string>
    <string name="UsernameEditFragment_usernames_must_be_between_a_and_b_characters">사용자 이름은 %1$d~%2$d자여야 합니다.</string>
    <!-- Explanation about what usernames provide -->
    <string name="UsernameEditFragment__usernames_let_others_message">사용자 이름을 사용하면 다른 사람들이 내 전화번호 없이도 내게 메시지를 보낼 수 있습니다. 사용자 이름은 사용자의 주소를 비공개로 유지할 수 있도록 일련번호와 함께 짝지어 쓰입니다.</string>
    <!-- Dialog title for explanation about numbers at the end of the username -->
    <string name="UsernameEditFragment__what_is_this_number">이 번호는 무엇인가요?</string>
    <string name="UsernameEditFragment__these_digits_help_keep">이 일련번호는 사용자 이름을 비공개로 유지하여 원치 않는 메시지를 피할 수 있도록 도와줍니다. 대화를 원하는 사용자 및 그룹과만 사용자 이름을 공유하세요. 사용자 이름을 변경하면 새로운 일련번호가 부여됩니다.</string>
    <!-- Button to allow user to skip -->
    <string name="UsernameEditFragment__skip">건너뛰기</string>
    <!-- Content description for done button -->
    <string name="UsernameEditFragment__done">확인</string>

    <plurals name="UserNotificationMigrationJob_d_contacts_are_on_signal">
        <item quantity="other">Signal에 연락처가 %1$d개 있습니다!</item>
    </plurals>

    <!-- UsernameShareBottomSheet -->
    <!-- Explanation of what the sheet enables the user to do -->
    <string name="UsernameShareBottomSheet__copy_or_share_a_username_link">사용자 이름 링크를 복사하거나 공유하세요.</string>

    <!-- VerifyIdentityActivity -->
    <string name="VerifyIdentityActivity_your_contact_is_running_an_old_version_of_signal">연락처는 오래된 버전의 Signal을 쓰고 있습니다. 안전 번호를 인증하기 전에 먼저 업데이트를 요청하세요.</string>
    <string name="VerifyIdentityActivity_your_contact_is_running_a_newer_version_of_Signal">연락처는 호환되지 않는 QR 코드 형식의 상위 버전 Signal을 사용하고 있습니다. 앱을 업데이트하세요.</string>
    <string name="VerifyIdentityActivity_the_scanned_qr_code_is_not_a_correctly_formatted_safety_number">QR 코드가 올바른 안전 번호 인증 코드 형식이 아닌 것 같습니다. 다시 시도해 주세요.</string>
    <string name="VerifyIdentityActivity_share_safety_number_via">다음으로 안전 번호 공유:</string>
    <string name="VerifyIdentityActivity_our_signal_safety_number">우리 Signal 안전 번호:</string>
    <string name="VerifyIdentityActivity_no_app_to_share_to">공유에 사용할 수 있는 앱이 없습니다.</string>
    <string name="VerifyIdentityActivity_no_safety_number_to_compare_was_found_in_the_clipboard">클립보드에 비교할 수 있는 안전 번호가 없음</string>
    <string name="VerifyIdentityActivity_signal_needs_the_camera_permission_in_order_to_scan_a_qr_code_but_it_has_been_permanently_denied">Molly에서 QR 코드를 읽으려면 카메라 권한이 필요하지만 현재 거부되어 있습니다. 앱 설정 메뉴에서 \'권한\'을 선택한 후 \'카메라\' 항목을 허용해 주세요.</string>
    <string name="VerifyIdentityActivity_unable_to_scan_qr_code_without_camera_permission">QR 코드를 읽으려면 카메라 권한이 필요함</string>
    <string name="VerifyIdentityActivity_you_must_first_exchange_messages_in_order_to_view">%1$s의 안전 번호를 보려면 먼저 메시지를 교환해야 합니다.</string>

    <!-- ViewOnceMessageActivity -->
  <!-- Removed by excludeNonTranslatables <string name="ViewOnceMessageActivity_video_duration" translatable="false">%1$02d:%2$02d</string> -->

    <!-- AudioView -->
  <!-- Removed by excludeNonTranslatables <string name="AudioView_duration" translatable="false">%1$d:%2$02d</string> -->

    <!-- MessageDisplayHelper -->
    <string name="MessageDisplayHelper_message_encrypted_for_non_existing_session">존재하지 않는 세션의 암호화 메시지</string>

    <!-- MmsMessageRecord -->
    <string name="MmsMessageRecord_bad_encrypted_mms_message">잘못된 암호화 MMS 메시지</string>
    <string name="MmsMessageRecord_mms_message_encrypted_for_non_existing_session">존재하지 않는 세션의 암호화 MMS 메시지</string>

    <!-- MuteDialog -->
    <string name="MuteDialog_mute_notifications">알림 끄기</string>

    <!-- ApplicationMigrationService -->
    <string name="ApplicationMigrationService_import_in_progress">가져오는 중</string>
    <string name="ApplicationMigrationService_importing_text_messages">문자 메시지 가져오는 중</string>
    <string name="ApplicationMigrationService_import_complete">가져오기 완료</string>
    <string name="ApplicationMigrationService_system_database_import_is_complete">데이터베이스 가져오기가 완료되었습니다.</string>

    <!-- KeyCachingService -->
    <string name="KeyCachingService_signal_passphrase_cached">터치하여 여세요.</string>
    <string name="KeyCachingService_passphrase_cached">Molly이 잠금 해제됨</string>
    <string name="KeyCachingService_lock">Molly 잠금</string>

    <!-- MediaPreviewActivity -->
    <string name="MediaPreviewActivity_you">나</string>
    <string name="MediaPreviewActivity_unssuported_media_type">지원되지 않는 미디어 형식</string>
    <string name="MediaPreviewActivity_draft">초안</string>
    <string name="MediaPreviewActivity_signal_needs_the_storage_permission_in_order_to_write_to_external_storage_but_it_has_been_permanently_denied">Molly에서 외부 저장 공간에 저장하려면 저장 공간 권한이 필요하지만 현재 거부되어 있습니다. 앱 설정 메뉴에서 \'권한\'을 선택한 후 \'저장 공간\' 항목을 허용해 주세요.</string>
    <string name="MediaPreviewActivity_unable_to_write_to_external_storage_without_permission">외부 저장 공간에 저장하려면 저장 공간 권한이 필요함</string>
    <string name="MediaPreviewActivity_media_delete_confirmation_title">메시지를 삭제하시겠습니까?</string>
    <string name="MediaPreviewActivity_media_delete_confirmation_message">메시지를 영구적으로 삭제합니다.</string>
    <string name="MediaPreviewActivity_s_to_s">%1$s~%2$s</string>
    <!-- All media preview title when viewing media send by you to another recipient (allows changing of \'You\' based on context) -->
    <string name="MediaPreviewActivity_you_to_s">보낸 사람: 나, 받는 사람: %1$s 님</string>
    <!-- All media preview title when viewing media sent by another recipient to you (allows changing of \'You\' based on context) -->
    <string name="MediaPreviewActivity_s_to_you">보낸 사람: %1$s 님, 받는 사람: 나</string>
    <string name="MediaPreviewActivity_media_no_longer_available">미디어를 더 이상 이용할 수 없습니다.</string>
    <!-- Notifying the user that the device has encountered a technical issue and is unable to render a video. -->
    <string name="MediaPreviewActivity_unable_to_play_media">미디어를 재생할 수 없습니다.</string>
    <string name="MediaPreviewActivity_error_finding_message">메시지 검색 중 오류가 발생했습니다.</string>
    <string name="MediaPreviewActivity_cant_find_an_app_able_to_share_this_media">미디어를 공유할 수 있는 앱을 찾을 수 없습니다.</string>
    <string name="MediaPreviewActivity_dismiss_due_to_error">닫기</string>
    <string name="MediaPreviewFragment_edit_media_error">미디어 오류</string>
    <!-- This is displayed as a toast notification when we encounter an error deleting a message, including potentially on other people\'s devices -->
    <string name="MediaPreviewFragment_media_delete_error">메시지 삭제 중 오류가 발생했습니다. 메시지가 삭제되지 않았을 수 있습니다.</string>
    <!-- A suffix to be attached to truncated captions that the user may tap onto to view the entire text caption -->
    <string name="MediaPreviewFragment_read_more_overflow_text">더 보기</string>

    <!-- MessageNotifier -->
    <string name="MessageNotifier_d_new_messages_in_d_conversations">대화 %2$d개에 새 메시지 %1$d개</string>
    <string name="MessageNotifier_most_recent_from_s">%1$s 님에게서 온 최근 메시지</string>
    <string name="MessageNotifier_locked_message">잠긴 메시지</string>
    <string name="MessageNotifier_message_delivery_failed">메시지 전송에 실패했습니다.</string>
    <!-- Shown in a notification when a story the user tries to send fails to be sent -->
    <string name="MessageNotifier_story_delivery_failed">스토리를 보내지 못했습니다.</string>
    <!-- Shown as notification title for when a notification about a story sent to a group story %1$s replaced with the group name -->
    <string name="MessageNotifier_group_story_title">보낸 사람: 나, 받는 사람: %1$s 님</string>
    <string name="MessageNotifier_failed_to_deliver_message">메시지 전송에 실패했습니다.</string>
    <string name="MessageNotifier_error_delivering_message">메시지 전송 중 오류가 발생했습니다.</string>
    <string name="MessageNotifier_message_delivery_paused">메시지 전달이 일시 중지되었습니다.</string>
    <string name="MessageNotifier_verify_to_continue_messaging_on_signal">Molly에서 메시지를 계속 보내려면 확인하세요.</string>
    <string name="MessageNotifier_mark_all_as_read">모두 읽음으로 표시</string>
    <string name="MessageNotifier_mark_read">읽음으로 표시</string>
    <string name="MessageNotifier_turn_off_these_notifications">이 알림 끄기</string>
    <string name="MessageNotifier_view_once_photo">한 번 볼 수 있는 사진</string>
    <string name="MessageNotifier_view_once_video">한 번 볼 수 있는 동영상</string>
    <string name="MessageNotifier_reply">답장</string>
    <string name="MessageNotifier_signal_message">Signal 메시지</string>
    <string name="MessageNotifier_unsecured_sms">비보안 SMS</string>
    <string name="MessageNotifier_contact_message">%1$s %2$s</string>
    <string name="MessageNotifier_unknown_contact_message">연락처</string>
    <string name="MessageNotifier_reacted_s_to_s">\'%2$s\'에 %1$s 이모지로 반응했습니다.</string>
    <string name="MessageNotifier_reacted_s_to_your_video">내 동영상에 %1$s 이모지로 반응했습니다.</string>
    <string name="MessageNotifier_reacted_s_to_your_image">내 이미지에 %1$s 이모지로 반응했습니다.</string>
    <string name="MessageNotifier_reacted_s_to_your_gif">내 GIF에 %1$s 이모지로 반응했습니다.</string>
    <string name="MessageNotifier_reacted_s_to_your_file">내 파일에 %1$s 이모지로 반응했습니다.</string>
    <string name="MessageNotifier_reacted_s_to_your_audio">내 오디오에 %1$s 이모지로 반응했습니다.</string>
    <string name="MessageNotifier_reacted_s_to_your_view_once_media">한 번만 볼 수 있는 내 미디어에 %1$s 이모지로 반응했습니다.</string>
    <!-- Body of notification shown to user when someone they sent a payment to reacts to it. Placeholder is the emoji used in the reaction. -->
    <string name="MessageNotifier_reacted_s_to_your_payment">내 결제에 %1$s 이모지로 반응했습니다.</string>
    <string name="MessageNotifier_reacted_s_to_your_sticker">내 스티커에 %1$s 이모지로 반응했습니다.</string>
    <string name="MessageNotifier_this_message_was_deleted">이 메시지는 삭제되었습니다.</string>

    <string name="TurnOffContactJoinedNotificationsActivity__turn_off_contact_joined_signal">연락처 인물이 Signal에 가입했다는 알림을 끄시겠습니까? Signal &gt; 설정 &gt; 알림에서 다시 활성화할 수 있습니다.</string>

    <!-- Notification Channels -->
    <string name="NotificationChannel_channel_messages">메시지</string>
    <string name="NotificationChannel_calls">전화</string>
    <string name="NotificationChannel_failures">실패</string>
    <string name="NotificationChannel_backups">백업</string>
    <string name="NotificationChannel_locked_status">잠금 상태</string>
    <string name="NotificationChannel_app_updates">앱 업데이트</string>
    <string name="NotificationChannel_other">기타</string>
    <string name="NotificationChannel_group_chats">대화</string>
    <string name="NotificationChannel_missing_display_name">알 수 없음</string>
    <string name="NotificationChannel_voice_notes">음성 노트</string>
    <string name="NotificationChannel_contact_joined_signal">연락처가 Signal에 등록함</string>
    <string name="NotificationChannels__no_activity_available_to_open_notification_channel_settings">알림 채널 설정을 열 수 있는 활동이 없습니다.</string>
    <!-- Notification channel name for showing persistent background connection on devices without push notifications -->
    <string name="NotificationChannel_background_connection">백그라운드 연결</string>
    <!-- Notification channel name for showing call status information (like connection, ongoing, etc.) Not ringing. -->
    <string name="NotificationChannel_call_status">통화 상태</string>
    <!-- Notification channel name for occasional alerts to the user. Will appear in the system notification settings as the title of this notification channel. -->
    <string name="NotificationChannel_critical_app_alerts">중요 앱 알림</string>

    <!-- ProfileEditNameFragment -->

    <!-- QuickResponseService -->
    <string name="QuickResponseService_quick_response_unavailable_when_Signal_is_locked">Molly가 잠겨 있는 경우 빠른 답장을 사용할 수 없습니다!</string>
    <string name="QuickResponseService_problem_sending_message">메시지를 보내는 중에 오류가 발생했습니다!</string>

    <!-- SaveAttachmentTask -->
    <string name="SaveAttachmentTask_saved_to">%1$s에 저장됨</string>
    <string name="SaveAttachmentTask_saved">저장됨</string>

    <!-- SearchToolbar -->
    <string name="SearchToolbar_search">검색</string>
    <!-- Hint when searching filtered chat content -->
    <string name="SearchToolbar_search_unread_chats">읽지 않은 대화 검색</string>
    <string name="SearchToolbar_search_for_conversations_contacts_and_messages">대화, 연락처, 메시지 검색</string>

    <!-- Material3 Search Toolbar -->
    <string name="Material3SearchToolbar__close">닫기</string>
    <string name="Material3SearchToolbar__clear">제거</string>

    <!-- ShortcutLauncherActivity -->
    <string name="ShortcutLauncherActivity_invalid_shortcut">잘못된 단축키</string>

    <!-- SingleRecipientNotificationBuilder -->
    <string name="SingleRecipientNotificationBuilder_signal">Molly</string>
    <string name="SingleRecipientNotificationBuilder_new_message">새 메시지</string>
    <string name="SingleRecipientNotificationBuilder_message_request">메시지 요청</string>
    <string name="SingleRecipientNotificationBuilder_you">나</string>
    <!-- Notification subtext for group stories -->
    <string name="SingleRecipientNotificationBuilder__s_dot_story">%1$s • 스토리</string>

    <!-- ThumbnailView -->
    <string name="ThumbnailView_Play_video_description">동영상 재생</string>
    <string name="ThumbnailView_Has_a_caption_description">자막 있음</string>

    <!-- TransferControlView -->
    <plurals name="TransferControlView_n_items">
        <item quantity="other">항목 %1$d개</item>
    </plurals>

    <!-- UnauthorizedReminder -->
    <string name="UnauthorizedReminder_device_no_longer_registered">기기 등록 해제됨</string>
    <!-- Message shown in a reminder banner when the user\'s device is no longer registered -->
    <string name="UnauthorizedReminder_this_is_likely_because_you_registered_your_phone_number_with_Signal_on_a_different_device">이 기기의 등록이 해제됐습니다. 다른 기기에서 Signal에 전화번호를 등록했기 때문일 가능성이 높습니다.</string>
    <!-- Action in reminder banner that will take user to re-register -->
    <string name="UnauthorizedReminder_reregister_action">기기 다시 등록</string>

    <!-- Push notification when the app is forcibly logged out by the server. -->
    <string name="LoggedOutNotification_you_have_been_logged_out">이 기기의 Signal에서 로그아웃했습니다.</string>

    <!-- EnclaveFailureReminder -->
    <!-- Banner message to update app to use payments -->
    <string name="EnclaveFailureReminder_update_signal">결제를 계속 사용하려면 Signal을 업데이트하세요. 잔액이 최신 상태가 아닐 수 있습니다.</string>
    <!-- Banner button to update now -->

    <!-- WebRtcCallActivity -->
    <string name="WebRtcCallActivity_to_answer_the_call_give_signal_access_to_your_microphone">통화를 수락하려면 Molly에서 마이크를 사용하도록 허용하세요.</string>
    <string name="WebRtcCallActivity_to_answer_the_call_from_s_give_signal_access_to_your_microphone">Molly에서 %1$s의 전화를 받으려면 마이크 권한이 필요합니다.</string>
    <string name="WebRtcCallActivity_signal_requires_microphone_and_camera_permissions_in_order_to_make_or_receive_calls">Molly에서 전화 기능을 사용하려면 마이크와 카메라 권한이 필요하지만 현재 거부되어 있습니다. 앱 설정 메뉴에서 \'권한\'을 선택한 후 \'마이크\'와 \'카메라\' 항목을 허용해 주세요.</string>
    <string name="WebRtcCallActivity__answered_on_a_linked_device">연결된 기기에서 응답했습니다.</string>
    <string name="WebRtcCallActivity__declined_on_a_linked_device">연결된 기기에서 거부했습니다.</string>
    <string name="WebRtcCallActivity__busy_on_a_linked_device">연결된 기기에서 사용 중입니다.</string>

    <string name="GroupCallSafetyNumberChangeNotification__someone_has_joined_this_call_with_a_safety_number_that_has_changed">누군가 변경된 안전 번호로 통화에 참여했습니다.</string>

    <!-- WebRtcCallScreen -->
    <string name="WebRtcCallScreen_swipe_up_to_change_views">위로 스와이프하여 보기를 변경하세요.</string>

    <!-- WebRtcCallScreen V2 -->
    <!-- Label with hyphenation. Translation can use soft hyphen - Unicode U+00AD -->
    <string name="WebRtcCallScreen__decline">거절</string>
    <!-- Label with hyphenation. Translation can use soft hyphen - Unicode U+00AD -->
    <string name="WebRtcCallScreen__answer">응답</string>
    <!-- Label with hyphenation. Translation can use soft hyphen - Unicode U+00AD -->
    <string name="WebRtcCallScreen__answer_without_video">카메라 끄고 통화</string>

    <!-- WebRtcAudioOutputToggle -->
    <!-- Label for a dialog asking the user to switch the audio output device during a call -->
    <string name="WebRtcAudioOutputToggle__audio_output">오디오 출력</string>
    <!-- Audio output option referring to the earpiece built into the phone -->
    <string name="WebRtcAudioOutputToggle__phone_earpiece">전화용 이어폰</string>
    <!-- Audio output option referring to the louder speaker built into the phone -->
    <string name="WebRtcAudioOutputToggle__speaker">스피커</string>
    <!-- Audio output option referring to an external audio device connected via wireless Bluetooth -->
    <string name="WebRtcAudioOutputToggle__bluetooth">블루투스</string>
    <!-- Audio output option referring to an external headset connected via a 3.5mm headphone jack -->
    <string name="WebRtcAudioOutputToggle__wired_headset">유선 헤드셋</string>
    <!-- Audio output option referring to an external headset connected via a USB-C data cable -->
    <string name="WebRtcAudioOutputToggle__wired_headset_usb">유선 헤드셋(USB)</string>

    <string name="WebRtcCallControls_answer_call_description">전화 수락</string>
    <string name="WebRtcCallControls_reject_call_description">전화 거부</string>

    <!-- change_passphrase_activity -->
    <string name="change_passphrase_activity__old_passphrase">기존 암호</string>
    <string name="change_passphrase_activity__new_passphrase">새 암호</string>
    <string name="change_passphrase_activity__repeat_new_passphrase">새 암호 다시 입력</string>

    <!-- contact_selection_activity -->
    <string name="contact_selection_activity__invite_to_signal">Molly로 초대</string>
    <string name="contact_selection_activity__new_group">새 그룹</string>
    <!-- Row item title for refreshing contacts -->
    <string name="contact_selection_activity__refresh_contacts">연락처 새로 고침</string>
    <!-- Row item description for refreshing contacts -->
    <string name="contact_selection_activity__missing_someone">안 보이는 사람이 있나요? 새로 고쳐보세요.</string>
    <!-- Row header title for more section -->
    <string name="contact_selection_activity__more">더 보기</string>

    <!-- contact_filter_toolbar -->
    <string name="contact_filter_toolbar__clear_entered_text_description">입력된 텍스트 삭제</string>
    <string name="contact_filter_toolbar__show_keyboard_description">키보드 표시</string>
    <string name="contact_filter_toolbar__show_dial_pad_description">다이얼 패드 표시</string>

    <!-- contact_selection_group_activity -->
    <string name="contact_selection_group_activity__no_contacts">연락처 없음</string>
    <string name="contact_selection_group_activity__finding_contacts">연락처 로드 중…</string>

    <!-- single_contact_selection_activity -->
    <string name="SingleContactSelectionActivity_contact_photo">연락처 사진</string>

    <!-- ContactSelectionListFragment-->
    <string name="ContactSelectionListFragment_signal_requires_the_contacts_permission_in_order_to_display_your_contacts">Molly에서 연락처 정보를 표시하려면 연락처 권한이 필요하지만 현재 거부되어 있습니다. 앱 설정 메뉴에서 \'권한\'을 선택한 후 \'연락처\' 항목을 허용해 주세요.</string>
    <string name="ContactSelectionListFragment_error_retrieving_contacts_check_your_network_connection">연락처를 가져오는 중 오류 발생, 네트워크 연결 확인</string>
    <string name="ContactSelectionListFragment_username_not_found">사용자 이름을 찾을 수 없음</string>
    <string name="ContactSelectionListFragment_s_is_not_a_signal_user">"\'%1$s\' 님은 Signal 사용자가 아닙니다. 사용자 이름 확인 후 다시 시도해 주세요."</string>
    <string name="ContactSelectionListFragment_you_do_not_need_to_add_yourself_to_the_group">나 자신을 그룹에 추가할 필요가 없습니다.</string>
    <string name="ContactSelectionListFragment_maximum_group_size_reached">최대 그룹 규모에 도달했습니다.</string>
    <string name="ContactSelectionListFragment_signal_groups_can_have_a_maximum_of_d_members">Signal 그룹에는 최대 %1$d명의 멤버가 있을 수 있습니다.</string>
    <string name="ContactSelectionListFragment_recommended_member_limit_reached">권장 멤버 수 한도에 도달했습니다.</string>
    <string name="ContactSelectionListFragment_signal_groups_perform_best_with_d_members_or_fewer">Signal 그룹은 %1$d명 이하의 멤버가 있을 때 가장 잘 작동합니다. 멤버를 더 많이 추가하면 메시지 송수신이 지연됩니다.</string>
    <plurals name="ContactSelectionListFragment_d_members">
        <item quantity="other">멤버 %1$d명</item>
    </plurals>

    <!-- contact_selection_list_fragment -->
    <string name="contact_selection_list_fragment__signal_needs_access_to_your_contacts_in_order_to_display_them">Molly에서 연락처를 표시하려면 연락처 권한이 필요합니다.</string>
    <string name="contact_selection_list_fragment__show_contacts">연락처 표시</string>

    <!-- contact_selection_list_item -->
    <plurals name="contact_selection_list_item__number_of_members">
        <item quantity="other">%1$d명의 멤버</item>
    </plurals>
    <!-- Displays number of viewers for a story -->
    <plurals name="contact_selection_list_item__number_of_viewers">
        <item quantity="other">%1$d명 조회</item>
    </plurals>

    <!-- conversation_activity -->
    <string name="conversation_activity__type_message_push">Signal 메시지</string>
    <string name="conversation_activity__type_message_sms_insecure">비보안 SMS</string>
    <string name="conversation_activity__type_message_mms_insecure">비보안 MMS</string>
    <!-- Option in send button context menu to schedule the message instead of sending it directly -->
    <string name="conversation_activity__option_schedule_message">메시지 예약</string>
    <string name="conversation_activity__from_sim_name">%1$s에서</string>
    <string name="conversation_activity__sim_n">SIM %1$d</string>
    <string name="conversation_activity__send">보내기</string>
    <string name="conversation_activity__compose_description">메시지 작성</string>
    <string name="conversation_activity__emoji_toggle_description">이모지 키보드 전환</string>
    <string name="conversation_activity__attachment_thumbnail">첨부 파일 섬네일</string>
    <string name="conversation_activity__quick_attachment_drawer_toggle_camera_description">빠른 카메라 첨부 파일 창 전환</string>
    <string name="conversation_activity__quick_attachment_drawer_record_and_send_audio_description">오디오 첨부 파일 녹음 후 보내기</string>
    <string name="conversation_activity__quick_attachment_drawer_lock_record_description">오디오 첨부 파일 녹음 잠금</string>
    <string name="conversation_activity__enable_signal_for_sms">Signal로 SMS 활성화</string>
    <string name="conversation_activity__message_could_not_be_sent">메시지를 보낼 수 없습니다. 연결을 확인하고 다시 시도하세요.</string>

    <!-- conversation_input_panel -->
    <string name="conversation_input_panel__slide_to_cancel">쓸어넘겨 취소</string>
    <string name="conversation_input_panel__cancel">취소</string>

    <!-- conversation_item -->
    <string name="conversation_item__mms_image_description">미디어 메시지</string>
    <string name="conversation_item__secure_message_description">보안 메시지</string>

    <!-- conversation_item_sent -->
    <string name="conversation_item_sent__send_failed_indicator_description">보내기 실패</string>
    <string name="conversation_item_sent__pending_approval_description">승인 대기 중</string>
    <string name="conversation_item_sent__delivered_description">전달됨</string>
    <string name="conversation_item_sent__message_read">메시지 읽음</string>

    <!-- conversation_item_received -->
    <string name="conversation_item_received__contact_photo_description">연락처 사진</string>

    <!-- ConversationUpdateItem -->
    <string name="ConversationUpdateItem_loading">로드 중</string>
    <string name="ConversationUpdateItem_learn_more">더 알아보기</string>
    <string name="ConversationUpdateItem_join_call">통화 참여</string>
    <string name="ConversationUpdateItem_return_to_call">통화로 돌아가기</string>
    <string name="ConversationUpdateItem_call_is_full">통화 참가자 수 최대</string>
    <string name="ConversationUpdateItem_invite_friends">친구 초대</string>
    <string name="ConversationUpdateItem_enable_call_notifications">통화 알림 활성화</string>
    <string name="ConversationUpdateItem_update_contact">연락처 업데이트</string>
    <!-- Update item button text to show to block a recipient from requesting to join via group link -->
    <string name="ConversationUpdateItem_block_request">요청 차단</string>
    <string name="ConversationUpdateItem_no_groups_in_common_review_requests_carefully">공통된 그룹이 없습니다. 요청을 주의 깊게 검토하세요.</string>
    <string name="ConversationUpdateItem_no_contacts_in_this_group_review_requests_carefully">이 그룹에 연락처가 없습니다. 요청을 주의 깊게 검토하세요.</string>
    <string name="ConversationUpdateItem_view">보기</string>
    <string name="ConversationUpdateItem_the_disappearing_message_time_will_be_set_to_s_when_you_message_them">메시지가 사라지는 시간은 메시지를 보낼 때 %1$s(으)로 설정됩니다.</string>
    <!-- Update item button text to show to boost a feature -->
    <string name="ConversationUpdateItem_donate">기부</string>
    <!-- Update item button text to send payment -->
    <string name="ConversationUpdateItem_send_payment">송금</string>
    <!-- Update item button text to activate payments -->
    <string name="ConversationUpdateItem_activate_payments">결제 활성화</string>
    <!-- Update item alerting the user they hid this person and that they can message them to unhide them -->
    <string name="ConversationUpdateItem_hidden_contact_message_to_add_back">이전에 제거한 사용자입니다. 해당 사용자에게 메시지를 보내면 사용자가 목록에 다시 추가됩니다.</string>

    <!-- audio_view -->
    <string name="audio_view__play_pause_accessibility_description">재생 … 일시 정지</string>
    <string name="audio_view__download_accessibility_description">다운로드</string>

    <!-- QuoteView -->
    <string name="QuoteView_audio">오디오</string>
    <string name="QuoteView_video">동영상</string>
    <string name="QuoteView_photo">사진</string>
    <string name="QuoteView_gif">GIF</string>
    <string name="QuoteView_view_once_media">한 번 볼 수 있는 미디어</string>
    <string name="QuoteView_sticker">스티커</string>
    <string name="QuoteView_you">나</string>
    <string name="QuoteView_original_missing">원본 메시지를 찾을 수 없음</string>
    <!-- Author formatting for group stories -->
    <string name="QuoteView_s_story">%1$s · 스토리</string>
    <!-- Label indicating that a quote is for a reply to a story you created -->
    <string name="QuoteView_your_story">나 · 스토리</string>
    <!-- Label indicating that the story being replied to no longer exists -->
    <string name="QuoteView_no_longer_available">더는 사용할 수 없음</string>
    <!-- Label for quoted gift -->
    <string name="QuoteView__donation_for_a_friend">친구 대신 기부</string>

    <!-- ConversationParentFragment -->
    <!-- Title for dialog warning about lacking bluetooth permissions during a voice message -->
    <string name="ConversationParentFragment__bluetooth_permission_denied">Bluetooth 사용 권한 거부함</string>
    <!-- Message for dialog warning about lacking bluetooth permissions during a voice message and references the permission needed by name -->
    <string name="ConversationParentFragment__please_enable_the_nearby_devices_permission_to_use_bluetooth_during_a_call">음성 메시지를 녹음하려면 \'주변 기기\'의 블루투스 접근 권한을 허용해 주세요.</string>
    <!-- Positive action for bluetooth warning dialog to open settings -->
    <string name="ConversationParentFragment__open_settings">설정 열기</string>
    <!-- Negative action for bluetooth warning dialog to dismiss dialog -->
    <string name="ConversationParentFragment__not_now">나중에</string>

    <!-- conversation_fragment -->
    <string name="conversation_fragment__scroll_to_the_bottom_content_description">하단으로 스크롤</string>

    <!-- BubbleOptOutTooltip -->
    <!-- Message to inform the user of what Android chat bubbles are -->
<<<<<<< HEAD
    <string name="BubbleOptOutTooltip__description">도움말 풍선은 Molly 채팅에서 끌 수 있는 Android 기능입니다.</string>
=======
    <string name="BubbleOptOutTooltip__description">도움말 풍선은 Signal 대화에서 끌 수 있는 Android 기능입니다.</string>
>>>>>>> 13248506
    <!-- Button to dismiss the tooltip for opting out of using Android bubbles -->
    <string name="BubbleOptOutTooltip__not_now">나중에</string>
    <!-- Button to move to the system settings to control the use of Android bubbles -->
    <string name="BubbleOptOutTooltip__turn_off">끄기</string>

    <!-- safety_number_change_dialog -->
    <string name="safety_number_change_dialog__safety_number_changes">안전 번호 변경됨</string>
    <string name="safety_number_change_dialog__accept">수락</string>
    <string name="safety_number_change_dialog__call_anyway">그냥 전화</string>
    <string name="safety_number_change_dialog__join_call">통화 참여</string>
    <string name="safety_number_change_dialog__continue_call">계속 전화</string>
    <string name="safety_number_change_dialog__leave_call">전화 종료</string>
    <string name="safety_number_change_dialog__the_following_people_may_have_reinstalled_or_changed_devices">재설치했거나 기기를 바꾼 사람의 목록입니다. 보안을 보장하려면 안전 번호를 검증하세요.</string>
    <string name="safety_number_change_dialog__view">보기</string>
    <string name="safety_number_change_dialog__previous_verified">이전에 확인됨</string>

    <!-- EnableCallNotificationSettingsDialog__call_notifications_checklist -->
    <string name="EnableCallNotificationSettingsDialog__call_notifications_enabled">전화 알림을 사용합니다.</string>
    <string name="EnableCallNotificationSettingsDialog__enable_call_notifications">전화 알림 사용</string>
    <string name="EnableCallNotificationSettingsDialog__enable_background_activity">백그라운드 활동 사용</string>
    <string name="EnableCallNotificationSettingsDialog__everything_looks_good_now">모두 좋아보이네요!</string>
    <string name="EnableCallNotificationSettingsDialog__to_receive_call_notifications_tap_here_and_turn_on_show_notifications">전화 알림을 받으려면 여기를 탭하고 \'알림 표시\'를 켜세요.</string>
    <string name="EnableCallNotificationSettingsDialog__to_receive_call_notifications_tap_here_and_turn_on_notifications">전화 알림을 받으려면 여기를 탭하고 알림을 켜고 소리 및 팝업이 활성화되어 있는지 확인하세요.</string>
    <string name="EnableCallNotificationSettingsDialog__to_receive_call_notifications_tap_here_and_enable_background_activity_in_battery_settings">전화 알림을 받으려면 여기를 탭하고 \'배터리\' 설정에서 백그라운드 활동을 활성화하세요. </string>
    <string name="EnableCallNotificationSettingsDialog__settings">설정</string>
    <string name="EnableCallNotificationSettingsDialog__to_receive_call_notifications_tap_settings_and_turn_on_show_notifications">전화 알림을 받으려면 설정을 탭하고 \'알림 표시\'를 켭니다.</string>
    <string name="EnableCallNotificationSettingsDialog__to_receive_call_notifications_tap_settings_and_turn_on_notifications">전화 알림을 받으려면 설정을 탭하고 알림을 켜고 소리와 팝업이 활성화되어 있는지 확인하세요.</string>
    <string name="EnableCallNotificationSettingsDialog__to_receive_call_notifications_tap_settings_and_enable_background_activity_in_battery_settings">전화 알림을 받으려면 설정을 탭하고 \'배터리\' 설정에서 백그라운드 활동을 활성화하세요.</string>

    <!-- country_selection_fragment -->
    <string name="country_selection_fragment__loading_countries">국가 로드 중…</string>
    <string name="country_selection_fragment__search">검색</string>
    <string name="country_selection_fragment__no_matching_countries">일치하는 국가 없음</string>

    <!-- device_add_fragment -->
    <string name="device_add_fragment__scan_the_qr_code_displayed_on_the_device_to_link">기기에 표시된 QR 코드를 스캔하여 기기 연결</string>

    <!-- device_link_fragment -->
    <string name="device_link_fragment__link_device">기기 연결</string>

    <!-- device_list_fragment -->
    <string name="device_list_fragment__no_devices_linked">연결된 기기 없음</string>
    <string name="device_list_fragment__link_new_device">새 기기 연결</string>

    <!-- expiration -->
    <string name="expiration_off">꺼짐</string>

    <plurals name="expiration_seconds">
        <item quantity="other">%1$d초</item>
    </plurals>

    <string name="expiration_seconds_abbreviated">%1$d초</string>

    <plurals name="expiration_minutes">
        <item quantity="other">%1$d분</item>
    </plurals>

    <string name="expiration_minutes_abbreviated">%1$d분</string>

    <plurals name="expiration_hours">
        <item quantity="other">%1$d시간</item>
    </plurals>

    <string name="expiration_hours_abbreviated">%1$d시간</string>

    <plurals name="expiration_days">
        <item quantity="other">%1$d일</item>
    </plurals>

    <string name="expiration_days_abbreviated">%1$d일</string>

    <plurals name="expiration_weeks">
        <item quantity="other">%1$d주</item>
    </plurals>

    <string name="expiration_weeks_abbreviated">%1$d주</string>
    <string name="expiration_combined">%1$s %2$s</string>

    <!-- unverified safety numbers -->
    <string name="IdentityUtil_unverified_banner_one">%1$s 님과의 안전 번호가 변경되었으며 인증이 취소되었습니다.</string>
    <string name="IdentityUtil_unverified_banner_two">%1$s, %2$s 님과의 안전 번호가 변경되었으며 인증이 취소되었습니다.</string>
    <string name="IdentityUtil_unverified_banner_many">%1$s, %2$s, %3$s 님과의 안전 번호가 변경되었으며 인증이 취소되었습니다.</string>

    <string name="IdentityUtil_unverified_dialog_one">%1$s 님과의 안전 번호가 변경되었으며 인증이 취소되었습니다. 누군가가 연결을 가로채려고 하거나 단순히 %1$s 님이 Signal을 다시 설치한 것일 수도 있습니다.</string>
    <string name="IdentityUtil_unverified_dialog_two">%1$s, %2$s 님과의 안전 번호가 변경되었으며 인증이 취소되었습니다. 누군가가 연결을 가로채려고 하거나 단순히 Signal을 다시 설치한 것일 수도 있습니다.</string>
    <string name="IdentityUtil_unverified_dialog_many">%1$s, %2$s, %3$s 님과의 안전 번호가 변경되었으며 인증이 취소되었습니다. 누군가가 연결을 가로채려고 하거나 단순히 Signal을 다시 설치한 것일 수도 있습니다.</string>

    <string name="IdentityUtil_untrusted_dialog_one">%1$s 님과의 안전 번호가 방금 변경되었습니다.</string>
    <string name="IdentityUtil_untrusted_dialog_two">%1$s, %2$s 님과의 안전 번호가 방금 변경되었습니다.</string>
    <string name="IdentityUtil_untrusted_dialog_many">%1$s, %2$s, %3$s 님과의 안전 번호가 방금 변경되었습니다.</string>

    <plurals name="identity_others">
        <item quantity="other">기타 %1$d명</item>
    </plurals>

    <!-- giphy_activity -->
    <string name="giphy_activity_toolbar__search_gifs">GIF 검색</string>

    <!-- giphy_fragment -->
    <string name="giphy_fragment__nothing_found">검색 결과 없음</string>

    <!-- database_migration_activity -->
    <string name="database_migration_activity__would_you_like_to_import_your_existing_text_messages">기존 메시지를 Signal의 암호화된 데이터베이스로 가져올까요?</string>
    <string name="database_migration_activity__the_default_system_database_will_not_be_modified">기본 시스템 SMS 데이터베이스가 변경되지 않습니다.</string>
    <string name="database_migration_activity__skip">건너뛰기</string>
    <string name="database_migration_activity__import">가져오기</string>
    <string name="database_migration_activity__this_could_take_a_moment_please_be_patient">다소 시간이 걸릴 수 있습니다. 완료되면 알려드리겠습니다.</string>
    <string name="database_migration_activity__importing">가져오는 중</string>


    <!-- load_more_header -->
    <string name="load_more_header__see_full_conversation">전체 대화 보기</string>
    <string name="load_more_header__loading">로드 중</string>

    <!-- media_overview_activity -->
    <string name="media_overview_activity__no_media">미디어 없음</string>

    <!-- message_recipients_list_item -->
    <string name="message_recipients_list_item__view">보기</string>
    <string name="message_recipients_list_item__resend">다시 보내기</string>

    <!-- Displayed in a toast when user long presses an item in MyStories -->
    <string name="MyStoriesFragment__copied_sent_timestamp_to_clipboard">타임스탬프를 클립보드로 복사했습니다.</string>
    <!-- Displayed when there are no outgoing stories -->
    <string name="MyStoriesFragment__updates_to_your_story_will_show_up_here">스토리에 대한 업데이트가 여기 표시됩니다.</string>

    <!-- GroupUtil -->
    <plurals name="GroupUtil_joined_the_group">
        <item quantity="other">%1$s 님이 그룹에 참여했습니다.</item>
    </plurals>
    <string name="GroupUtil_group_name_is_now">이제 그룹 이름은 \'%1$s\'입니다.</string>

    <!-- prompt_passphrase_activity -->
    <string name="prompt_passphrase_activity__unlock">잠금 해제</string>

    <!-- prompt_mms_activity -->
    <string name="prompt_mms_activity__signal_requires_mms_settings_to_deliver_media_and_group_messages">이동 통신사를 통해 멀티미디어와 그룹 메시지를 전송하려면 MMS 설정 정보가 필요합니다. 기기에서는 정보가 제공되지 않습니다. 기기가 잠겨 있거나 기타 제한된 기기에서는 가끔 이러한 경우가 발생할 수 있습니다.</string>
    <string name="prompt_mms_activity__to_send_media_and_group_messages_tap_ok">멀티미디어와 그룹 메시지를 보내려면 확인을 터치하여 요구된 설정을 완료해야 합니다. 이동 통신사의 MMS 설정 정보를 찾으려면 \'이동 통신사 APN\'을 검색하세요.</string>

    <!-- BadDecryptLearnMoreDialog -->
    <string name="BadDecryptLearnMoreDialog_delivery_issue">배송 문제</string>
    <string name="BadDecryptLearnMoreDialog_couldnt_be_delivered_individual">%1$s 님이 보낸 메시지, 스티커, 반응 또는 수신 확인을 받지 못했습니다. 사용자에게 직접 보내거나 그룹에서 보내려고 했을 수 있습니다.</string>
    <string name="BadDecryptLearnMoreDialog_couldnt_be_delivered_group">%1$s 님이 보낸 메시지, 스티커, 반응 또는 수신 확인을 받지 못했습니다.</string>

    <!-- profile_create_activity -->
    <string name="CreateProfileActivity_first_name_required">이름(필수)</string>
    <string name="CreateProfileActivity_last_name_optional">성(선택 사항)</string>
    <string name="CreateProfileActivity_next">다음</string>
    <string name="CreateProfileActivity_custom_mms_group_names_and_photos_will_only_be_visible_to_you">사용자 정의 MMS 그룹 이름과 사진은 나에게만 표시됩니다.</string>
    <string name="CreateProfileActivity_group_descriptions_will_be_visible_to_members_of_this_group_and_people_who_have_been_invited">그룹 설명은 그룹의 멤버와 초대받은 사용자들에게 표시됩니다.</string>

    <!-- EditAboutFragment -->
    <string name="EditAboutFragment_about">정보</string>
    <string name="EditAboutFragment_write_a_few_words_about_yourself">자신에 대해 간략하게 소개해보세요…</string>
    <string name="EditAboutFragment_count">%1$d/%2$d</string>
    <string name="EditAboutFragment_speak_freely">자유롭게 말하기</string>
    <string name="EditAboutFragment_encrypted">암호화됨</string>
    <string name="EditAboutFragment_be_kind">친절함</string>
    <string name="EditAboutFragment_coffee_lover">커피 애호가</string>
    <string name="EditAboutFragment_free_to_chat">대화 가능</string>
    <string name="EditAboutFragment_taking_a_break">쉬는 중</string>
    <string name="EditAboutFragment_working_on_something_new">새로운 것에 도전하는 중</string>

    <!-- EditProfileFragment -->
    <string name="EditProfileFragment__edit_group">그룹 편집</string>
    <string name="EditProfileFragment__group_name">그룹 이름</string>
    <string name="EditProfileFragment__group_description">그룹 설명</string>
  <!-- Removed by excludeNonTranslatables <string name="EditProfileFragment__support_link" translatable="false">https://support.signal.org/hc/articles/360007459591</string> -->

    <!-- EditProfileNameFragment -->
    <string name="EditProfileNameFragment_your_name">내 이름</string>
    <string name="EditProfileNameFragment_first_name">이름</string>
    <string name="EditProfileNameFragment_last_name_optional">성(선택 사항)</string>
    <string name="EditProfileNameFragment_save">저장</string>
    <string name="EditProfileNameFragment_failed_to_save_due_to_network_issues_try_again_later">네트워크 문제로 인해 저장에 실패했습니다. 나중에 다시 시도해보세요.</string>

    <!-- recipient_preferences_activity -->
    <string name="recipient_preference_activity__shared_media">공유된 미디어</string>

    <!-- recipients_panel -->

    <!-- verify_display_fragment -->
    <string name="verify_display_fragment__to_verify_the_security_of_your_end_to_end_encryption_with_s"><![CDATA[ %1$s 님과의 종단간 암호화의 보안을 검증하기 위해, 상대의 기기와의 코드를 비교하세요. 또는 상대의 폰의 코드를 스캔 할 수 있습니다. <a href=\"https://signal.org/redirect/safety-numbers\">더 알아보기</a>]]></string>
    <string name="verify_display_fragment__tap_to_scan">탭하여 스캔</string>
    <string name="verify_display_fragment__successful_match">일치 확인</string>
    <string name="verify_display_fragment__failed_to_verify_safety_number">안전 번호 확인에 실패함</string>
    <string name="verify_display_fragment__loading">로드 중…</string>
    <string name="verify_display_fragment__mark_as_verified">검증으로 표시</string>
    <string name="verify_display_fragment__clear_verification">인증 초기화하기</string>

    <!-- verify_identity -->
    <string name="verify_identity__share_safety_number">안전 번호 공유</string>

    <!-- verity_scan_fragment -->
    <string name="verify_scan_fragment__scan_the_qr_code_on_your_contact">연락처의 기기에서 QR 코드를 스캔하세요.</string>

    <!-- webrtc_answer_decline_button -->
    <string name="webrtc_answer_decline_button__swipe_up_to_answer">쓸어 올려 받기</string>
    <string name="webrtc_answer_decline_button__swipe_down_to_reject">쓸어 내려 거부</string>

    <!-- message_details_header -->
    <string name="message_details_header__issues_need_your_attention">문제가 발생하여 확인이 필요합니다.</string>
    <string name="message_details_header_sent">보낸 시간</string>
    <string name="message_details_header_received">받은 시간</string>
    <string name="message_details_header_disappears">사라짐</string>
    <string name="message_details_header_via">형식</string>

    <!-- message_details_recipient_header -->
    <string name="message_details_recipient_header__pending_send">대기 중</string>
    <string name="message_details_recipient_header__sent_to">전송 대상</string>
    <string name="message_details_recipient_header__sent_from">받음</string>
    <string name="message_details_recipient_header__delivered_to">전달됨</string>
    <string name="message_details_recipient_header__read_by">읽음</string>
    <string name="message_details_recipient_header__not_sent">보내지지 않음</string>
    <string name="message_details_recipient_header__viewed">조회자</string>
    <string name="message_details_recipient_header__skipped">건너뜀</string>

    <!-- message_Details_recipient -->
    <string name="message_details_recipient__failed_to_send">전송 실패</string>
    <string name="message_details_recipient__new_safety_number">새 안전 번호</string>
    <!-- Button text shown in message details when the message has an edit history and this will let them view the history -->
    <string name="MessageDetails__view_edit_history">수정 기록 보기</string>

    <!-- AndroidManifest.xml -->
    <string name="AndroidManifest__create_passphrase">암호 생성</string>
    <string name="AndroidManifest__select_contacts">연락처 선택</string>
    <string name="AndroidManifest__change_passphrase">암호 변경</string>
    <string name="AndroidManifest__verify_safety_number">안전 번호 인증</string>
    <string name="AndroidManifest__media_preview">미디어 미리 보기</string>
    <string name="AndroidManifest__message_details">메시지 세부 정보</string>
    <string name="AndroidManifest__linked_devices">연결된 기기</string>
    <string name="AndroidManifest__invite_friends">친구 초대</string>
    <string name="AndroidManifest_archived_conversations">보관된 대화</string>
    <string name="AndroidManifest_remove_photo">사진 제거</string>

    <!-- HelpFragment -->
    <string name="HelpFragment__have_you_read_our_faq_yet">아직 FAQ를 읽지 않으셨나요?</string>
    <string name="HelpFragment__next">다음</string>
    <string name="HelpFragment__contact_us">문의하기</string>
    <string name="HelpFragment__tell_us_whats_going_on">무슨 일이 일어났는지 알려주세요.</string>
    <string name="HelpFragment__include_debug_log">디버그 로그를 포함하세요.</string>
    <string name="HelpFragment__whats_this">이것은 무엇인가요?</string>
    <string name="HelpFragment__how_do_you_feel">기분이 어떠세요? (선택사항)</string>
    <string name="HelpFragment__tell_us_why_youre_reaching_out">연락하는 이유를 알려주세요.</string>
  <!-- Removed by excludeNonTranslatables <string name="HelpFragment__emoji_5" translatable="false">emoji_5</string> -->
  <!-- Removed by excludeNonTranslatables <string name="HelpFragment__emoji_4" translatable="false">emoji_4</string> -->
  <!-- Removed by excludeNonTranslatables <string name="HelpFragment__emoji_3" translatable="false">emoji_3</string> -->
  <!-- Removed by excludeNonTranslatables <string name="HelpFragment__emoji_2" translatable="false">emoji_2</string> -->
  <!-- Removed by excludeNonTranslatables <string name="HelpFragment__emoji_1" translatable="false">emoji_1</string> -->
  <!-- Removed by excludeNonTranslatables <string name="HelpFragment__link__debug_info" translatable="false">https://support.signal.org/hc/articles/360007318591</string> -->
  <!-- Removed by excludeNonTranslatables <string name="HelpFragment__link__faq" translatable="false">https://support.signal.org</string> -->
    <string name="HelpFragment__support_info">지원 정보</string>
    <string name="HelpFragment__signal_android_support_request">Signal Android 지원 요청</string>
    <string name="HelpFragment__debug_log">디버그 로그:</string>
    <string name="HelpFragment__could_not_upload_logs">로그를 업로드할 수 없습니다.</string>
    <string name="HelpFragment__please_be_as_descriptive_as_possible">저희가 문제를 해결할 수 있도록 최대한으로 설명해 주세요.</string>
    <string-array name="HelpFragment__categories_5">
        <item>\\-\\- 옵션을 선택하세요 \\-\\-</item>
        <item>오류</item>
        <item>기능 요청</item>
        <item>질문</item>
        <item>피드백</item>
        <item>기타</item>
        <item>결제(MobileCoin)</item>
        <item>기부 및 배지</item>
        <item>SMS 내보내기</item>
    </string-array>

    <!-- ReactWithAnyEmojiBottomSheetDialogFragment -->
    <string name="ReactWithAnyEmojiBottomSheetDialogFragment__this_message">이 메시지</string>
    <string name="ReactWithAnyEmojiBottomSheetDialogFragment__recently_used">최근 사용함</string>
    <string name="ReactWithAnyEmojiBottomSheetDialogFragment__smileys_and_people">웃는 &amp; 사람들</string>
    <string name="ReactWithAnyEmojiBottomSheetDialogFragment__nature">자연</string>
    <string name="ReactWithAnyEmojiBottomSheetDialogFragment__food">음식</string>
    <string name="ReactWithAnyEmojiBottomSheetDialogFragment__activities">활동</string>
    <string name="ReactWithAnyEmojiBottomSheetDialogFragment__places">장소</string>
    <string name="ReactWithAnyEmojiBottomSheetDialogFragment__objects">물체</string>
    <string name="ReactWithAnyEmojiBottomSheetDialogFragment__symbols">부호</string>
    <string name="ReactWithAnyEmojiBottomSheetDialogFragment__flags">국기</string>
    <string name="ReactWithAnyEmojiBottomSheetDialogFragment__emoticons">기분</string>
    <string name="ReactWithAnyEmojiBottomSheetDialogFragment__no_results_found">결과 없음</string>

    <!-- arrays.xml -->
    <string name="arrays__use_default">기본값 사용</string>
    <string name="arrays__use_custom">맞춤형 값 사용</string>

    <string name="arrays__mute_for_one_hour">1시간 동안 알림 끄기</string>
    <string name="arrays__mute_for_eight_hours">8시간 동안 알림 끄기</string>
    <string name="arrays__mute_for_one_day">하루 동안 알림 끄기</string>
    <string name="arrays__mute_for_seven_days">7일 동안 알림 끄기</string>
    <string name="arrays__always">항상</string>

    <string name="arrays__settings_default">기본 설정</string>
    <string name="arrays__enabled">활성화됨</string>
    <string name="arrays__disabled">비활성화됨</string>

    <string name="arrays__name_and_message">이름 및 메시지</string>
    <string name="arrays__name_only">이름</string>
    <string name="arrays__no_name_or_message">이름 또는 메시지 없음</string>

    <string name="arrays__images">이미지</string>
    <string name="arrays__audio">오디오</string>
    <string name="arrays__video">동영상</string>
    <string name="arrays__documents">문서</string>

    <string name="arrays__small">작게</string>
    <string name="arrays__normal">보통</string>
    <string name="arrays__large">크게</string>
    <string name="arrays__extra_large">더 크게</string>

    <string name="arrays__default">기본</string>
    <string name="arrays__high">높음</string>
    <string name="arrays__max">최대</string>

    <!-- plurals.xml -->
    <plurals name="hours_ago">
        <item quantity="other">%1$d시간</item>
    </plurals>

    <!-- preferences.xml -->
    <string name="preferences_beta">베타</string>
    <string name="preferences__sms_mms">SMS 및 MMS</string>
    <string name="preferences__pref_use_address_book_photos">주소록 사진 사용하기</string>
    <string name="preferences__display_contact_photos_from_your_address_book_if_available">가능할 경우 주소록에 있는 연락처 사진들을 보이기</string>
    <!-- Preference menu item title for a toggle switch for preserving the archived state of muted chats. -->
    <string name="preferences__pref_keep_muted_chats_archived">알림 끈 대화를 보관 상태로 유지</string>
    <!-- Preference menu item description for a toggle switch for preserving the archived state of muted chats. -->
    <string name="preferences__muted_chats_that_are_archived_will_remain_archived">알림을 꺼서 보관한 대화는 새 메시지가 도착해도 보관 상태로 유지됩니다.</string>
    <string name="preferences__generate_link_previews">링크 미리보기 생성</string>
    <string name="preferences__retrieve_link_previews_from_websites_for_messages">보내는 메시지에 첨부된 웹 사이트의 링크 미리보기를 불러옵니다.</string>
    <string name="preferences__change_passphrase">암호 변경</string>
    <string name="preferences__change_your_passphrase">암호 변경</string>
    <string name="preferences__enable_passphrase">암호 화면 잠금 활성화</string>
    <string name="preferences__lock_signal_and_message_notifications_with_a_passphrase">암호로 화면 및 알림 금기</string>
    <string name="preferences__screen_security">화면 보안</string>
    <string name="preferences__auto_lock_signal_after_a_specified_time_interval_of_inactivity">설정된 비활동 기간 후 Signal 잠금</string>
    <string name="preferences__inactivity_timeout_passphrase">비활동 시간 초과</string>
    <string name="preferences__inactivity_timeout_interval">비활동 시간 초과 간격</string>
    <string name="preferences__notifications">알림</string>
    <string name="preferences__led_color">LED 색상</string>
    <string name="preferences__led_color_unknown">알 수 없음</string>
    <string name="preferences__pref_led_blink_title">LED 반복 패턴</string>
    <string name="preferences__customize">사용자 정의</string>
    <string name="preferences__change_sound_and_vibration">소리와 진동 변경하기</string>
    <string name="preferences__sound">소리</string>
    <string name="preferences__silent">무음</string>
    <string name="preferences__default">기본값</string>
    <string name="preferences__repeat_alerts">알림 반복</string>
    <string name="preferences__never">없음</string>
    <string name="preferences__one_time">1번</string>
    <string name="preferences__two_times">2번</string>
    <string name="preferences__three_times">3번</string>
    <string name="preferences__five_times">5번</string>
    <string name="preferences__ten_times">10번</string>
    <string name="preferences__vibrate">진동</string>
    <string name="preferences__green">초록색</string>
    <string name="preferences__red">빨간색</string>
    <string name="preferences__blue">파란색</string>
    <string name="preferences__orange">주황색</string>
    <string name="preferences__cyan">청록색</string>
    <string name="preferences__magenta">자홍색</string>
    <string name="preferences__white">하얀색</string>
    <string name="preferences__none">없음</string>
    <string name="preferences__fast">빠르게</string>
    <string name="preferences__normal">보통</string>
    <string name="preferences__slow">느리게</string>
    <string name="preferences__help">도움</string>
    <string name="preferences__advanced">고급</string>
    <string name="preferences__donate_to_signal">Molly에 기부</string>
    <!-- Preference label for making one-time donations to Signal -->
    <string name="preferences__privacy">개인 정보</string>
    <!-- Preference label for stories -->
    <string name="preferences__stories">스토리</string>
    <string name="preferences__mms_user_agent">MMS 사용자 에이전트</string>
    <string name="preferences__advanced_mms_access_point_names">MMS 수동 설정</string>
    <string name="preferences__mmsc_url">MMSC URL</string>
    <string name="preferences__mms_proxy_host">MMS 프록시 호스트</string>
    <string name="preferences__mms_proxy_port">MMS 프록시 포트</string>
    <string name="preferences__mmsc_username">MMSC 사용자 이름</string>
    <string name="preferences__mmsc_password">MMSC 비밀번호</string>
    <string name="preferences__sms_delivery_reports">SMS 전송 확인</string>
    <string name="preferences__request_a_delivery_report_for_each_sms_message_you_send">SMS 메시지를 보낼 때마다 전송 확인 요청</string>
    <string name="preferences__data_and_storage">데이터와 저장소</string>
    <string name="preferences__storage">저장 공간</string>
    <string name="preferences__payments">결제</string>
    <!-- Privacy settings payments section description -->
    <string name="preferences__payment_lock">결제 잠금</string>
    <string name="preferences__payments_beta">결제 (베타)</string>
    <string name="preferences__conversation_length_limit">대화 길이 제한</string>
    <string name="preferences__keep_messages">메시지 보관</string>
    <string name="preferences__clear_message_history">메시지 기록 삭제</string>
    <string name="preferences__linked_devices">연결된 기기</string>
    <string name="preferences__light_theme">밝게</string>
    <string name="preferences__dark_theme">어둡게</string>
    <string name="preferences__appearance">모양</string>
    <string name="preferences__theme">테마</string>
    <string name="preferences__chat_color_and_wallpaper">대화창 색 및 배경 화면</string>
    <string name="preferences__disable_pin">PIN 비활성화</string>
    <string name="preferences__enable_pin">PIN 사용하기</string>
    <string name="preferences__if_you_disable_the_pin_you_will_lose_all_data">PIN을 비활성화하면 수동으로 백업 및 복원하지 않는 한 Signal을 다시 등록할 때 모든 데이터가 손실됩니다. PIN이 비활성화되어 있는 동안에는 등록 잠금을 켤 수 없습니다.</string>
    <string name="preferences__pins_keep_information_stored_with_signal_encrypted_so_only_you_can_access_it">PIN 번호는 Signal에 저장된 정보를 암호화하여 오직 나만 접근할 수 있게 만듭니다. 내 프로필, 설정, 그리고 연락처는 Signal을 다시 설치할 때 복원됩니다.</string>
    <string name="preferences__system_default">시스템 기본값</string>
    <string name="preferences__language">언어</string>
    <string name="preferences__signal_messages_and_calls">Signal 메시지 및 전화</string>
    <string name="preferences__advanced_pin_settings">PIN 고급 설정</string>
    <string name="preferences__free_private_messages_and_calls">Signal 사용자에게 무료 보안 메시지 및 전화 걸기</string>
    <string name="preferences__submit_debug_log">디버그 로그 제출</string>
    <string name="preferences__delete_account">계정 삭제</string>
    <string name="preferences__support_wifi_calling">\'Wi-Fi 전화\' 호환 모드</string>
    <string name="preferences__enable_if_your_device_supports_sms_mms_delivery_over_wifi">기기에서 \'Wi-Fi 전화\' 사용이 활성화된 경우 Wi-Fi로 SMS/MMS 전송 사용</string>
    <string name="preferences__incognito_keyboard">익명 키보드</string>
    <string name="preferences__read_receipts">읽은 메시지</string>
    <string name="preferences__if_read_receipts_are_disabled_you_wont_be_able_to_see_read_receipts">읽은 메시지 기능이 꺼져 있다면, 다른 사람이 메시지를 읽었는지 확인할 수 없습니다.</string>
    <string name="preferences__typing_indicators">입력 안내</string>
    <string name="preferences__if_typing_indicators_are_disabled_you_wont_be_able_to_see_typing_indicators">입력 안내 기능이 꺼져 있다면, 다른 사람이 메시지를 쓰고 있는지 확인할 수 없습니다.</string>
    <string name="preferences__request_keyboard_to_disable">키보드가 사용자 맞춤 학습을 비활성화하기를 요청합니다.</string>
    <string name="preferences__this_setting_is_not_a_guarantee">이 설정은 보장되지 않으며 키보드에서 무시할 수 있습니다.</string>
  <!-- Removed by excludeNonTranslatables <string name="preferences__incognito_keyboard_learn_more" translatable="false">https://support.signal.org/hc/articles/360055276112</string> -->
    <string name="preferences_chats__when_using_mobile_data">모바일 데이터 사용 시</string>
    <string name="preferences_chats__when_using_wifi">Wi-Fi 사용 시</string>
    <string name="preferences_chats__when_roaming">로밍 시</string>
    <string name="preferences_chats__media_auto_download">미디어 자동 다운로드</string>
    <string name="preferences_chats__message_history">메시지 기록</string>
    <string name="preferences_storage__storage_usage">저장 공간 사용</string>
    <string name="preferences_storage__photos">사진</string>
    <string name="preferences_storage__videos">동영상</string>
    <string name="preferences_storage__files">파일</string>
    <string name="preferences_storage__audio">오디오</string>
    <string name="preferences_storage__review_storage">저장 공간 검토</string>
    <string name="preferences_storage__delete_older_messages">오래된 메시지를 삭제하시겠습니까?</string>
    <string name="preferences_storage__clear_message_history">메시기 기록을 삭제할까요?</string>
    <string name="preferences_storage__this_will_permanently_delete_all_message_history_and_media">%1$s보다 오래된 모든 메시지 기록과 미디어를 기기에서 영구적으로 삭제합니다.</string>
    <string name="preferences_storage__this_will_permanently_trim_all_conversations_to_the_d_most_recent_messages">모든 대화에서 최근 메시지 %1$s개만 남기고 나머지를 영구 삭제합니다.</string>
    <string name="preferences_storage__this_will_delete_all_message_history_and_media_from_your_device">이 기기의 모든 메시지 기록과 미디어를 영구 삭제합니다.</string>
    <string name="preferences_storage__are_you_sure_you_want_to_delete_all_message_history">모든 메시지 기록을 삭제할까요?</string>
    <string name="preferences_storage__all_message_history_will_be_permanently_removed_this_action_cannot_be_undone">모든 메시지 기록을 영구적으로 제거합니다. 이 작업은 다시 되돌릴 수 없습니다.</string>
    <string name="preferences_storage__delete_all_now">지금 모두 삭제</string>
    <string name="preferences_storage__forever">영원히</string>
    <string name="preferences_storage__one_year">1년</string>
    <string name="preferences_storage__six_months">6개월</string>
    <string name="preferences_storage__thirty_days">30일</string>
    <string name="preferences_storage__none">없음</string>
    <string name="preferences_storage__s_messages">%1$s 메시지</string>
    <string name="preferences_storage__custom">맞춤</string>
    <string name="preferences_advanced__use_system_emoji">시스템 이모지 사용</string>
    <string name="preferences_advanced__relay_all_calls_through_the_signal_server_to_avoid_revealing_your_ip_address">연락처에게 IP 주소가 표시되지 않도록 모든 전화를 Signal 서버로 릴레이합니다. 전화 품질이 떨어질 수 있습니다.</string>
    <string name="preferences_advanced__always_relay_calls">향상 전화 릴레이</string>
    <string name="preferences_app_protection__who_can">누가…</string>
    <!-- Privacy settings payments section title -->
    <string name="preferences_app_protection__payments">결제</string>
    <string name="preferences_chats__chats">대화</string>
    <string name="preferences_data_and_storage__manage_storage">저장공간 관리하기</string>
    <string name="preferences_data_and_storage__use_less_data_for_calls">통화에 더 적은 양의 데이터 사용하기</string>
    <string name="preferences_data_and_storage__never">없음</string>
    <string name="preferences_data_and_storage__wifi_and_mobile_data">WiFi 및 모바일 데이터</string>
    <string name="preferences_data_and_storage__mobile_data_only">모바일 데이터만</string>
    <string name="preference_data_and_storage__using_less_data_may_improve_calls_on_bad_networks">더 적은 양의 데이터를 사용하는 것은 망품질이 낮은 네트워크에서의 통화 품질을 개선할 수 있습니다</string>
    <string name="preferences_notifications__in_chat_sounds">대화 내 사운드</string>
    <string name="preferences_notifications__show">표시</string>
    <string name="preferences_notifications__ringtone">알림 벨소리</string>
    <string name="preferences_chats__message_text_size">메시지 글꼴 사이즈</string>
    <string name="preferences_notifications__priority">우선순위</string>
    <!-- Heading for the \'censorship circumvention\' section of privacy preferences -->
    <string name="preferences_communication__category_censorship_circumvention">검열 우회</string>
    <!-- Title of the \'censorship circumvention\' toggle switch -->
    <string name="preferences_communication__censorship_circumvention">검열 우회</string>
    <string name="preferences_communication__censorship_circumvention_if_enabled_signal_will_attempt_to_circumvent_censorship">이 기능을 켠다면 Molly이 검열 우회를 시도합니다. Molly이 검열된 곳이 아니라면 이 기능을 켜지 마십시오.</string>
    <!-- Summary text for \'censorship circumvention\' toggle. Indicates that we automatically enabled it because we believe you\'re in a censored country -->
    <string name="preferences_communication__censorship_circumvention_has_been_activated_based_on_your_accounts_phone_number">검열 우회가 계정의 휴대전화에서 활성화되습니다.</string>
    <!-- Summary text for \'censorship circumvention\' toggle. Indicates that you disabled it even though we believe you\'re in a censored country -->
    <string name="preferences_communication__censorship_circumvention_you_have_manually_disabled">사용자는 수동으로 검열 우회 기능을 멈출 수 있습니다.</string>
    <!-- Summary text for \'censorship circumvention\' toggle. Indicates that you cannot use it because you\'re already connected to the Signal service -->
    <string name="preferences_communication__censorship_circumvention_is_not_necessary_you_are_already_connected">검열 우회는 필수가 아닙니다. Signal 서비스에 연결되어 있다면 필요하지 않습니다.</string>
    <!-- Summary text for \'censorship circumvention\' toggle. Indicates that you cannot use it because you\'re not connected to the internet -->
    <string name="preferences_communication__censorship_circumvention_can_only_be_activated_when_connected_to_the_internet">검열 우회는 인터넷에 연결되었을 때만 활성화할 수 있습니다.</string>
    <string name="preferences_communication__category_sealed_sender">발신자 암호화</string>
    <string name="preferences_communication__sealed_sender_allow_from_anyone">모두에게 허용</string>
    <string name="preferences_communication__sealed_sender_allow_from_anyone_description">연락처에 없는 사람과 프로필을 공유하지 않은 사람이 나에게 보내는 메시지에도 발신자 암호화를 허용합니다.</string>
    <string name="preferences_communication__sealed_sender_learn_more">더 알아보기</string>
    <string name="preferences_setup_a_username">사용자 이름 설정하기</string>
    <string name="preferences_proxy">프록시</string>
    <string name="preferences_use_proxy">프록시 사용하기</string>
    <string name="preferences_off">꺼짐</string>
    <string name="preferences_on">켜짐</string>
    <string name="preferences_proxy_address">프록시 주소</string>
    <string name="preferences_only_use_a_proxy_if">모바일 데이터 또는 Wi-Fi에서 Signal에 연결할 수 없는 경우에만 프록시를 사용하세요.</string>
    <string name="preferences_share">공유</string>
    <string name="preferences_save">저장</string>
    <string name="preferences_connecting_to_proxy">프록시에 연결 중…</string>
    <string name="preferences_connected_to_proxy">프록시에 연결됨</string>
    <string name="preferences_connection_failed">연결 실패함</string>
    <string name="preferences_couldnt_connect_to_the_proxy">프록시에 연결할 수 없었습니다. 프록시 주소를 확인해보시고 다시 시도하십시오.</string>
    <string name="preferences_you_are_connected_to_the_proxy">프록시에 연결됐습니다. 설정에서 언제든 프록시 연결을 종료할 수 있습니다.</string>
    <string name="preferences_success">성공</string>
    <string name="preferences_failed_to_connect">연결 실패함</string>
    <string name="preferences_enter_proxy_address">프록시 주소 입력하기</string>
    <!-- Preference title for changing navigation (bottom) bar size -->
    <string name="preferences_navigation_bar_size">탐색 바 크기</string>
    <!-- Preference summary for normal navigation bar size -->
    <string name="preferences_normal">보통</string>
    <!-- Preference summary for compact navigation bar size -->
    <string name="preferences_compact">소형</string>


    <string name="configurable_single_select__customize_option">옵션 설정하기</string>

    <!-- Internal only preferences -->
  <!-- Removed by excludeNonTranslatables <string name="preferences__internal_preferences" translatable="false">Internal Preferences</string> -->
  <!-- Removed by excludeNonTranslatables <string name="preferences__internal_details" translatable="false">Internal Details</string> -->
  <!-- Removed by excludeNonTranslatables <string name="preferences__internal_stories_dialog_launcher" translatable="false">Stories dialog launcher</string> -->


    <!-- Payments -->
    <string name="PaymentsActivityFragment__all_activity">모든 활동</string>
    <string name="PaymentsAllActivityFragment__all">모두</string>
    <string name="PaymentsAllActivityFragment__sent">보낸 시간</string>
    <string name="PaymentsAllActivityFragment__received">받은 시간</string>

    <string name="PaymentsHomeFragment__introducing_payments">결제 소개(베타)</string>
    <string name="PaymentsHomeFragment__use_signal_to_send_and_receive">Molly을 사용하여 개인정보 보호에 중점을 둔 새로운 디지털 통화인 MobileCoin을 보내고 받으세요. 지금 활성화하여 시작해 보세요.</string>
    <string name="PaymentsHomeFragment__activate_payments">결제 활성화</string>
    <string name="PaymentsHomeFragment__activating_payments">결제 활성화 중…</string>
    <string name="PaymentsHomeFragment__restore_payments_account">결제 계정 복원</string>
    <string name="PaymentsHomeFragment__no_recent_activity_yet">아직 최근 활동이 없습니다.</string>
    <string name="PaymentsHomeFragment__recent_activity">최근 활동</string>
    <string name="PaymentsHomeFragment__see_all">모두 보기</string>
    <string name="PaymentsHomeFragment__add_funds">자금 추가</string>
    <string name="PaymentsHomeFragment__send">보내기</string>
    <string name="PaymentsHomeFragment__sent_s">%1$s을(를) 보냈습니다.</string>
    <string name="PaymentsHomeFragment__received_s">%1$s을(를) 받았습니다.</string>
    <string name="PaymentsHomeFragment__transfer_to_exchange">교환으로 이체</string>
    <string name="PaymentsHomeFragment__currency_conversion">통화 변환</string>
    <string name="PaymentsHomeFragment__deactivate_payments">결제 비활성화</string>
    <string name="PaymentsHomeFragment__recovery_phrase">복구 문구</string>
    <string name="PaymentsHomeFragment__help">도움말</string>
    <string name="PaymentsHomeFragment__coin_cleanup_fee">코인 정리 수수료</string>
    <string name="PaymentsHomeFragment__sent_payment">송금됨</string>
    <string name="PaymentsHomeFragment__received_payment">결제 완료</string>
    <string name="PaymentsHomeFragment__processing_payment">결제 처리 중</string>
    <string name="PaymentsHomeFragment__unknown_amount">---</string>
    <string name="PaymentsHomeFragment__currency_conversion_not_available">통화 변환을 사용할 수 없음</string>
    <string name="PaymentsHomeFragment__cant_display_currency_conversion">통화 변환을 표시할 수 없습니다. 휴대전화의 연결을 확인하고 다시 시도하세요.</string>
    <string name="PaymentsHomeFragment__payments_is_not_available_in_your_region">귀하의 지역에서는 결제가 불가능합니다.</string>
    <string name="PaymentsHomeFragment__could_not_enable_payments">결제를 활성화할 수 없습니다. 나중에 다시 시도하세요.</string>
    <string name="PaymentsHomeFragment__deactivate_payments_question">결제를 비활성화하시겠습니까?</string>
    <string name="PaymentsHomeFragment__you_will_not_be_able_to_send">결제를 비활성화하면 Molly에서 MobileCoin을 보내거나 받을 수 없습니다.</string>
    <string name="PaymentsHomeFragment__deactivate">비활성화</string>
    <string name="PaymentsHomeFragment__continue">계속</string>
    <string name="PaymentsHomeFragment__balance_is_not_currently_available">현재 잔액을 사용할 수 없습니다.</string>
    <string name="PaymentsHomeFragment__payments_deactivated">결제가 비활성화되었습니다.</string>
    <string name="PaymentsHomeFragment__payment_failed">결제 실패</string>
    <string name="PaymentsHomeFragment__details">세부 정보</string>
  <!-- Removed by excludeNonTranslatables <string name="PaymentsHomeFragment__learn_more__activate_payments" translatable="false">https://support.signal.org/hc/articles/360057625692#payments_activate </string>
    <string name="PaymentsHomeFragment__you_can_use_signal_to_send">Molly을 사용하여 MobileCoin을 보내고 받을 수 있습니다. 모든 지불은 MobileCoin 및 MobileCoin 지갑에 대한 사용 약관의 적용을 받습니다. 이는 베타 기능이므로 몇 가지 문제가 발생할 수 있으며 손실된 지불이나 잔액은 복구할 수 없습니다. </string> -->
    <string name="PaymentsHomeFragment__activate">활성화</string>
    <string name="PaymentsHomeFragment__view_mobile_coin_terms">MobileCoin 용어 보기</string>
    <string name="PaymentsHomeFragment__payments_not_available">Molly 결제는 더 이상 사용할 수 없습니다. 여전히 거래소로 자금을 이체할 수 있지만 더 이상 지불을 주고받거나 자금을 추가할 수 없습니다.</string>

  <!-- Removed by excludeNonTranslatables <string name="PaymentsHomeFragment__mobile_coin_terms_url" translatable="false">https://www.mobilecoin.com/terms-of-use.html</string> -->
    <!-- Alert dialog title which shows up after a payment to turn on payment lock -->
    <string name="PaymentsHomeFragment__turn_on">지금부터 결제 잠금을 켤까요?</string>
    <!-- Alert dialog description for why payment lock should be enabled before sending payments -->
    <string name="PaymentsHomeFragment__add_an_additional_layer">자금 이체 시 Android 화면 잠금 또는 지문 인증을 통해 보안을 한층 강화하세요.</string>
    <!-- Alert dialog button to enable payment lock -->
    <string name="PaymentsHomeFragment__enable">켜기</string>
    <!-- Alert dialog button to not enable payment lock for now -->
    <string name="PaymentsHomeFragment__not_now">나중에</string>
    <!-- Alert dialog title which shows up to update app to send payments -->
    <string name="PaymentsHomeFragment__update_required">업데이트가 필요합니다.</string>
    <!-- Alert dialog description that app update is required to send payments-->
    <string name="PaymentsHomeFragment__an_update_is_required">입/출금 기능을 계속 이용하고 결제 잔액 최신 상태를 보려면 앱을 업데이트해야 합니다.</string>
    <!-- Alert dialog button to cancel -->
    <string name="PaymentsHomeFragment__cancel">취소</string>
    <!-- Alert dialog button to update now -->
    <string name="PaymentsHomeFragment__update_now">지금 업데이트하세요.</string>

    <!-- PaymentsSecuritySetupFragment -->
    <!-- Toolbar title -->
    <string name="PaymentsSecuritySetupFragment__security_setup">보안 설정</string>
    <!-- Title to enable payment lock -->
    <string name="PaymentsSecuritySetupFragment__protect_your_funds">자금 보호</string>
    <!-- Description as to why payment lock is required -->
    <string name="PaymentsSecuritySetupFragment__help_prevent">사용자의 휴대폰을 손에 넣은 사람이 자금에 액세스할 수 없도록 보안을 한층 강화하세요. 이 옵션은 설정에서 비활성화 할 수 있습니다.</string>
    <!-- Option to enable payment lock -->
    <string name="PaymentsSecuritySetupFragment__enable_payment_lock">결제 잠금 사용</string>
    <!-- Option to cancel -->
    <string name="PaymentsSecuritySetupFragment__not_now">나중에</string>
    <!-- Dialog title to confirm skipping the step -->
    <string name="PaymentsSecuritySetupFragment__skip_this_step">이 단계를 건너뛸까요?</string>
    <!-- Dialog description to let users know why payment lock is required -->
    <string name="PaymentsSecuritySetupFragment__skipping_this_step">이 단계를 건너 뛰면 사용자의 휴대폰 기기를 손에 넣은 사람이 자금을 이체하거나 복구 단계를 볼 수 있습니다.</string>
    <!-- Dialog option to cancel -->
    <string name="PaymentsSecuritySetupFragment__cancel">취소</string>
    <!-- Dialog option to skip -->
    <string name="PaymentsSecuritySetupFragment__skip">건너뛰기</string>

    <!-- PaymentsAddMoneyFragment -->
    <string name="PaymentsAddMoneyFragment__add_funds">자금 추가</string>
    <string name="PaymentsAddMoneyFragment__your_wallet_address">지갑 주소</string>
    <string name="PaymentsAddMoneyFragment__copy">복사</string>
    <string name="PaymentsAddMoneyFragment__copied_to_clipboard">클립보드로 복사됨</string>
    <string name="PaymentsAddMoneyFragment__to_add_funds">자금을 추가하려면 MobileCoin을 지갑 주소로 보내세요. MobileCoin을 지원하는 거래소의 계정에서 거래를 시작한 다음 QR 코드를 스캔하거나 지갑 주소를 복사하세요.</string>
  <!-- Removed by excludeNonTranslatables <string name="PaymentsAddMoneyFragment__learn_more__information" translatable="false">https://support.signal.org/hc/articles/360057625692#payments_transfer_from_exchange</string> -->

    <!-- PaymentsDetailsFragment -->
    <string name="PaymentsDetailsFragment__details">세부 정보</string>
    <string name="PaymentsDetailsFragment__status">상태</string>
    <string name="PaymentsDetailsFragment__submitting_payment">결제 제출 중…</string>
    <string name="PaymentsDetailsFragment__processing_payment">결제 처리 중…</string>
    <string name="PaymentsDetailsFragment__payment_complete">결제 완료</string>
    <string name="PaymentsDetailsFragment__payment_failed">결제 실패</string>
    <string name="PaymentsDetailsFragment__network_fee">네트워크 요금</string>
    <string name="PaymentsDetailsFragment__sent_by">발신자</string>
    <string name="PaymentsDetailsFragment__sent_to_s">%1$s에게 전송됨</string>
    <string name="PaymentsDetailsFragment__you_on_s_at_s">%1$s의 %2$s</string>
    <string name="PaymentsDetailsFragment__s_on_s_at_s">%1$s, %2$s, %3$s</string>
    <string name="PaymentsDetailsFragment__to">받는이:</string>
    <string name="PaymentsDetailsFragment__from">보낸이:</string>
    <string name="PaymentsDetailsFragment__information">지불 금액 및 거래 시간을 비롯한 거래 세부 정보는 MobileCoin Ledger의 일부입니다.</string>
    <string name="PaymentsDetailsFragment__coin_cleanup_fee">코인 정리 수수료</string>
    <string name="PaymentsDetailsFragment__coin_cleanup_information">보유하고 있는 코인을 합산하여 거래를 완료할 수 없는 경우 \'코인 정리 수수료\'가 부과됩니다. 정리를 통해 계속 지불할 수 있습니다.</string>
    <string name="PaymentsDetailsFragment__no_details_available">이 거래에 대해 사용할 수 있는 추가 세부정보가 없습니다.</string>
  <!-- Removed by excludeNonTranslatables <string name="PaymentsDetailsFragment__learn_more__information" translatable="false">https://support.signal.org/hc/articles/360057625692#payments_details</string> -->
  <!-- Removed by excludeNonTranslatables <string name="PaymentsDetailsFragment__learn_more__cleanup_fee" translatable="false">https://support.signal.org/hc/articles/360057625692#payments_details_fees</string> -->
    <string name="PaymentsDetailsFragment__sent_payment">송금됨</string>
    <string name="PaymentsDetailsFragment__received_payment">결제 완료</string>
    <string name="PaymentsDeatilsFragment__payment_completed_s">결제 완료 %1$s</string>
    <string name="PaymentsDetailsFragment__block_number">번호 차단</string>

    <!-- PaymentsTransferFragment -->
    <string name="PaymentsTransferFragment__transfer">이체</string>
    <string name="PaymentsTransferFragment__scan_qr_code">QR 코드 스캔</string>
    <string name="PaymentsTransferFragment__to_scan_or_enter_wallet_address">수신자: 지갑 주소 스캔 또는 입력</string>
    <string name="PaymentsTransferFragment__you_can_transfer">거래소에서 제공한 지갑 주소로 송금을 완료하면 MobileCoin을 송금할 수 있습니다. 지갑 주소는 QR 코드 아래 가장 일반적으로 사용되는 숫자와 문자의 문자열입니다.</string>
    <string name="PaymentsTransferFragment__next">다음</string>
    <string name="PaymentsTransferFragment__invalid_address">유효하지 않은 주소</string>
    <string name="PaymentsTransferFragment__check_the_wallet_address">이체하려는 지갑 주소를 확인하고 다시 시도하세요.</string>
    <string name="PaymentsTransferFragment__you_cant_transfer_to_your_own_signal_wallet_address">내 Molly 지갑 주소로 이체할 수 없습니다. 지원되는 거래소에서 귀하의 계정에서 지갑 주소를 입력하세요.</string>
    <string name="PaymentsTransferFragment__to_scan_a_qr_code_signal_needs">QR 코드를 스캔하려면 Molly이 카메라에 액세스할 수 있어야 합니다.</string>
    <string name="PaymentsTransferFragment__signal_needs_the_camera_permission_to_capture_qr_code_go_to_settings">Molly이 QR 코드를 캡처하려면 카메라 권한이 필요합니다. 설정으로 이동하여 \'권한\'을 선택하고 \'카메라\'를 활성화하세요.</string>
    <string name="PaymentsTransferFragment__to_scan_a_qr_code_signal_needs_access_to_the_camera">QR 코드를 스캔하려면 Molly이 카메라에 액세스할 수 있어야 합니다.</string>
    <string name="PaymentsTransferFragment__settings">설정</string>

    <!-- PaymentsTransferQrScanFragment -->
    <string name="PaymentsTransferQrScanFragment__scan_address_qr_code">주소 QR 코드 스캔</string>
    <string name="PaymentsTransferQrScanFragment__scan_the_address_qr_code_of_the_payee">수취인의 주소 QR 코드를 스캔하세요.</string>

    <!-- CreatePaymentFragment -->
    <string name="CreatePaymentFragment__request">요청</string>
    <string name="CreatePaymentFragment__pay">지불</string>
    <string name="CreatePaymentFragment__available_balance_s">사용 가능한 잔액: %1$s</string>
    <string name="CreatePaymentFragment__toggle_content_description">토글</string>
    <string name="CreatePaymentFragment__1">1</string>
    <string name="CreatePaymentFragment__2">2</string>
    <string name="CreatePaymentFragment__3">3</string>
    <string name="CreatePaymentFragment__4">4</string>
    <string name="CreatePaymentFragment__5">5</string>
    <string name="CreatePaymentFragment__6">6</string>
    <string name="CreatePaymentFragment__7">7</string>
    <string name="CreatePaymentFragment__8">8</string>
    <string name="CreatePaymentFragment__9">9</string>
    <string name="CreatePaymentFragment__decimal">.</string>
    <string name="CreatePaymentFragment__0">0</string>
    <string name="CreatePaymentFragment__lt">&lt;</string>
    <string name="CreatePaymentFragment__backspace">백스페이스</string>
    <string name="CreatePaymentFragment__add_note">메모 추가</string>
    <string name="CreatePaymentFragment__conversions_are_just_estimates">전환된 금액은 추정치일 뿐 정확하지 않을 수 있습니다.</string>
  <!-- Removed by excludeNonTranslatables <string name="CreatePaymentFragment__learn_more__conversions" translatable="false">https://support.signal.org/hc/articles/360057625692#payments_currency_conversion</string> -->

    <!-- EditNoteFragment -->
    <string name="EditNoteFragment_note">메모</string>
    <!-- Content descriptor explaining the use of the save note FAB for Android accessibility settings-->
    <string name="EditNoteFragment__content_description_save_note">메모 저장</string>

    <!-- ConfirmPaymentFragment -->
    <string name="ConfirmPayment__confirm_payment">결제 확인</string>
    <string name="ConfirmPayment__network_fee">네트워크 요금</string>
    <string name="ConfirmPayment__estimated_s">예상 %1$s</string>
    <string name="ConfirmPayment__to">받는이:</string>
    <string name="ConfirmPayment__total_amount">총액</string>
    <string name="ConfirmPayment__balance_s">잔액: %1$s</string>
    <string name="ConfirmPayment__submitting_payment">결제 제출 중…</string>
    <string name="ConfirmPayment__processing_payment">결제 처리 중…</string>
    <string name="ConfirmPayment__payment_complete">결제 완료</string>
    <string name="ConfirmPayment__payment_failed">결제 실패</string>
    <string name="ConfirmPayment__payment_will_continue_processing">결제가 계속 처리됩니다.</string>
    <string name="ConfirmPaymentFragment__invalid_recipient">잘못된 수신자</string>
    <!-- Title of a dialog show when we were unable to present the user\'s screenlock before sending a payment -->
    <string name="ConfirmPaymentFragment__failed_to_show_payment_lock">결제 잠금을 표시하지 못함</string>
    <!-- Body of a dialog show when we were unable to present the user\'s screenlock before sending a payment -->
    <string name="ConfirmPaymentFragment__you_enabled_payment_lock_in_the_settings">설정에서 결제 잠금 기능을 활성화했으나 표시할 수 없습니다.</string>
    <!-- Button in a dialog that will take the user to the privacy settings -->
    <string name="ConfirmPaymentFragment__go_to_settings">설정으로 이동</string>
    <string name="ConfirmPaymentFragment__this_person_has_not_activated_payments">해당 사용자는 결제를 활성화하지 않았습니다.</string>
    <string name="ConfirmPaymentFragment__unable_to_request_a_network_fee">네트워크 요금을 요청할 수 없습니다. 이 결제를 계속하려면 확인을 눌러 다시 시도하세요.</string>

    <!-- BiometricDeviceAuthentication -->
    <!-- Biometric/Device authentication prompt title -->
    <string name="BiometricDeviceAuthentication__signal">Signal</string>


    <!-- CurrencyAmountFormatter_s_at_s -->
    <string name="CurrencyAmountFormatter_s_at_s">%2$s의 %1$s</string>

    <!-- SetCurrencyFragment -->
    <string name="SetCurrencyFragment__set_currency">통화 설정</string>
    <string name="SetCurrencyFragment__all_currencies">모든 통화</string>

    <!-- **************************************** -->
    <!-- menus -->
    <!-- **************************************** -->

    <!-- contact_selection_list -->
    <!-- Displayed in a row on the new call screen when searching by phone number. -->
    <string name="contact_selection_list__new_call">다음 번호로 새 통화 시작…</string>
    <string name="contact_selection_list__unknown_contact">(연락처 없음)</string>
    <string name="contact_selection_list__unknown_contact_block">사용자 차단</string>
    <string name="contact_selection_list__unknown_contact_add_to_group">그룹에 추가하기</string>

    <!-- conversation_callable_insecure -->
    <string name="conversation_callable_insecure__menu_call">전화</string>

    <!-- conversation_callable_secure -->
    <string name="conversation_callable_secure__menu_call">Signal 전화</string>
    <string name="conversation_callable_secure__menu_video">Signal 영상 통화</string>

    <!-- conversation_context -->

    <!-- Heading which shows how many messages are currently selected -->
    <plurals name="conversation_context__s_selected">
        <item quantity="other">%1$d개 선택함</item>
    </plurals>

    <!-- conversation_context_image -->
    <!-- Button to save a message attachment (image, file etc.) -->

    <!-- conversation_expiring_off -->
    <string name="conversation_expiring_off__disappearing_messages">사라지는 메시지</string>

    <!-- conversation_selection -->
    <!-- Button to view detailed information for a message; Action item with hyphenation. Translation can use soft hyphen - Unicode U+00AD  -->
    <string name="conversation_selection__menu_message_details">정보</string>
    <!-- Button to copy a message\'s text to the clipboard; Action item with hyphenation. Translation can use soft hyphen - Unicode U+00AD  -->
    <string name="conversation_selection__menu_copy">복사</string>
    <!-- Button to delete a message; Action item with hyphenation. Translation can use soft hyphen - Unicode U+00AD  -->
    <string name="conversation_selection__menu_delete">삭제</string>
    <!-- Button to forward a message to another person or group chat; Action item with hyphenation. Translation can use soft hyphen - Unicode U+00AD  -->
    <string name="conversation_selection__menu_forward">전달</string>
    <!-- Button to reply to a message; Action item with hyphenation. Translation can use soft hyphen - Unicode U+00AD -->
    <string name="conversation_selection__menu_reply">답장</string>
    <!-- Button to edit a message; Action item with hyphenation. Translation can use soft hyphen - Unicode U+00AD -->
    <string name="conversation_selection__menu_edit">수정</string>
    <!-- Button to save a message attachment (image, file etc.); Action item with hyphenation. Translation can use soft hyphen - Unicode U+00AD  -->
    <string name="conversation_selection__menu_save">저장</string>
    <!-- Button to retry sending a message; Action item with hyphenation. Translation can use soft hyphen - Unicode U+00AD  -->
    <string name="conversation_selection__menu_resend_message">다시 보내기</string>
    <!-- Button to select a message and enter selection mode; Action item with hyphenation. Translation can use soft hyphen - Unicode U+00AD  -->
    <string name="conversation_selection__menu_multi_select">선택</string>
    <!-- Button to view a in-chat payment message\'s full payment details; Action item with hyphenation. Translation can use soft hyphen - Unicode U+00AD  -->
    <string name="conversation_selection__menu_payment_details">결제 세부 정보</string>

    <!-- conversation_expiring_on -->

    <!-- conversation_insecure -->
    <string name="conversation_insecure__invite">초대</string>

    <!-- conversation_list_batch -->

    <!-- conversation_list -->
    <string name="conversation_list_settings_shortcut">설정 단축키</string>
    <string name="conversation_list_search_description">검색</string>
    <string name="conversation_list__pinned">고정됨</string>
    <string name="conversation_list__chats">대화</string>
    <string name="conversation_list__you_can_only_pin_up_to_d_chats">최대 %1$d개 대화만 고정할 수 있습니다.</string>

    <!-- conversation_list_item_view -->
    <string name="conversation_list_item_view__contact_photo_image">연락처 사진</string>
    <string name="conversation_list_item_view__archived">보관됨</string>


    <!-- conversation_list_fragment -->
    <string name="conversation_list_fragment__fab_content_description">새 대화</string>
    <string name="conversation_list_fragment__open_camera_description">카메라 열기</string>
    <string name="conversation_list_fragment__no_chats_yet_get_started_by_messaging_a_friend">아직 대화가 없습니다.\n친구에게 메시지를 보내 시작해 보세요.</string>


    <!-- conversation_secure_verified -->

    <!-- conversation_muted -->
    <string name="conversation_muted__unmute">알림 켜기</string>

    <!-- conversation_unmuted -->
    <string name="conversation_unmuted__mute_notifications">알림 끄기</string>

    <!-- conversation -->
    <string name="conversation__menu_group_settings">그룹 설정</string>
    <string name="conversation__menu_leave_group">그룹 탈퇴</string>
    <string name="conversation__menu_view_all_media">모든 미디어</string>
    <string name="conversation__menu_conversation_settings">대화 설정</string>
    <string name="conversation__menu_add_shortcut">홈 화면에 추가</string>
    <string name="conversation__menu_create_bubble">거품 만들기</string>

    <!-- conversation_popup -->
    <string name="conversation_popup__menu_expand_popup">팝업 확장</string>

    <!-- conversation_callable_insecure -->
    <string name="conversation_add_to_contacts__menu_add_to_contacts">연락처에 추가</string>

    <!-- conversation scheduled messages bar -->

    <!-- Label for button in a banner to show all messages currently scheduled -->
    <string name="conversation_scheduled_messages_bar__see_all">모두 보기</string>
    <!-- Body text for banner to show all scheduled messages for the chat that tells the user how many scheduled messages there are -->
    <plurals name="conversation_scheduled_messages_bar__number_of_messages">
        <item quantity="other">메시지 %1$d개를 예약했습니다.</item>
    </plurals>

    <!-- conversation_group_options -->
    <string name="convesation_group_options__recipients_list">수신자 목록</string>
    <string name="conversation_group_options__delivery">전송</string>
    <string name="conversation_group_options__conversation">대화</string>
    <string name="conversation_group_options__broadcast">방송</string>

    <!-- text_secure_normal -->
    <string name="text_secure_normal__menu_new_group">새 그룹</string>
    <string name="text_secure_normal__menu_settings">설정</string>
    <string name="text_secure_normal__menu_clear_passphrase">잠금</string>
    <string name="text_secure_normal__mark_all_as_read">모두 읽음으로 표시</string>
    <string name="text_secure_normal__invite_friends">친구 초대</string>
    <!-- Overflow menu entry to filter unread chats -->
    <string name="text_secure_normal__filter_unread_chats">안 읽은 대화 필터</string>
    <!-- Overflow menu entry to disable unread chats filter -->
    <string name="text_secure_normal__clear_unread_filter">안 읽은 채팅 필터 지우기</string>

    <!-- verify_display_fragment -->
    <string name="verify_display_fragment_context_menu__copy_to_clipboard">클립보드에 복사</string>
    <string name="verify_display_fragment_context_menu__compare_with_clipboard">클립보드와 비교</string>

    <!-- reminder_header -->
    <string name="reminder_header_sms_import_title">시스템 SMS 가져오기</string>
    <string name="reminder_header_sms_import_text">탭하여 휴대 전화의 SMS 메시지를 Signal의 암호화된 데이터베이스에 가져오세요.</string>
    <string name="reminder_header_push_title">Signal 메시지 및 전화 활성화</string>
    <string name="reminder_header_push_text">대화 경험을 업그레이드해 보세요.</string>
    <string name="reminder_header_service_outage_text">Signal에 기술적 문제가 발생했습니다. 최대한 신속하게 처리하겠습니다.</string>
    <string name="reminder_header_progress">%1$d%%</string>
    <!-- Body text of a banner that will show at the top of the chat list when we temporarily cannot process the user\'s contacts -->
    <string name="reminder_cds_warning_body">Signal의 비공개 연락처 검색에서 일시적으로 내 휴대폰 연락처를 처리할 수 없습니다.</string>
    <!-- Label for a button in a banner to learn more about why we temporarily can\'t process the user\'s contacts -->
    <string name="reminder_cds_warning_learn_more">자세히 알아보기</string>
    <!-- Body text of a banner that will show at the top of the chat list when the user has so many contacts that we cannot ever process them -->
    <string name="reminder_cds_permanent_error_body">Signal의 비공개 연락처 검색에서 내 휴대폰 연락처를 처리할 수 없습니다.</string>
    <!-- Label for a button in a banner to learn more about why we cannot process the user\'s contacts -->
    <string name="reminder_cds_permanent_error_learn_more">자세히 알아보기</string>

    <!-- media_preview -->
    <string name="media_preview__save_title">저장</string>
    <string name="media_preview__edit_title">수정</string>


    <!-- media_preview_activity -->
    <string name="media_preview_activity__media_content_description">미디어 미리 보기</string>

    <!-- new_conversation_activity -->
    <string name="new_conversation_activity__refresh">새로 고침</string>
    <!-- redphone_audio_popup_menu -->

    <!-- Insights -->
    <string name="Insights__percent">%</string>
    <string name="Insights__title">인사이트</string>
    <string name="InsightsDashboardFragment__title">인사이트</string>
    <string name="InsightsDashboardFragment__signal_protocol_automatically_protected">Signal 프로토콜이 지난 %2$d일 동안 발신된 메시지 중 %1$d%%를 자동으로 보호합니다. Signal 사용자 간 대화는 항상 엔드투엔드로 암호화됩니다.</string>
    <string name="InsightsDashboardFragment__spread_the_word">널리 알려주세요.</string>
    <string name="InsightsDashboardFragment__not_enough_data">데이터가 충분하지 않음</string>
    <string name="InsightsDashboardFragment__your_insights_percentage_is_calculated_based_on">인사이트 백분율은 최근 %1$d일 동안 사라지지 않았거나 삭제되지 않은 발신 메시지에 대해 산정됩니다.</string>
    <string name="InsightsDashboardFragment__start_a_conversation">대화 시작</string>
    <string name="InsightsDashboardFragment__invite_your_contacts">안전하게 대화하고 더 많은 연락처를 Signal에 초대하여 등록하게 함으로써, 비보안 SMS 메시지의 한계를 뛰어넘는 새 기능을 활성화할 수 있습니다.</string>
    <string name="InsightsDashboardFragment__this_stat_was_generated_locally">통계는 해당 기기에서 직접 생성되었으며 나만 볼 수 있습니다. 절대 다른 곳으로 유출되지 않습니다.</string>
    <string name="InsightsDashboardFragment__encrypted_messages">암호화 메시지</string>
    <string name="InsightsDashboardFragment__cancel">취소</string>
    <string name="InsightsDashboardFragment__send">전송</string>
    <string name="InsightsModalFragment__title">인사이트를 소개합니다.</string>
    <string name="InsightsModalFragment__description">내 발신 메시지 중 얼마나 많은 메시지가 안전하게 전송되었는지 알아보고, 새 연락처를 손쉽게 초대하여 내 Signal 백분율을 부스트해 보세요.</string>
    <string name="InsightsModalFragment__view_insights">인사이트 보기</string>

    <string name="FirstInviteReminder__title">Signal로 초대</string>
    <string name="FirstInviteReminder__description">내가 보낸 암호화 메시지 수를 %1$d%%나 올릴 수 있습니다.</string>
    <string name="SecondInviteReminder__title">Signal에 부스트를 추가하세요.</string>
    <string name="SecondInviteReminder__description">%1$s 초대</string>
    <string name="InsightsReminder__view_insights">인사이트 보기</string>
    <string name="InsightsReminder__invite">초대</string>

    <!-- Edit KBS Pin -->

    <!-- BaseKbsPinFragment -->
    <string name="BaseKbsPinFragment__next">다음</string>
    <string name="BaseKbsPinFragment__create_alphanumeric_pin">영숫자 번호 생성</string>
    <string name="BaseKbsPinFragment__create_numeric_pin">숫자 번호 생성</string>
  <!-- Removed by excludeNonTranslatables <string name="BaseKbsPinFragment__learn_more_url" translatable="false">https://support.signal.org/hc/articles/360007059792</string> -->

    <!-- CreateKbsPinFragment -->
    <plurals name="CreateKbsPinFragment__pin_must_be_at_least_characters">
        <item quantity="other">번호는 최소 %1$d자여야 합니다.</item>
    </plurals>
    <plurals name="CreateKbsPinFragment__pin_must_be_at_least_digits">
        <item quantity="other">번호는 최소 %1$d자여야 합니다.</item>
    </plurals>
    <string name="CreateKbsPinFragment__create_a_new_pin">새 번호 생성</string>
    <string name="CreateKbsPinFragment__you_can_choose_a_new_pin_as_long_as_this_device_is_registered">기기가 등록된 동안은 PIN 번호를 언제든지 변경할 수 있습니다</string>
    <string name="CreateKbsPinFragment__create_your_pin">내 번호 생성</string>
    <string name="CreateKbsPinFragment__pins_can_help_you_restore_your_account">PIN을 설정하면 계정을 복원하고 Signal에서 정보를 암호화하는 데 도움이 됩니다. </string>
    <string name="CreateKbsPinFragment__choose_a_stronger_pin">더 강력한 PIN 번호 선택</string>

    <!-- ConfirmKbsPinFragment -->
    <string name="ConfirmKbsPinFragment__pins_dont_match">번호가 일치하지 않습니다. 다시 시도해 주세요.</string>
    <!-- Prompt for the user to repeat entering the PIN in order to help them remember it correctly.   -->
    <string name="ConfirmKbsPinFragment__re_enter_the_pin_you_just_created">방금 만든 PIN을 다시 입력하세요.</string>
    <string name="ConfirmKbsPinFragment__confirm_your_pin">번호를 확인하세요.</string>
    <string name="ConfirmKbsPinFragment__pin_creation_failed">번호 생성 실패</string>
    <string name="ConfirmKbsPinFragment__your_pin_was_not_saved">번호가 저장되지 않았습니다. 번호를 생성할 수 있을 때 다시 알려드리겠습니다.</string>
    <string name="ConfirmKbsPinFragment__pin_created">번호가 생성되었습니다.</string>
    <string name="ConfirmKbsPinFragment__re_enter_your_pin">PIN을 다시 입력하세요.</string>
    <string name="ConfirmKbsPinFragment__creating_pin">번호 생성 중…</string>

    <!-- KbsSplashFragment -->
    <string name="KbsSplashFragment__introducing_pins">번호를 소개합니다.</string>
    <string name="KbsSplashFragment__pins_keep_information_stored_with_signal_encrypted">PIN은 Signal을 암호화하여 저장된 정보를 유지하므로 사용자만 액세스할 수 있습니다. 다시 설치하면 프로필, 설정 및 연락처가 복원됩니다. 앱을 여는 데는 PIN이 필요하지 않습니다.</string>
    <string name="KbsSplashFragment__learn_more">더 알아보기</string>
  <!-- Removed by excludeNonTranslatables <string name="KbsSplashFragment__learn_more_link" translatable="false">https://support.signal.org/hc/articles/360007059792</string> -->
    <string name="KbsSplashFragment__registration_lock_equals_pin">등록 잠금 = 번호</string>
    <string name="KbsSplashFragment__your_registration_lock_is_now_called_a_pin">등록 잠금을 번호라 합니다. 하지만, 단순한 번호 그 이상입니다. 지금 업데이트하세요.</string>
    <string name="KbsSplashFragment__update_pin">번호 업데이트</string>
    <string name="KbsSplashFragment__create_your_pin">번호 생성</string>
    <string name="KbsSplashFragment__learn_more_about_pins">PIN에 대해 더 알아보기</string>
    <string name="KbsSplashFragment__disable_pin">PIN 비활성화</string>

    <!-- KBS Reminder Dialog -->
    <string name="KbsReminderDialog__enter_your_signal_pin">Signal 번호 입력</string>
    <string name="KbsReminderDialog__to_help_you_memorize_your_pin">주기적으로 번호를 입력하면 외우는 데 도움이 됩니다. 가끔씩만 여쭤보겠습니다.</string>
    <string name="KbsReminderDialog__skip">건너뛰기</string>
    <string name="KbsReminderDialog__submit">제출</string>
    <string name="KbsReminderDialog__forgot_pin">번호를 잊으셨나요?</string>
    <string name="KbsReminderDialog__incorrect_pin_try_again">잘못된 번호입니다. 다시 시도해 주세요.</string>

    <!-- AccountLockedFragment -->
    <string name="AccountLockedFragment__account_locked">계정 잠김</string>
    <string name="AccountLockedFragment__your_account_has_been_locked_to_protect_your_privacy">계정이 개인 정보 보호와 보안을 위해 잠겼습니다. 계정을 사용하지 않은 지 %1$d일이 지나면 PIN 번호 없이도 전화번호로 다시 등록할 수 있습니다. 모든 내용은 삭제됩니다.</string>
    <string name="AccountLockedFragment__next">다음</string>
    <string name="AccountLockedFragment__learn_more">더 알아보기</string>
  <!-- Removed by excludeNonTranslatables <string name="AccountLockedFragment__learn_more_url" translatable="false">https://support.signal.org/hc/articles/360007059792</string> -->

    <!-- KbsLockFragment -->
    <string name="RegistrationLockFragment__enter_your_pin">번호 입력</string>
    <string name="RegistrationLockFragment__enter_the_pin_you_created">계정용으로 생성한 번호를 입력하세요. SMS 인증 코드와는 다릅니다.</string>
    <!-- Info text shown above a pin entry text box describing what pin they should be entering. -->
    <string name="RegistrationLockFragment__enter_the_pin_you_created_for_your_account">계정에 대해 만든 PIN을 입력하세요.</string>
    <string name="RegistrationLockFragment__enter_alphanumeric_pin">영숫자 번호 입력</string>
    <string name="RegistrationLockFragment__enter_numeric_pin">숫자 번호 입력</string>
    <string name="RegistrationLockFragment__incorrect_pin_try_again">잘못된 번호입니다. 다시 시도해 주세요.</string>
    <string name="RegistrationLockFragment__forgot_pin">번호를 잊으셨나요?</string>
    <string name="RegistrationLockFragment__incorrect_pin">잘못된 번호</string>
    <string name="RegistrationLockFragment__forgot_your_pin">번호를 잊으셨나요?</string>
    <string name="RegistrationLockFragment__not_many_tries_left">얼마 남지 않았습니다!</string>
    <string name="RegistrationLockFragment__signal_registration_need_help_with_pin_for_android_v2_pin">Signal 등록 - Android용 PIN 설정에 도움이 필요합니다 (v2 PIN)</string>

    <plurals name="RegistrationLockFragment__for_your_privacy_and_security_there_is_no_way_to_recover">
        <item quantity="other">개인 정보 보호와 보안을 위해 번호를 복원할 수는 없습니다. 번호를 잊었다면 계정을 사용하지 않은 지 %1$d일 후 SMS로 다시 인증할 수 있습니다. 해당 경우, 계정이 정리되어 모든 내용이 삭제됩니다.</item>
    </plurals>

    <plurals name="RegistrationLockFragment__incorrect_pin_d_attempts_remaining">
        <item quantity="other">잘못된 번호입니다. %1$d회 남았습니다.</item>
    </plurals>

    <plurals name="RegistrationLockFragment__if_you_run_out_of_attempts_your_account_will_be_locked_for_d_days">
        <item quantity="other">시도 횟수를 모두 사용한 경우 계정은 %1$d일 동안 잠깁니다. 계정을 사용하지 않은 지 %1$d일이 지나면 PIN 번호 없이도 다시 등록할 수 있습니다. 계정은 정리되어 모든 내용이 삭제됩니다.</item>
    </plurals>

    <plurals name="RegistrationLockFragment__you_have_d_attempts_remaining">
        <item quantity="other">%1$d회 남았습니다.</item>
    </plurals>

    <plurals name="RegistrationLockFragment__d_attempts_remaining">
        <item quantity="other">%1$d회 남았습니다.</item>
    </plurals>

    <!-- CalleeMustAcceptMessageRequestDialogFragment -->
    <string name="CalleeMustAcceptMessageRequestDialogFragment__s_will_get_a_message_request_from_you">%1$s 님이 내 메시지 요청을 받게 됩니다. 메시지 요청이 수락되면 전화를 걸 수 있습니다.</string>

    <!-- KBS Megaphone -->
    <string name="KbsMegaphone__create_a_pin">번호 생성</string>
    <string name="KbsMegaphone__pins_keep_information_thats_stored_with_signal_encrytped">PIN은 Signal에 저장된 정보를 암호화하여 보관합니다.</string>
    <string name="KbsMegaphone__create_pin">번호 생성</string>

    <!-- transport_selection_list_item -->
    <string name="transport_selection_list_item__transport_icon">아이콘 전송</string>
    <string name="ConversationListFragment_loading">로드 중…</string>
    <string name="CallNotificationBuilder_connecting">연결 중…</string>
    <string name="Permissions_permission_required">권한 필요</string>
    <string name="ConversationActivity_signal_needs_sms_permission_in_order_to_send_an_sms">Signal에서 SMS를 보내려면 SMS 권한이 필요하지만 현재 거부되어 있습니다. 앱 설정 메뉴에서 \'권한\'을 선택한 후 \'SMS\' 항목을 허용해 주세요.</string>
    <string name="Permissions_continue">확인</string>
    <string name="Permissions_not_now">나중에</string>
    <string name="conversation_activity__enable_signal_messages">Signal 메시지 켜기</string>
    <string name="SQLCipherMigrationHelper_migrating_signal_database">Signal 데이터베이스 이전 중</string>
    <string name="PushDecryptJob_new_locked_message">새 잠금 메세지</string>
    <string name="PushDecryptJob_unlock_to_view_pending_messages">잠금 해제하여 보류 중인 메시지 보기</string>
    <string name="enter_backup_passphrase_dialog__backup_passphrase">암호 백업</string>
    <string name="backup_enable_dialog__backups_will_be_saved_to_external_storage_and_encrypted_with_the_passphrase_below_you_must_have_this_passphrase_in_order_to_restore_a_backup">백업은 외부 저장 공간에 보관되며 암호로 암호화됩니다. 백업에서 복원하려면 다음에 표시되는 암호가 필요합니다.</string>
    <string name="backup_enable_dialog__you_must_have_this_passphrase">백업을 복원하려면 이 비밀번호가 필요합니다.</string>
    <string name="backup_enable_dialog__folder">폴더</string>
    <string name="backup_enable_dialog__i_have_written_down_this_passphrase">암호를 적었습니다. 비밀번호를 잊었을 때 백업을 복구할 수 없다는 점에 동의합니다.</string>
    <string name="registration_activity__restore_backup">백업 복원</string>
    <string name="registration_activity__transfer_or_restore_account">계정 이전 또는 복원</string>
    <string name="registration_activity__transfer_account">계정 이전</string>
    <string name="registration_activity__skip">건너뛰기</string>
    <string name="preferences_chats__chat_backups">대화 백업</string>
    <string name="preferences_chats__transfer_account">계정 이전</string>
    <string name="preferences_chats__transfer_account_to_a_new_android_device">새 Android 장치로 계정 이전</string>
    <string name="RegistrationActivity_enter_backup_passphrase">백업 암호 입력</string>
    <string name="RegistrationActivity_restore">복원</string>
    <string name="RegistrationActivity_backup_failure_downgrade">Signal 최신 버전에서 백업을 가져올 수 없습니다.</string>
    <!-- Error message indicating that we could not restore the user\'s backup. Displayed in a toast at the bottom of the screen. -->
    <string name="RegistrationActivity_backup_failure_foreign_key">백업에 잘못된 형식의 데이터가 포함되어 있습니다.</string>
    <string name="RegistrationActivity_incorrect_backup_passphrase">잘못된 백업 암호</string>
    <string name="RegistrationActivity_checking">확인 중…</string>
    <string name="RegistrationActivity_d_messages_so_far">현재 메시지 %1$d개 처리됨…</string>
    <string name="RegistrationActivity_restore_from_backup">백업으로 복원하시겠습니까?</string>
    <string name="RegistrationActivity_restore_your_messages_and_media_from_a_local_backup">로컬 백업에서 메시지와 미디어를 복원합니다. 지금 복원하지 않으면 이후에는 복원할 수 없습니다.</string>
    <string name="RegistrationActivity_backup_size_s">백업 사이즈: %1$s</string>
    <string name="RegistrationActivity_backup_timestamp_s">백업 시간: %1$s</string>
    <string name="BackupDialog_enable_local_backups">로컬 백업을 활성화하시겠습니까?</string>
    <string name="BackupDialog_enable_backups">백업 활성화</string>
    <string name="BackupDialog_please_acknowledge_your_understanding_by_marking_the_confirmation_check_box">다음 체크 박스를 체크하여 이해했음을 확인해 주세요.</string>
    <string name="BackupDialog_delete_backups">백업을 삭제하시겠습니까?</string>
    <string name="BackupDialog_disable_and_delete_all_local_backups">백업을 비활성화하고 로컬 백업을 삭제하시겠습니까?</string>
    <string name="BackupDialog_delete_backups_statement">백업 삭제</string>
    <string name="BackupDialog_to_enable_backups_choose_a_folder">백업을 활성화하려면 폴더를 선택하세요. 백업이 이 위치에 저장됩니다.</string>
    <string name="BackupDialog_choose_folder">폴더 선택</string>
    <string name="BackupDialog_copied_to_clipboard">클립보드로 복사됨</string>
    <string name="BackupDialog_no_file_picker_available">사용 가능한 파일 선택기가 없습니다.</string>
    <string name="BackupDialog_enter_backup_passphrase_to_verify">백업 암호를 입력하여 인증</string>
    <string name="BackupDialog_verify">확인</string>
    <string name="BackupDialog_you_successfully_entered_your_backup_passphrase">백업 암호가 성공적으로 입력됨</string>
    <string name="BackupDialog_passphrase_was_not_correct">암호가 올바르지 않음</string>
    <string name="LocalBackupJob_creating_signal_backup">Molly 백업 만드는 중…</string>
    <!-- Title for progress notification shown in a system notification while verifying a recent backup. -->
    <string name="LocalBackupJob_verifying_signal_backup">Molly 백업을 확인하는 중…</string>
    <string name="LocalBackupJobApi29_backup_failed">백업을 실패했습니다.</string>
    <string name="LocalBackupJobApi29_your_backup_directory_has_been_deleted_or_moved">백업 경로가 삭제되었거나 이동했습니다.</string>
    <string name="LocalBackupJobApi29_your_backup_file_is_too_large">백업 파일이 너무 커서 이 볼륨에 저장할 수 없습니다.</string>
    <string name="LocalBackupJobApi29_there_is_not_enough_space">백업을 저장할 공간이 충분하지 않습니다.</string>
    <!-- Error message shown if a newly created backup could not be verified as accurate -->
    <string name="LocalBackupJobApi29_your_backup_could_not_be_verified">최신 백업을 만들고 확인하지 못했습니다. 새로운 백업을 만드세요.</string>
    <!-- Error message shown if a very large attachment is encountered during the backup creation and causes the backup to fail -->
    <string name="LocalBackupJobApi29_your_backup_contains_a_very_large_file">백업에 대용량 파일이 포함되어 있습니다. 이 파일을 삭제하고 새로운 백업을 만드세요.</string>
    <string name="LocalBackupJobApi29_tap_to_manage_backups">탭하여 백업을 관리하세요.</string>
    <string name="RegistrationActivity_wrong_number">번호가 잘못되었나요?</string>
    <!--    Countdown to when the user can request a new code via phone call during registration.-->
    <string name="RegistrationActivity_call_me_instead_available_in">나한테 전화(%1$02d:%2$02d)</string>
    <!--    Countdown to when the user can request a new SMS code during registration.-->
    <string name="RegistrationActivity_resend_sms_available_in">코드 다시 보내기(%1$02d:%2$02d)</string>
    <string name="RegistrationActivity_contact_signal_support">Signal 지원 팀에 문의</string>
    <string name="RegistrationActivity_code_support_subject">Signal 등록 - 안드로이드용 인증 코드</string>
    <string name="RegistrationActivity_incorrect_code">올바르지 않은 코드</string>
    <string name="BackupUtil_never">없음</string>
    <string name="BackupUtil_unknown">알 수 없음</string>
    <string name="preferences_app_protection__see_my_phone_number">내 전화번호 보기</string>
    <string name="preferences_app_protection__find_me_by_phone_number">전화번호로 나를 찾기</string>
    <!-- Phone number heading displayed as a screen title -->
    <string name="preferences_app_protection__phone_number">전화번호</string>
    <!-- Subtext below option to launch into phone number privacy settings screen -->
    <string name="preferences_app_protection__choose_who_can_see">내 전화번호를 볼 수 있고, Molly에서 내 전화번호로 나한테 연락할 수 있는 사람을 선택하세요.</string>
    <!-- Section title above two radio buttons for enabling and disabling phone number display -->
    <string name="PhoneNumberPrivacySettingsFragment__who_can_see_my_number">내 전화번호를 볼 수 있는 사람</string>
    <!-- Subtext below radio buttons when who can see my number is set to nobody -->
    <string name="PhoneNumberPrivacySettingsFragment__nobody_will_see">아무도 Molly에서 내 전화번호를 볼 수 없습니다.</string>
    <!-- Section title above two radio buttons for enabling and disabling whether users can find me by my phone number  -->
    <string name="PhoneNumberPrivacySettingsFragment__who_can_find_me_by_number">전화번호로 나를 찾을 수 있는 사람</string>
    <!-- Subtext below radio buttons when who can see my number is set to everyone -->
    <string name="PhoneNumberPrivacySettingsFragment__your_phone_number">내가 메시지를 보낸 사람 또는 그룹에 내 전화번호가 표시됩니다. 내 번호를 휴대전화 연락처에 저장한 사람도 Molly에서 나를 볼 수 있습니다.</string>
    <string name="PhoneNumberPrivacy_everyone">모두</string>
    <string name="PhoneNumberPrivacy_my_contacts">내 연락처</string>
    <string name="PhoneNumberPrivacy_nobody">아무도</string>
    <string name="PhoneNumberPrivacy_everyone_see_description">내 전화번호는 메시지를 보내는 모든 사람과 그룹에 표시됩니다.</string>
    <string name="PhoneNumberPrivacy_everyone_find_description">연락처에 내 전화번호가 있는 사람은 누구나 나를 Signal 연락처로 볼 수 있습니다. 다른 사람들이 검색으로 나를 찾을 수 있습니다.</string>
    <string name="preferences_app_protection__screen_lock">화면 잠금</string>
    <string name="preferences_app_protection__lock_signal_access_with_android_screen_lock_or_fingerprint">안드로이드 화면 잠금 또는 지문으로 Signal 잠금</string>
    <string name="preferences_app_protection__screen_lock_inactivity_timeout">다음 시간만큼 사용하지 않을 때 화면 잠금</string>
    <string name="preferences_app_protection__signal_pin">Signal 번호</string>
    <string name="preferences_app_protection__create_a_pin">번호 생성</string>
    <string name="preferences_app_protection__change_your_pin">PIN 번호 바꾸기</string>
    <string name="preferences_app_protection__pin_reminders">PIN 알림</string>
    <string name="preferences_app_protection__turn_off">끄기</string>
    <string name="preferences_app_protection__confirm_pin">번호 확인</string>
    <string name="preferences_app_protection__confirm_your_signal_pin">Signal PIN 번호 확인</string>
    <string name="preferences_app_protection__make_sure_you_memorize_or_securely_store_your_pin">PIN은 복구할 수 없으므로 외우거나 안전하게 보관하세요. PIN을 잊어버린 경우 Signal 계정을 다시 등록할 때 데이터가 손실될 수 있습니다.</string>
    <string name="preferences_app_protection__incorrect_pin_try_again">잘못된 번호입니다. 다시 시도해 주세요.</string>
    <string name="preferences_app_protection__failed_to_enable_registration_lock">등록 잠금을 활성화하지 못했습니다.</string>
    <string name="preferences_app_protection__failed_to_disable_registration_lock">등록 잠금을 비활성화하지 못했습니다.</string>
    <string name="AppProtectionPreferenceFragment_none">없음</string>
    <string name="preferences_app_protection__registration_lock">등록 잠금</string>
    <string name="RegistrationActivity_you_must_enter_your_registration_lock_PIN">등록 잠금 번호를 입력해야 합니다.</string>
    <string name="RegistrationActivity_your_pin_has_at_least_d_digits_or_characters">번호는 최소 %1$d자여야 합니다.</string>
    <string name="RegistrationActivity_too_many_attempts">시도 횟수가 너무 많음</string>
    <string name="RegistrationActivity_you_have_made_too_many_incorrect_registration_lock_pin_attempts_please_try_again_in_a_day">등록 잠금 해제를 너무 많이 시도했습니다. 하루 뒤 다시 시도해 주세요.</string>
    <string name="RegistrationActivity_you_have_made_too_many_attempts_please_try_again_later">많이 시도했습니다. 다시 시도해 주세요.</string>
    <string name="RegistrationActivity_error_connecting_to_service">서비스 연결 중 오류 발생</string>
    <string name="preferences_chats__backups">백업</string>
    <string name="prompt_passphrase_activity__signal_is_locked">Molly이 잠김</string>
    <string name="prompt_passphrase_activity__tap_to_unlock">탭하여 잠금 해제</string>
    <string name="Recipient_unknown">알 수 없음</string>

    <!-- Option in settings that will take use to re-register if they are no longer registered -->
    <string name="preferences_account_reregister">계정 다시 등록</string>
    <!-- Option in settings that will take user to our website or playstore to update their expired build -->
    <string name="preferences_account_update_signal">시그널 최신 버전으로 업데이트</string>
    <!-- Option in settings shown when user is no longer registered or expired client that will WIPE ALL THEIR DATA -->
    <string name="preferences_account_delete_all_data">모든 데이터 삭제</string>
    <!-- Title for confirmation dialog confirming user wants to delete all their data -->
    <string name="preferences_account_delete_all_data_confirmation_title">모든 데이터를 삭제하시겠습니까?</string>
    <!-- Message in confirmation dialog to delete all data explaining how it works, and that the app will be closed after deletion -->
    <string name="preferences_account_delete_all_data_confirmation_message">앱을 초기화하고 모든 메시지를 삭제합니다. 이 프로세스를 완료하면 앱을 종료합니다.</string>
    <!-- Confirmation action to proceed with application data deletion -->
    <string name="preferences_account_delete_all_data_confirmation_proceed">계속</string>
    <!-- Confirmation action to cancel application data deletion -->
    <string name="preferences_account_delete_all_data_confirmation_cancel">취소</string>
    <!-- Error message shown when we fail to delete the data for some unknown reason -->
    <string name="preferences_account_delete_all_data_failed">데이터를 삭제하지 못함</string>

    <!-- TransferOrRestoreFragment -->
    <string name="TransferOrRestoreFragment__transfer_or_restore_account">계정 이전 또는 복원</string>
    <string name="TransferOrRestoreFragment__if_you_have_previously_registered_a_signal_account">이전에 Signal 계정을 등록한 경우 계정 및 메시지를 이전하거나 복원할 수 있습니다.</string>
    <string name="TransferOrRestoreFragment__transfer_from_android_device">Android 장치에서 전송</string>
    <string name="TransferOrRestoreFragment__transfer_your_account_and_messages_from_your_old_android_device">이전 Android 장치에서 계정과 메시지를 전송하세요. 이전 장치에 액세스해야 합니다.</string>
    <string name="TransferOrRestoreFragment__you_need_access_to_your_old_device">이전 장치에 액세스해야 합니다.</string>
    <string name="TransferOrRestoreFragment__restore_from_backup">백업에서 복원</string>
    <string name="TransferOrRestoreFragment__restore_your_messages_from_a_local_backup">로컬 백업에서 메시지를 복원합니다. 지금 복원하지 않으면 나중에 복원할 수 없습니다.</string>

    <!-- NewDeviceTransferInstructionsFragment -->
    <string name="NewDeviceTransferInstructions__open_signal_on_your_old_android_phone">이전 Android 휴대전화에서 Signal을 여세요.</string>
    <string name="NewDeviceTransferInstructions__continue">계속</string>
    <string name="NewDeviceTransferInstructions__first_bullet">1.</string>
    <string name="NewDeviceTransferInstructions__tap_on_your_profile_photo_in_the_top_left_to_open_settings">설정을 열려면 왼쪽 상단의 프로필 사진을 탭하세요.</string>
    <string name="NewDeviceTransferInstructions__second_bullet">2.</string>
    <string name="NewDeviceTransferInstructions__tap_on_account">"계정을 탭하세요."</string>
    <string name="NewDeviceTransferInstructions__third_bullet">3.</string>
    <string name="NewDeviceTransferInstructions__tap_transfer_account_and_then_continue_on_both_devices">"두 장치에서 \'계정 이전\'을 탭한 후 \'계속\'을 탭하세요."</string>

    <!-- NewDeviceTransferSetupFragment -->
    <string name="NewDeviceTransferSetup__preparing_to_connect_to_old_android_device">이전 Android 장치에 연결 준비 중…</string>
    <string name="NewDeviceTransferSetup__take_a_moment_should_be_ready_soon">잠시만요, 곧 준비가 될 겁니다.</string>
    <string name="NewDeviceTransferSetup__waiting_for_old_device_to_connect">이전 Android 장치 연결을 기다리는 중…</string>
    <string name="NewDeviceTransferSetup__signal_needs_the_location_permission_to_discover_and_connect_with_your_old_device">Molly이 이전 Android 장치를 검색하고 연결하려면 위치 권한이 필요합니다.</string>
    <string name="NewDeviceTransferSetup__signal_needs_location_services_enabled_to_discover_and_connect_with_your_old_device">Molly이 이전 Android 장치를 검색하고 연결하려면 위치 서비스를 활성화해야 합니다.</string>
    <string name="NewDeviceTransferSetup__signal_needs_wifi_on_to_discover_and_connect_with_your_old_device">Molly이 기존 Android 장치를 검색하고 연결하려면 Wi-Fi가 켜져 있어야 합니다. Wi-Fi가 켜져 있어야 하지만 Wi-Fi 네트워크에 연결되어 있지 않아도 됩니다.</string>
    <string name="NewDeviceTransferSetup__sorry_it_appears_your_device_does_not_support_wifi_direct">죄송합니다. 이 장치는 Wi-Fi Direct를 지원하지 않는 것 같습니다. Molly은 Wi-Fi Direct를 사용하여 이전 Android 장치를 검색하고 연결합니다. 여전히 백업을 복원하여 이전 Android 장치에서 계정을 복원할 수 있습니다.</string>
    <string name="NewDeviceTransferSetup__restore_a_backup">백업 복원</string>
    <string name="NewDeviceTransferSetup__an_unexpected_error_occurred_while_attempting_to_connect_to_your_old_device">이전 Android 장치에 연결하는 동안 예기치 않은 오류가 발생했습니다.</string>

    <!-- OldDeviceTransferSetupFragment -->
    <string name="OldDeviceTransferSetup__searching_for_new_android_device">새 Android 장치 검색 중…</string>
    <string name="OldDeviceTransferSetup__signal_needs_the_location_permission_to_discover_and_connect_with_your_new_device">Molly이 새 Android 장치를 검색하고 연결하려면 위치 권한이 필요합니다.</string>
    <string name="OldDeviceTransferSetup__signal_needs_location_services_enabled_to_discover_and_connect_with_your_new_device">Molly에서 새 Android 장치를 검색하고 연결하려면 위치 서비스를 활성화해야 합니다.</string>
    <string name="OldDeviceTransferSetup__signal_needs_wifi_on_to_discover_and_connect_with_your_new_device">Molly이 새 Android 장치를 검색하고 연결하려면 Wi-Fi가 켜져 있어야 합니다. Wi-Fi가 켜져 있어야 하지만 Wi-Fi 네트워크에 연결되어 있지 않아도 됩니다.</string>
    <string name="OldDeviceTransferSetup__sorry_it_appears_your_device_does_not_support_wifi_direct">죄송합니다. 이 장치는 Wi-Fi Direct를 지원하지 않는 것 같습니다. Molly은 Wi-Fi Direct를 사용하여 새 Android 장치를 검색하고 연결합니다. 새 Android 장치에서 계정을 복원하기 위해 백업을 생성할 수 있습니다.</string>
    <string name="OldDeviceTransferSetup__create_a_backup">백업 만들기</string>
    <string name="OldDeviceTransferSetup__an_unexpected_error_occurred_while_attempting_to_connect_to_your_old_device">새 Android 장치에 연결하는 동안 예기치 않은 오류가 발생했습니다.</string>

    <!-- DeviceTransferSetupFragment -->
    <string name="DeviceTransferSetup__unable_to_open_wifi_settings">Wi-Fi 설정을 열 수 없습니다. Wi-Fi를 수동으로 켜세요.</string>
    <string name="DeviceTransferSetup__grant_location_permission">위치 권한 부여</string>
    <string name="DeviceTransferSetup__turn_on_location_services">위치 서비스 켜기</string>
    <string name="DeviceTransferSetup__turn_on_wifi">Wi-Fi 켜기</string>
    <string name="DeviceTransferSetup__error_connecting">연결 중 오류</string>
    <string name="DeviceTransferSetup__retry">재시도</string>
    <string name="DeviceTransferSetup__submit_debug_logs">디버그 로그 제출</string>
    <string name="DeviceTransferSetup__verify_code">코드 확인</string>
    <string name="DeviceTransferSetup__verify_that_the_code_below_matches_on_both_of_your_devices">다음 코드가 두 장치 모두에서 일치하는지 확인하세요. 그런 다음 계속을 탭하세요.</string>
    <string name="DeviceTransferSetup__the_numbers_do_not_match">숫자가 일치하지 않음</string>
    <string name="DeviceTransferSetup__continue">계속</string>
    <string name="DeviceTransferSetup__if_the_numbers_on_your_devices_do_not_match_its_possible_you_connected_to_the_wrong_device">장치의 번호가 일치하지 않으면 잘못된 장치에 연결했을 수 있습니다. 이 문제를 해결하려면 전송을 중지하고 다시 시도하고 두 장치를 모두 가까이 두세요.</string>
    <string name="DeviceTransferSetup__stop_transfer">전송 중지</string>
    <string name="DeviceTransferSetup__unable_to_discover_old_device">이전 장치를 검색할 수 없음</string>
    <string name="DeviceTransferSetup__unable_to_discover_new_device">새 장치를 찾을 수 없음</string>
    <string name="DeviceTransferSetup__make_sure_the_following_permissions_are_enabled">다음 권한 및 서비스가 활성화되어 있는지 확인하세요.</string>
    <string name="DeviceTransferSetup__location_permission">위치 권한</string>
    <string name="DeviceTransferSetup__location_services">위치 서비스</string>
    <string name="DeviceTransferSetup__wifi">Wi-Fi</string>
    <string name="DeviceTransferSetup__on_the_wifi_direct_screen_remove_all_remembered_groups_and_unlink_any_invited_or_connected_devices">WiFi Direct 화면에서 기억된 모든 그룹을 제거하고 초대되거나 연결된 장치의 연결을 해제합니다.</string>
    <string name="DeviceTransferSetup__wifi_direct_screen">와이파이 다이렉트 화면</string>
    <string name="DeviceTransferSetup__try_turning_wifi_off_and_on_on_both_devices">두 장치 모두에서 Wi-Fi를 껐다가 켜보세요.</string>
    <string name="DeviceTransferSetup__make_sure_both_devices_are_in_transfer_mode">두 장치가 모두 전송 모드인지 확인하세요.</string>
    <string name="DeviceTransferSetup__go_to_support_page">지원 페이지로 이동</string>
    <string name="DeviceTransferSetup__try_again">다시 시도해 주세요.</string>
    <string name="DeviceTransferSetup__waiting_for_other_device">다른 장치를 기다리는 중</string>
    <string name="DeviceTransferSetup__tap_continue_on_your_other_device_to_start_the_transfer">다른 장치에서 계속을 탭하여 이전을 시작하세요.</string>
    <string name="DeviceTransferSetup__tap_continue_on_your_other_device">다른 장치에서 계속을 탭하세요…</string>

    <!-- NewDeviceTransferFragment -->
    <string name="NewDeviceTransfer__cannot_transfer_from_a_newer_version_of_signal">최신 버전의 Signal에서 전송할 수 없음</string>
    <!-- Error message indicating that we could not finish the user\'s device transfer. Displayed in a toast at the bottom of the screen. -->
    <string name="NewDeviceTransfer__failure_foreign_key">전송한 데이터의 형식이 잘못되었습니다.</string>

    <!-- DeviceTransferFragment -->
    <string name="DeviceTransfer__transferring_data">데이터 전송 중</string>
    <string name="DeviceTransfer__keep_both_devices_near_each_other">두 장치를 서로 가까이 두세요. 장치를 끄지 말고 Molly을 켜두세요. 전송은 종단 간 암호화됩니다.</string>
    <string name="DeviceTransfer__d_messages_so_far">지금까지 %1$d개의 메시지…</string>
    <!-- Filled in with total percentage of messages transferred -->
    <string name="DeviceTransfer__s_of_messages_so_far">현재까지 메시지 %1$s%% 전송 완료</string>
    <string name="DeviceTransfer__cancel">취소</string>
    <string name="DeviceTransfer__try_again">다시 시도해 주세요.</string>
    <string name="DeviceTransfer__stop_transfer">전송 중지</string>
    <string name="DeviceTransfer__all_transfer_progress_will_be_lost">모든 전송 진행 상황이 손실됩니다.</string>
    <string name="DeviceTransfer__transfer_failed">전송 실패</string>
    <string name="DeviceTransfer__unable_to_transfer">전송할 수 없음</string>

    <!-- OldDeviceTransferInstructionsFragment -->
    <string name="OldDeviceTransferInstructions__transfer_account">계정 이동</string>
    <string name="OldDeviceTransferInstructions__first_bullet">1.</string>
    <string name="OldDeviceTransferInstructions__download_signal_on_your_new_android_device">새 Android 장치에서 Molly을 다운로드하세요.</string>
    <string name="OldDeviceTransferInstructions__second_bullet">2.</string>
    <string name="OldDeviceTransferInstructions__tap_on_transfer_or_restore_account">"계정 이전 또는 복원을 탭하세요."</string>
    <string name="OldDeviceTransferInstructions__third_bullet">3.</string>
    <string name="OldDeviceTransferInstructions__select_transfer_from_android_device_when_prompted_and_then_continue">"메시지가 표시되면 \'Android 장치에서 전송\'을 선택한 다음 \'계속\'을 선택하세요. 두 장치를 모두 가까이에 두세요."</string>
    <string name="OldDeviceTransferInstructions__continue">계속</string>

    <!-- OldDeviceTransferComplete -->
    <string name="OldDeviceTransferComplete__go_to_your_new_device">새 장치로 이동</string>
    <string name="OldDeviceTransferComplete__your_signal_data_has_Been_transferred_to_your_new_device">Signal 데이터가 새 장치로 전송되었습니다. 이전 절차를 완료하려면 새 장치에서 계속 등록해야 합니다.</string>
    <string name="OldDeviceTransferComplete__close">닫기</string>

    <!-- NewDeviceTransferComplete -->
    <string name="NewDeviceTransferComplete__transfer_successful">전송 성공</string>
    <string name="NewDeviceTransferComplete__transfer_complete">전송 완료</string>
    <string name="NewDeviceTransferComplete__to_complete_the_transfer_process_you_must_continue_registration">이전 절차를 완료하려면 등록을 계속해야 합니다.</string>
    <string name="NewDeviceTransferComplete__continue_registration">계속 등록</string>

    <!-- DeviceToDeviceTransferService -->
    <string name="DeviceToDeviceTransferService_content_title">계정 이전</string>
    <string name="DeviceToDeviceTransferService_status_ready">다른 Android 장치에 연결할 준비 중…</string>
    <string name="DeviceToDeviceTransferService_status_starting_up">다른 Android 장치에 연결할 준비 중…</string>
    <string name="DeviceToDeviceTransferService_status_discovery">다른 Android 장치를 검색하는 중…</string>
    <string name="DeviceToDeviceTransferService_status_network_connected">다른 Android 장치에 연결하는 중…</string>
    <string name="DeviceToDeviceTransferService_status_verification_required">확인 필요</string>
    <string name="DeviceToDeviceTransferService_status_service_connected">계정 이전 중…</string>

    <!-- OldDeviceTransferLockedDialog -->
    <string name="OldDeviceTransferLockedDialog__complete_registration_on_your_new_device">새 장치에서 등록 완료</string>
    <string name="OldDeviceTransferLockedDialog__your_signal_account_has_been_transferred_to_your_new_device">Signal 계정이 새 장치로 이전되었지만 계속하려면 등록을 완료해야 합니다. 이 장치에서 신호가 비활성화됩니다.</string>
    <string name="OldDeviceTransferLockedDialog__done">확인</string>
    <string name="OldDeviceTransferLockedDialog__cancel_and_activate_this_device">이 장치를 취소하고 활성화하세요.</string>

    <!-- AdvancedPreferenceFragment -->

    <!-- RecipientBottomSheet -->
    <string name="RecipientBottomSheet_block">차단</string>
    <string name="RecipientBottomSheet_unblock">차단 해제</string>
    <string name="RecipientBottomSheet_add_to_contacts">연락처에 추가</string>
    <!-- Error message that displays when a user tries to tap to view system contact details but has no app that supports it -->
    <string name="RecipientBottomSheet_unable_to_open_contacts">연락처를 열 수 있는 앱을 찾을 수 없습니다.</string>
    <string name="RecipientBottomSheet_add_to_a_group">그룹에 추가</string>
    <string name="RecipientBottomSheet_add_to_another_group">다른 그룹에 추가</string>
    <string name="RecipientBottomSheet_view_safety_number">안전 번호 보기</string>
    <string name="RecipientBottomSheet_make_admin">관리자로 설정</string>
    <string name="RecipientBottomSheet_remove_as_admin">권리자 권한으로 제거</string>
    <string name="RecipientBottomSheet_remove_from_group">그룹에서 제거</string>

    <string name="RecipientBottomSheet_remove_s_as_group_admin">%1$s 님을 그룹 관리자로서 제거하시겠습니까?</string>
    <string name="RecipientBottomSheet_s_will_be_able_to_edit_group">"%1$s 님은 그룹과 멤버를 수정할 수 있습니다."</string>

    <string name="RecipientBottomSheet_remove_s_from_the_group">그룹에서 %1$s 님을 제거하시겠습니까?</string>
    <!-- Dialog message shown when removing someone from a group with group link being active to indicate they will not be able to rejoin -->
    <string name="RecipientBottomSheet_remove_s_from_the_group_they_will_not_be_able_to_rejoin">그룹에서 %1$s 님을 제거할까요? 그룹 링크를 통해 다시 참가할 수 없게 됩니다.</string>
    <string name="RecipientBottomSheet_remove">제거</string>
    <string name="RecipientBottomSheet_copied_to_clipboard">클립보드로 복사됨</string>

    <string name="GroupRecipientListItem_admin">관리자</string>
    <string name="GroupRecipientListItem_approve_description">승인</string>
    <string name="GroupRecipientListItem_deny_description">거부</string>


    <!-- GroupsLearnMoreBottomSheetDialogFragment -->
    <string name="GroupsLearnMore_legacy_vs_new_groups">구형 그룹과 새로운 그룹의 차이점</string>
    <string name="GroupsLearnMore_what_are_legacy_groups">구형 그룹은 무엇인가요?</string>
    <string name="GroupsLearnMore_paragraph_1">구형 그룹은 관리자나 더욱 자세한 그룹 관리 같은 새로운 그룹 기능들을 이용할 수 없습니다.</string>
    <string name="GroupsLearnMore_can_i_upgrade_a_legacy_group">구형 그룹을 업그레이드할 수 있나요?</string>
    <string name="GroupsLearnMore_paragraph_2">구형 그룹은 아직 새 그룹으로 업그레이드할 수 없지만 최신 버전의 Signal을 사용하는 경우 동일한 멤버로 새 그룹을 만들 수 있습니다.</string>
    <string name="GroupsLearnMore_paragraph_3">Signal은 향후 구형 그룹을 업그레이드하는 방법을 제공할 예정입니다.</string>

    <!-- GroupLinkBottomSheetDialogFragment -->
    <string name="GroupLinkBottomSheet_share_hint_requiring_approval">이 링크가 있는 사용자는 누구나 그룹의 이름과 사진을 보고 가입을 요청할 수 있습니다. 사용자가 신뢰하는 사용자들과 공유하세요.</string>
    <string name="GroupLinkBottomSheet_share_hint_not_requiring_approval">이 링크가 있는 사용자는 누구나 그룹의 이름과 사진을 보고 그룹에 가입할 수 있습니다. 사용자가 신뢰하는 사용자들과 공유하세요.</string>
    <string name="GroupLinkBottomSheet_share_via_signal">시그널로 공유하기</string>
    <string name="GroupLinkBottomSheet_copy">복사</string>
    <string name="GroupLinkBottomSheet_qr_code">QR 코드</string>
    <string name="GroupLinkBottomSheet_share">공유</string>
    <string name="GroupLinkBottomSheet_copied_to_clipboard">클립보드로 복사됨</string>
    <string name="GroupLinkBottomSheet_the_link_is_not_currently_active">현재 링크가 활성화되지 않았습니다.</string>

    <!-- VoiceNotePlaybackPreparer -->
    <string name="VoiceNotePlaybackPreparer__failed_to_play_voice_message">음성 메시지를 재생하지 못했습니다.</string>

    <!-- VoiceNoteMediaDescriptionCompatFactory -->
    <string name="VoiceNoteMediaItemFactory__voice_message">음성 메시지 %1$s</string>
    <string name="VoiceNoteMediaItemFactory__s_to_s">%1$s~%2$s</string>

    <!-- StorageUtil -->
    <string name="StorageUtil__s_s">%1$s/%2$s</string>
    <string name="BlockedUsersActivity__s_has_been_blocked">\'%1$s\' 님을 차단했습니다.</string>
    <string name="BlockedUsersActivity__failed_to_block_s">\'%1$s\' 님을 차단하지 못했습니다.</string>
    <string name="BlockedUsersActivity__s_has_been_unblocked">\'%1$s\' 님을 차단 해제했습니다.</string>

    <!-- ReviewCardDialogFragment -->
    <string name="ReviewCardDialogFragment__review_members">멤버 검토</string>
    <string name="ReviewCardDialogFragment__review_request">검토 요청</string>
    <string name="ReviewCardDialogFragment__d_group_members_have_the_same_name">%1$d명의 그룹 멤버가 같은 이름을 가지고 있습니다. 아래 멤버를 검토한 후 조치를 취하세요.</string>
    <string name="ReviewCardDialogFragment__if_youre_not_sure">요청의 출처가 확실하지 않은 경우 아래 연락처를 검토하고 조치를 취하세요.</string>
    <string name="ReviewCardDialogFragment__no_other_groups_in_common">공통된 다른 그룹이 없습니다.</string>
    <string name="ReviewCardDialogFragment__no_groups_in_common">공통된 그룹이 없습니다.</string>
    <plurals name="ReviewCardDialogFragment__d_other_groups_in_common">
        <item quantity="other">공통 그룹 %1$d개</item>
    </plurals>
    <plurals name="ReviewCardDialogFragment__d_groups_in_common">
        <item quantity="other">공통 그룹 %1$d개</item>
    </plurals>
    <string name="ReviewCardDialogFragment__remove_s_from_group">그룹에서 %1$s 님을 제거하시겠습니까?</string>
    <string name="ReviewCardDialogFragment__remove">제거</string>
    <string name="ReviewCardDialogFragment__failed_to_remove_group_member">그룹 멤버를 제거하지 못했습니다.</string>

    <!-- ReviewCard -->
    <string name="ReviewCard__member">멤버</string>
    <string name="ReviewCard__request">요청</string>
    <string name="ReviewCard__your_contact">연락처</string>
    <string name="ReviewCard__remove_from_group">그룹에서 제거</string>
    <string name="ReviewCard__update_contact">연락처 업데이트</string>
    <string name="ReviewCard__block">차단</string>
    <string name="ReviewCard__delete">삭제</string>
    <string name="ReviewCard__recently_changed">최근 프로필 이름을 %1$s에서 %2$s(으)로 변경했습니다.</string>

    <!-- CallParticipantsListUpdatePopupWindow -->
    <string name="CallParticipantsListUpdatePopupWindow__s_joined">%1$s 가입함</string>
    <string name="CallParticipantsListUpdatePopupWindow__s_and_s_joined">%1$s 및 %2$s 가입함</string>
    <string name="CallParticipantsListUpdatePopupWindow__s_s_and_s_joined">%1$s, %2$s 및 %3$s 가입함</string>
    <string name="CallParticipantsListUpdatePopupWindow__s_s_and_d_others_joined">%1$s, %2$s 및 %3$d명이 가입함</string>
    <string name="CallParticipantsListUpdatePopupWindow__s_left">%1$s 남음</string>
    <string name="CallParticipantsListUpdatePopupWindow__s_and_s_left">%1$s 및 %2$s 남음</string>
    <string name="CallParticipantsListUpdatePopupWindow__s_s_and_s_left">%1$s, %2$s 및 %3$s 남음</string>
    <string name="CallParticipantsListUpdatePopupWindow__s_s_and_d_others_left">%1$s, %2$s 및 %3$d명 남음</string>

    <string name="CallParticipant__you">나</string>
    <string name="CallParticipant__you_on_another_device">나(다른 기기에서)</string>
    <string name="CallParticipant__s_on_another_device">%1$s(다른 기기에서)</string>

    <!-- WifiToCellularPopupWindow -->
    <!-- Message shown during a call when the WiFi network is unusable, and cellular data starts to be used for the call instead. -->
    <string name="WifiToCellularPopupWindow__weak_wifi_switched_to_cellular">Wi-Fi 신호가 약합니다. 셀룰러 데이터로 전환하세요.</string>

    <!-- DeleteAccountFragment -->
    <string name="DeleteAccountFragment__deleting_your_account_will">계정을 삭제할 경우:</string>
    <string name="DeleteAccountFragment__enter_your_phone_number">전화번호를 입력하세요.</string>
    <string name="DeleteAccountFragment__delete_account">계정 삭제</string>
    <string name="DeleteAccountFragment__delete_your_account_info_and_profile_photo">계정 정보와 프로필 사진을 삭제합니다.</string>
    <string name="DeleteAccountFragment__delete_all_your_messages">모든 메시지를 삭제합니다.</string>
    <string name="DeleteAccountFragment__delete_s_in_your_payments_account">결제 계정에서 %1$s 삭제</string>
    <string name="DeleteAccountFragment__no_country_code">지정된 국가 코드가 없습니다.</string>
    <string name="DeleteAccountFragment__no_number">지정된 전화번호가 없습니다.</string>
    <string name="DeleteAccountFragment__the_phone_number">입력한 전화번호가 내 계정과 일치하지 않습니다.</string>
    <string name="DeleteAccountFragment__are_you_sure">계정을 삭제하시겠습니까?</string>
    <string name="DeleteAccountFragment__this_will_delete_your_signal_account">이 작업을 수행하면 Signal 계정을 삭제하고 애플리케이션을 초기화합니다. 프로세스를 완료하면 앱을 종료합니다.</string>
    <string name="DeleteAccountFragment__failed_to_delete_local_data">로컬 데이터를 삭제하지 못했습니다. 시스템 애플리케이션 설정에서 수동으로 제거할 수 있습니다.</string>
    <string name="DeleteAccountFragment__launch_app_settings">앱 설정 시작</string>
    <!-- Title of progress dialog shown when a user deletes their account and the process is leaving all groups -->
    <string name="DeleteAccountFragment__leaving_groups">그룹을 나가는 중…</string>
    <!-- Title of progress dialog shown when a user deletes their account and the process has left all groups -->
    <string name="DeleteAccountFragment__deleting_account">계정을 삭제하는 중…</string>
    <!-- Message of progress dialog shown when a user deletes their account and the process is canceling their subscription -->
    <string name="DeleteAccountFragment__canceling_your_subscription">구독을 취소하는 중…</string>
    <!-- Message of progress dialog shown when a user deletes their account and the process is leaving groups -->
    <string name="DeleteAccountFragment__depending_on_the_number_of_groups">속한 그룹 수에 따라 작업에 몇 분이 걸릴 수 있습니다.</string>
    <!-- Message of progress dialog shown when a user deletes their account and the process has left all groups -->
    <string name="DeleteAccountFragment__deleting_all_user_data_and_resetting">사용자 데이터를 삭제하고 앱을 초기화하는 중</string>
    <!-- Title of error dialog shown when a network error occurs during account deletion -->
    <string name="DeleteAccountFragment__account_not_deleted">계정을 삭제하지 못함</string>
    <!-- Message of error dialog shown when a network error occurs during account deletion -->
    <string name="DeleteAccountFragment__there_was_a_problem">삭제 프로세스를 완료하던 중 문제가 발생했습니다. 네트워크 연결을 확인하고 다시 시도하세요.</string>

    <!-- DeleteAccountCountryPickerFragment -->
    <string name="DeleteAccountCountryPickerFragment__search_countries">국가 검색</string>

    <!-- CreateGroupActivity -->
    <string name="CreateGroupActivity__skip">건너뛰기</string>
    <plurals name="CreateGroupActivity__d_members">
        <item quantity="other">멤버 %1$d명</item>
    </plurals>

    <!-- ShareActivity -->
    <string name="ShareActivity__share">공유</string>
    <string name="ShareActivity__send">보내기</string>
    <string name="ShareActivity__comma_s">, %1$s</string>
    <!-- Toast when the incoming intent is invalid -->
    <string name="ShareActivity__could_not_get_share_data_from_intent">인텐트에서 데이터 공유를 받지 못했습니다.</string>

    <!-- MultiShareDialogs -->
    <string name="MultiShareDialogs__failed_to_send_to_some_users">일부 사용자에 대한 보내기가 실패했습니다</string>
    <string name="MultiShareDialogs__you_can_only_share_with_up_to">최대 %1$d개 대화와만 공유할 수 있습니다.</string>

    <!-- ChatWallpaperActivity -->

    <!-- ChatWallpaperFragment -->
    <string name="ChatWallpaperFragment__chat_color">대화창 색</string>
    <string name="ChatWallpaperFragment__reset_chat_colors">대화창 색 재설정</string>
    <string name="ChatWallpaperFragment__reset_chat_color">대화창 색 재설정</string>
    <string name="ChatWallpaperFragment__reset_chat_color_question">대화창 색을 재설정하시겠어요?</string>
    <string name="ChatWallpaperFragment__set_wallpaper">배경 설정하기</string>
    <string name="ChatWallpaperFragment__dark_mode_dims_wallpaper">다크 모드는 배경 화면을 어둡게 합니다.</string>
    <string name="ChatWallpaperFragment__contact_name">연락처 이름</string>
    <string name="ChatWallpaperFragment__reset">초기화</string>
    <string name="ChatWallpaperFragment__wallpaper_preview_description">배경 미리보기</string>
    <string name="ChatWallpaperFragment__would_you_like_to_override_all_chat_colors">모든 대화창 색을 다시 정의하시겠어요?</string>
    <string name="ChatWallpaperFragment__would_you_like_to_override_all_wallpapers">모든 배경 화면을 덮어쓰시겠습니까?</string>
    <string name="ChatWallpaperFragment__reset_default_colors">기본 색상 재설정</string>
    <string name="ChatWallpaperFragment__reset_all_colors">모든 색상 재설정</string>
    <string name="ChatWallpaperFragment__reset_default_wallpaper">기본 배경 화면 재설정</string>
    <string name="ChatWallpaperFragment__reset_all_wallpapers">모든 배경 초기화하기</string>
    <string name="ChatWallpaperFragment__reset_wallpapers">배경들을 초기화</string>
    <string name="ChatWallpaperFragment__reset_wallpaper">배경 초기화</string>
    <string name="ChatWallpaperFragment__reset_wallpaper_question">배경을 초기화할까요?</string>

    <!-- ChatWallpaperSelectionFragment -->
    <string name="ChatWallpaperSelectionFragment__choose_from_photos">사진에서 선택하기</string>
    <string name="ChatWallpaperSelectionFragment__presets">프리셋</string>

    <!-- ChatWallpaperPreviewActivity -->
    <string name="ChatWallpaperPreviewActivity__preview">미리보기</string>
    <string name="ChatWallpaperPreviewActivity__set_wallpaper">배경 설정하기</string>
    <string name="ChatWallpaperPreviewActivity__swipe_to_preview_more_wallpapers">더 많은 배경들을 미리보기하기 위해 화면을 쓸어보세요</string>
    <string name="ChatWallpaperPreviewActivity__set_wallpaper_for_all_chats">모든 대화에 배경 화면 설정</string>
    <string name="ChatWallpaperPreviewActivity__set_wallpaper_for_s">%1$s에 배경 설정하기</string>
    <string name="ChatWallpaperPreviewActivity__viewing_your_gallery_requires_the_storage_permission">갤러리를 보려면 저장 권한이 필요합니다.</string>

    <!-- WallpaperImageSelectionActivity -->

    <!-- WallpaperCropActivity -->
    <string name="WallpaperCropActivity__pinch_to_zoom_drag_to_adjust">확대하기 위해서는 화면 위에 두 손가락을 모으거나 멀어지게 조작하시고, 조정하기 위해서는 손가락으로 끌어보세요.</string>
    <string name="WallpaperCropActivity__set_wallpaper_for_all_chats">모든 대화에 배경 화면을 설정합니다.</string>
    <string name="WallpaperCropActivity__set_wallpaper_for_s">%1$s에 배경 설정하기.</string>
    <string name="WallpaperCropActivity__error_setting_wallpaper">배경 설정 중 문제가 발생했습니다.</string>
    <string name="WallpaperCropActivity__blur_photo">사진 블러하기</string>

    <!-- InfoCard -->
    <string name="payment_info_card_about_mobilecoin">모바일 코인 소개</string>
    <string name="payment_info_card_mobilecoin_is_a_new_privacy_focused_digital_currency">MobileCoin은 새로운 개인정보 보호 중심의 디지털 통화입니다.</string>
    <string name="payment_info_card_adding_funds">자금 추가</string>
    <string name="payment_info_card_you_can_add_funds_for_use_in">MobileCoin을 지갑 주소로 전송하여 Molly에서 사용할 자금을 추가할 수 있습니다.</string>
    <string name="payment_info_card_cashing_out">현금화</string>
    <string name="payment_info_card_you_can_cash_out_mobilecoin">MobileCoin을 지원하는 거래소에서 언제든지 MobileCoin을 현금화할 수 있습니다. 해당 거래소에서 계좌로 이체하기만 하면 됩니다.</string>
    <string name="payment_info_card_hide_this_card">이 카드를 숨기시겠습니까?</string>
    <string name="payment_info_card_hide">숨기기</string>
    <!-- Title of save recovery phrase card -->
    <string name="payment_info_card_save_recovery_phrase">복구 문구 저장</string>
    <string name="payment_info_card_your_recovery_phrase_gives_you">복구 문구는 결제 계정을 복원하는 또 다른 방법을 제공합니다.</string>
    <!-- Button in save recovery phrase card -->
    <string name="payment_info_card_save_your_phrase">문구 저장</string>
    <string name="payment_info_card_update_your_pin">PIN 업데이트</string>
    <string name="payment_info_card_with_a_high_balance">잔고가 많으면 영숫자 PIN으로 업데이트하여 계정을 더 안전하게 보호할 수 있습니다.</string>
    <string name="payment_info_card_update_pin">번호 업데이트</string>

  <!-- Removed by excludeNonTranslatables <string name="payment_info_card__learn_more__about_mobilecoin" translatable="false">https://support.signal.org/hc/articles/360057625692#payments_which_ones</string> -->
  <!-- Removed by excludeNonTranslatables <string name="payment_info_card__learn_more__adding_to_your_wallet" translatable="false">https://support.signal.org/hc/articles/360057625692#payments_transfer_from_exchange</string> -->
  <!-- Removed by excludeNonTranslatables <string name="payment_info_card__learn_more__cashing_out" translatable="false">https://support.signal.org/hc/articles/360057625692#payments_transfer_to_exchange</string> -->

    <!-- DeactivateWalletFragment -->
    <string name="DeactivateWalletFragment__deactivate_wallet">지갑 비활성화</string>
    <string name="DeactivateWalletFragment__your_balance">잔액</string>
    <string name="DeactivateWalletFragment__its_recommended_that_you">결제를 비활성화하기 전에 다른 지갑 주소로 자금을 이체하는 것이 좋습니다. 지금 자금을 이체하지 않기로 선택할 경우 결제를 다시 활성화하면 자금이 Molly에 연결된 지갑에 남아 있게 됩니다.</string>
    <string name="DeactivateWalletFragment__transfer_remaining_balance">잔액 이체</string>
    <string name="DeactivateWalletFragment__deactivate_without_transferring">전송하지 않고 비활성화</string>
    <string name="DeactivateWalletFragment__deactivate">비활성화</string>
    <string name="DeactivateWalletFragment__deactivate_without_transferring_question">이전하지 않고 비활성화하시겠습니까?</string>
    <string name="DeactivateWalletFragment__your_balance_will_remain">결제를 다시 활성화하기로 선택할 경우 잔액이 Molly에 연결된 지갑에 남아 있게 됩니다.</string>
    <string name="DeactivateWalletFragment__error_deactivating_wallet">지갑을 비활성화하는 동안 오류가 발생했습니다.</string>
  <!-- Removed by excludeNonTranslatables <string name="DeactivateWalletFragment__learn_more__we_recommend_transferring_your_funds" translatable="false">https://support.signal.org/hc/articles/360057625692#payments_deactivate</string> -->

    <!-- PaymentsRecoveryStartFragment -->
    <string name="PaymentsRecoveryStartFragment__recovery_phrase">복구 문구</string>
    <string name="PaymentsRecoveryStartFragment__view_recovery_phrase">복구 문구 보기</string>
    <!-- Title in save recovery phrase screen -->
    <string name="PaymentsRecoveryStartFragment__save_recovery_phrase">복구 문구 저장</string>
    <string name="PaymentsRecoveryStartFragment__enter_recovery_phrase">복구 코드를 입력하기</string>
    <plurals name="PaymentsRecoveryStartFragment__your_balance_will_automatically_restore">
        <item quantity="other">Signal PIN을 확인하면 Signal을 다시 설치할 때 잔액이 자동으로 복원됩니다. 사용자별로 고유한 %1$d개 단어로 구성된 복구 문구를 사용하여 잔액을 복원할 수도 있습니다. 안전한 곳에 적어 두고 보관하세요.</item>
    </plurals>
    <!-- Description in save recovery phrase screen which shows up when user has non zero balance -->
    <string name="PaymentsRecoveryStartFragment__got_balance">잔액이 있습니다! 24개 단어 키인 복구 문구를 저장하세요. 해당 문구를 사용하여 잔액을 복구할 수 있습니다.</string>
    <!-- Description in save recovery phrase screen which shows up when user navigates from info card -->
    <string name="PaymentsRecoveryStartFragment__time_to_save">24개 단어 키인 복구 문구를 저장하세요. 해당 문구를 사용하여 잔액을 복구할 수 있습니다. 자세히 알아보기</string>
    <string name="PaymentsRecoveryStartFragment__your_recovery_phrase_is_a">귀하의 복구 문구는 귀하에게 고유한 %1$d개 단어의 문구입니다. 이 문구를 사용하여 균형을 회복하세요.</string>
    <string name="PaymentsRecoveryStartFragment__start">시작</string>
    <string name="PaymentsRecoveryStartFragment__enter_manually">수동으로 입력</string>
    <string name="PaymentsRecoveryStartFragment__paste_from_clipboard">클립보드에서 붙여넣기</string>
    <!-- Alert dialog title which asks before going back if user wants to save recovery phrase -->
    <string name="PaymentsRecoveryStartFragment__continue_without_saving">저장하지 않고 계속하시겠어요?</string>
    <!-- Alert dialog description to let user know why recovery phrase needs to be saved -->
    <string name="PaymentsRecoveryStartFragment__your_recovery_phrase">최악의 경우 복구 문구를 사용하면 잔액을 복원할 수 있습니다. 복구 문구를 저장하시는 게 좋습니다.</string>
    <!-- Alert dialog option to skip recovery phrase -->
    <string name="PaymentsRecoveryStartFragment__skip_recovery_phrase">복구 문구 건너뛰기</string>
    <!-- Alert dialog option to cancel dialog-->
    <string name="PaymentsRecoveryStartFragment__cancel">취소</string>

    <!-- PaymentsRecoveryPasteFragment -->
    <string name="PaymentsRecoveryPasteFragment__paste_recovery_phrase">복구 문구 붙여넣기</string>
    <string name="PaymentsRecoveryPasteFragment__recovery_phrase">복구 문구</string>
    <string name="PaymentsRecoveryPasteFragment__next">다음</string>
    <string name="PaymentsRecoveryPasteFragment__invalid_recovery_phrase">잘못된 복구 문구</string>
    <string name="PaymentsRecoveryPasteFragment__make_sure">%1$d개 단어를 입력했는지 확인하고 다시 시도하세요.</string>

  <!-- Removed by excludeNonTranslatables <string name="PaymentsRecoveryStartFragment__learn_more__view" translatable="false">https://support.signal.org/hc/articles/360057625692#payments_wallet_view_passphrase</string> -->
  <!-- Removed by excludeNonTranslatables <string name="PaymentsRecoveryStartFragment__learn_more__restore" translatable="false">https://support.signal.org/hc/articles/360057625692#payments_wallet_restore_passphrase</string> -->

    <!-- PaymentsRecoveryPhraseFragment -->
    <string name="PaymentsRecoveryPhraseFragment__next">다음</string>
    <string name="PaymentsRecoveryPhraseFragment__edit">수정</string>
    <string name="PaymentsRecoveryPhraseFragment__your_recovery_phrase">나의 복구 코드</string>
    <string name="PaymentsRecoveryPhraseFragment__write_down_the_following_d_words">다음 %1$d개 단어를 순서대로 쓰세요. 안전한 장소에 목록을 저장하세요.</string>
    <string name="PaymentsRecoveryPhraseFragment__make_sure_youve_entered">구문을 올바르게 입력했는지 확인하세요.</string>
    <string name="PaymentsRecoveryPhraseFragment__do_not_screenshot_or_send_by_email">스크린샷을 찍거나 이메일로 보내지 마세요.</string>
    <string name="PaymentsRecoveryPhraseFragment__payments_account_restored">결제 계정이 복원되었습니다.</string>
    <string name="PaymentsRecoveryPhraseFragment__invalid_recovery_phrase">잘못된 복구 문구</string>
    <string name="PaymentsRecoveryPhraseFragment__make_sure_youve_entered_your_phrase_correctly_and_try_again">구문을 올바르게 입력했는지 확인하고 다시 시도하세요.</string>
    <string name="PaymentsRecoveryPhraseFragment__copy_to_clipboard">클립보드에 복사할까요?</string>
    <string name="PaymentsRecoveryPhraseFragment__if_you_choose_to_store">복구 문구를 디지털 방식으로 저장하기로 선택한 경우 신뢰할 수 있는 위치에 안전하게 저장되었는지 확인하세요.</string>
    <string name="PaymentsRecoveryPhraseFragment__copy">복사</string>

    <!-- PaymentsRecoveryPhraseConfirmFragment -->
    <string name="PaymentRecoveryPhraseConfirmFragment__confirm_recovery_phrase">복구 코드 확인하기</string>
    <string name="PaymentRecoveryPhraseConfirmFragment__enter_the_following_words">복구 문구에서 다음 단어를 입력하세요.</string>
    <string name="PaymentRecoveryPhraseConfirmFragment__word_d">단어 %1$d</string>
    <string name="PaymentRecoveryPhraseConfirmFragment__see_phrase_again">구문 다시보기</string>
    <string name="PaymentRecoveryPhraseConfirmFragment__done">확인</string>
    <string name="PaymentRecoveryPhraseConfirmFragment__recovery_phrase_confirmed">복구 문구 확인됨</string>

    <!-- PaymentsRecoveryEntryFragment -->
    <string name="PaymentsRecoveryEntryFragment__enter_recovery_phrase">복구 코드를 입력하기</string>
    <string name="PaymentsRecoveryEntryFragment__enter_word_d">%1$d를 입력하세요.</string>
    <string name="PaymentsRecoveryEntryFragment__word_d">단어 %1$d</string>
    <string name="PaymentsRecoveryEntryFragment__next">다음</string>
    <string name="PaymentsRecoveryEntryFragment__invalid_word">유효하지 않은 단어</string>

    <!-- ClearClipboardAlarmReceiver -->

    <!-- PaymentNotificationsView -->
    <string name="PaymentNotificationsView__view">보기</string>

    <!-- UnreadPayments -->
    <string name="UnreadPayments__s_sent_you_s">%1$s이 당신에게 %2$s을 보냈습니다.</string>
    <string name="UnreadPayments__d_new_payment_notifications">%1$d 새 결제 알림</string>

    <!-- CanNotSendPaymentDialog -->
    <string name="CanNotSendPaymentDialog__cant_send_payment">송금할 수 없음</string>
    <string name="CanNotSendPaymentDialog__to_send_a_payment_to_this_user">사용자에게 지불을 보내려면 사용자의 메시지 요청을 수락해야 합니다. 메시지를 전송하여 메시지 요청을 생성하세요.</string>
    <string name="CanNotSendPaymentDialog__send_a_message">메시지 보내기</string>

    <!-- GroupsInCommonMessageRequest -->
    <string name="GroupsInCommonMessageRequest__you_have_no_groups_in_common_with_this_person">해당 사용자와 공유하는 그룹이 없습니다. 원치 않는 메시지를 피하기 위해 수락하기 전에 요청을 주의 깊게 검토하세요.</string>
    <string name="GroupsInCommonMessageRequest__none_of_your_contacts_or_people_you_chat_with_are_in_this_group">이 그룹에 회원님이 대화하는 연락처 또는 사용자가 없습니다. 원치 않는 메시지를 받지 않도록 수락하기 전에 요청을 신중히 검토하세요.</string>
    <string name="GroupsInCommonMessageRequest__about_message_requests">메시지 요청에 대해</string>
    <string name="GroupsInCommonMessageRequest__okay">확인</string>
  <!-- Removed by excludeNonTranslatables <string name="GroupsInCommonMessageRequest__support_article" translatable="false">https://support.signal.org/hc/articles/360007459591</string> -->
    <string name="ChatColorSelectionFragment__heres_a_preview_of_the_chat_color">다음은 대화창 색의 미리 보기입니다.</string>
    <string name="ChatColorSelectionFragment__the_color_is_visible_to_only_you">색상은 사용자에게만 보입니다.</string>

    <!-- GroupDescriptionDialog -->
    <string name="GroupDescriptionDialog__group_description">그룹 설명</string>

    <!-- QualitySelectorBottomSheetDialog -->
    <string name="QualitySelectorBottomSheetDialog__standard">기본</string>
    <string name="QualitySelectorBottomSheetDialog__faster_less_data">데이터를 덜 쓰며 빠르게</string>
    <string name="QualitySelectorBottomSheetDialog__high">높음</string>
    <string name="QualitySelectorBottomSheetDialog__slower_more_data">데이터를 더 쓰며 느리게</string>
    <string name="QualitySelectorBottomSheetDialog__photo_quality">사진 품질</string>

    <!-- AppSettingsFragment -->
    <string name="AppSettingsFragment__invite_your_friends">친구 초대하기</string>
    <string name="AppSettingsFragment__copied_subscriber_id_to_clipboard">구독자 ID를 클립보드에 복사함</string>

    <!-- AccountSettingsFragment -->
    <string name="AccountSettingsFragment__account">계정</string>
    <string name="AccountSettingsFragment__youll_be_asked_less_frequently">시간이 지남에 따라 질문 빈도가 줄어듭니다.</string>
    <string name="AccountSettingsFragment__require_your_signal_pin">Signal에 전화번호를 다시 등록하려면 Signal PIN이 필요합니다.</string>
    <string name="AccountSettingsFragment__change_phone_number">전화번호 변경</string>
    <!-- Account setting that allows user to request and export their signal account data -->
    <string name="AccountSettingsFragment__request_account_data">내 계정 데이터</string>

    <!-- ExportAccountDataFragment -->
    <!-- Part of requesting account data flow, this is the section title for requesting that account data -->
    <string name="ExportAccountDataFragment__your_account_data">내 계정 데이터</string>
    <!-- Explanation of account data the user can request. %1$s is replaced with Learn more with a link -->
    <string name="ExportAccountDataFragment__export_explanation">Signal 계정 데이터 보고서를 내보냅니다. 이 보고서는 메시지나 미디어를 포함하지 않습니다. %1$s</string>
    <!-- Learn more link to more information about requesting account data -->
    <string name="ExportAccountDataFragment__learn_more">자세히 알아보기</string>
    <!-- Button action to export the report data to another app (e.g. email) -->
    <string name="ExportAccountDataFragment__export_report">보고서 내보내기</string>

    <!-- Radio option to export the data as a text file .txt -->
    <string name="ExportAccountDataFragment__export_as_txt">TXT로 내보내기</string>
    <!-- Label for the text file option -->
    <string name="ExportAccountDataFragment__export_as_txt_label">읽기 쉬운 텍스트 파일</string>
    <!-- Radio option to export the data as a json (java script object notation) file .json -->
    <string name="ExportAccountDataFragment__export_as_json">JSON으로 내보내기</string>
    <!-- Label for the json file option, the account data in a machine readable file format -->
    <string name="ExportAccountDataFragment__export_as_json_label">컴퓨터에서 읽을 수 있는 파일</string>

    <!-- Action to cancel (in a dialog) -->
    <string name="ExportAccountDataFragment__cancel_action">취소</string>

    <!-- Acknowledgement for download failure -->
    <string name="ExportAccountDataFragment__ok_action">확인</string>
    <!-- Title of dialog shown when report fails to generate -->
    <string name="ExportAccountDataFragment__report_generation_failed">보고서를 생성할 수 없습니다.</string>
    <!-- Message of dialog shown when report fails to generate asking user to check network connection -->
    <string name="ExportAccountDataFragment__check_network">연결을 확인하고 다시 시도하세요.</string>

    <!-- Title for export confirmation dialog -->
    <string name="ExportAccountDataFragment__export_report_confirmation">데이터를 내보낼까요?</string>
    <!-- Message for export confirmation dialog -->
    <string name="ExportAccountDataFragment__export_report_confirmation_message">Signal 계정 데이터를 신뢰하는 사람 또는 앱에만 공유하세요.</string>
    <!-- Action to export in for export confirmation dialog -->
    <string name="ExportAccountDataFragment__export_report_action">내보내기</string>

    <!-- Shown in a dialog with a spinner while the report is downloading -->
    <string name="ExportAccountDataFragment__download_progress">보고서를 생성하는 중…</string>
    <!-- Explanation that the report is only generated on export and is not saved on the device -->
    <string name="ExportAccountDataFragment__report_not_stored_disclaimer">보고서는 내보내기를 하는 시점에만 생성되며, 기기의 Signal에는 저장되지 않습니다.</string>

    <!-- ChangeNumberFragment -->
    <string name="ChangeNumberFragment__use_this_to_change_your_current_phone_number_to_a_new_phone_number">현재 전화번호를 새 전화번호로 바꾸려면 이 기능을 사용하세요. 이 작업은 되돌릴 수 없습니다.\n\n변경하기 전에, 새 전화번호로 SMS나 전화를 받을 수 있는지 확인하세요.</string>
    <string name="ChangeNumberFragment__continue">계속</string>
    <!-- Message shown on dialog after your number has been changed successfully. -->
    <string name="ChangeNumber__your_phone_number_has_changed_to_s">전화번호를 %1$s(으)로 변경했습니다.</string>
    <!-- Confirmation button to dismiss number changed dialog -->
    <string name="ChangeNumber__okay">확인</string>

    <!-- ChangeNumberEnterPhoneNumberFragment -->
    <string name="ChangeNumberEnterPhoneNumberFragment__change_number">번호 변경</string>
    <string name="ChangeNumberEnterPhoneNumberFragment__your_old_number">당신의 기존 전화번호</string>
    <string name="ChangeNumberEnterPhoneNumberFragment__old_phone_number">기존 전화번호</string>
    <string name="ChangeNumberEnterPhoneNumberFragment__your_new_number">당신의 새 전화번호</string>
    <string name="ChangeNumberEnterPhoneNumberFragment__new_phone_number">새 전화번호</string>
    <string name="ChangeNumberEnterPhoneNumberFragment__the_phone_number_you_entered_doesnt_match_your_accounts">입력한 전화번호가 내 계정과 일치하지 않습니다.</string>
    <string name="ChangeNumberEnterPhoneNumberFragment__you_must_specify_your_old_number_country_code">기존 전화번호의 국가 코드를 입력해야합니다.</string>
    <string name="ChangeNumberEnterPhoneNumberFragment__you_must_specify_your_old_phone_number">기존 전화번호를 입력해야합니다.</string>
    <string name="ChangeNumberEnterPhoneNumberFragment__you_must_specify_your_new_number_country_code">새 번호의 국가 코드를 지정해야 합니다.</string>
    <string name="ChangeNumberEnterPhoneNumberFragment__you_must_specify_your_new_phone_number">새 전화번호를 지정해야 합니다.</string>

    <!-- ChangeNumberVerifyFragment -->
    <string name="ChangeNumberVerifyFragment__change_number">번호 변경</string>
    <string name="ChangeNumberVerifyFragment__verifying_s">%1$s 확인 중</string>
    <string name="ChangeNumberVerifyFragment__captcha_required">Captcha를 입력해 주세요.</string>

    <!-- ChangeNumberConfirmFragment -->
    <string name="ChangeNumberConfirmFragment__change_number">번호 변경</string>
    <string name="ChangeNumberConfirmFragment__you_are_about_to_change_your_phone_number_from_s_to_s">전화번호를 %1$s에서 %2$s(으)로 변경합니다.\n\n계속하기 전에 아래에서 번호가 올바른지 확인하세요.</string>
    <string name="ChangeNumberConfirmFragment__edit_number">전화번호 수정</string>

    <!-- ChangeNumberRegistrationLockFragment -->
    <string name="ChangeNumberRegistrationLockFragment__signal_change_number_need_help_with_pin_for_android_v2_pin">Signal 번호 변경 - Android용 PIN에 대한 도움이 필요합니다(v2 PIN)</string>

    <!-- ChangeNumberPinDiffersFragment -->
    <string name="ChangeNumberPinDiffersFragment__pins_do_not_match">PIN이 일치하지 않음</string>
    <string name="ChangeNumberPinDiffersFragment__the_pin_associated_with_your_new_number_is_different_from_the_pin_associated_with_your_old_one">새 번호에 연결된 PIN이 이전 번호에 연결된 PIN과 다릅니다. 이전 PIN을 유지할까요, 아니면 업데이트할까요?</string>
    <string name="ChangeNumberPinDiffersFragment__keep_old_pin">이전 PIN 유지</string>
    <string name="ChangeNumberPinDiffersFragment__update_pin">번호 업데이트</string>
    <string name="ChangeNumberPinDiffersFragment__keep_old_pin_question">이전 PIN을 유지할까요?</string>

    <!-- ChangeNumberLockActivity -->
    <!-- Info message shown to user if something crashed the app during the change number attempt and we were unable to confirm the change so we force them into this screen to check before letting them use the app -->
    <string name="ChangeNumberLockActivity__it_looks_like_you_tried_to_change_your_number_but_we_were_unable_to_determine_if_it_was_successful_rechecking_now">번호 변경을 시도했으나 Signal에서 변경 완료 여부를 확인하지 못했습니다.\n\n다시 확인하는 중입니다…</string>
    <!-- Dialog title shown if we were able to confirm your change number status (meaning we now know what the server thinks our number is) after a crash during the regular flow -->
    <string name="ChangeNumberLockActivity__change_status_confirmed">변경 상태 확인됨</string>
    <!-- Dialog message shown if we were able to confirm your change number status (meaning we now know what the server thinks our number is) after a crash during the regular flow -->
    <string name="ChangeNumberLockActivity__your_number_has_been_confirmed_as_s">현재 번호가 %1$s인 것으로 확인됐습니다. 새로 변경한 번호가 아니라면 번호 변경 프로세스를 다시 시작해 주세요.</string>
    <!-- Dialog title shown if we were not able to confirm your phone number with the server and thus cannot let leave the change flow yet after a crash during the regular flow -->
    <string name="ChangeNumberLockActivity__change_status_unconfirmed">변경 상태 확인 안 됨</string>
    <!-- Dialog message shown when we can\'t verify the phone number on the server, only shown if there was a network error communicating with the server after a crash during the regular flow -->
    <string name="ChangeNumberLockActivity__we_could_not_determine_the_status_of_your_change_number_request">번호 변경 요청 상태를 확인하지 못했습니다.\n\n(오류: %1$s)</string>
    <!-- Dialog button to retry confirming the number on the server -->
    <string name="ChangeNumberLockActivity__retry">재시도</string>
    <!-- Dialog button shown to leave the app when in the unconfirmed change status after a crash in the regular flow -->
    <string name="ChangeNumberLockActivity__leave">나가기</string>
    <string name="ChangeNumberLockActivity__submit_debug_log">디버그 로그 제출</string>

    <!-- ChatsSettingsFragment -->
    <string name="ChatsSettingsFragment__keyboard">키보드</string>
    <string name="ChatsSettingsFragment__enter_key_sends">엔터 키로 메시지 보내기</string>

    <!--SmsSettingsFragment -->
    <string name="SmsSettingsFragment__use_as_default_sms_app">기본 SMS 앱으로 사용</string>
    <!-- Preference title to export sms -->
    <string name="SmsSettingsFragment__export_sms_messages">SMS 메시지 내보내기</string>
    <!-- Preference title to re-export sms -->
    <string name="SmsSettingsFragment__export_sms_messages_again">SMS 메시지 다시 내보내기</string>
    <!-- Preference title to delete sms -->
    <string name="SmsSettingsFragment__remove_sms_messages">SMS 메시지 제거</string>
    <!-- Snackbar text to confirm deletion -->
    <string name="SmsSettingsFragment__removing_sms_messages_from_signal">Signal에서 SMS 메시지를 제거하는 중…</string>
    <!-- Snackbar text to indicate can delete later -->
    <string name="SmsSettingsFragment__you_can_remove_sms_messages_from_signal_in_settings">언제든 Signal 설정에서 SMS 메시지를 제거할 수 있습니다.</string>
    <!-- Description for export sms preference -->
    <string name="SmsSettingsFragment__you_can_export_your_sms_messages_to_your_phones_sms_database">SMS 메시지를 휴대폰 SMS 데이터베이스로 내보낼 수 있습니다.</string>
    <!-- Description for re-export sms preference -->
    <string name="SmsSettingsFragment__exporting_again_can_result_in_duplicate_messages">다시 내보내면 중복 메시지가 생길 수 있습니다.</string>
    <!-- Description for remove sms preference -->
    <string name="SmsSettingsFragment__remove_sms_messages_from_signal_to_clear_up_storage_space">Signal에서 SMS 메시지를 제거하여 저장 공간을 확보하세요.</string>
    <!-- Information message shown at the top of sms settings to indicate it is being removed soon. -->
    <string name="SmsSettingsFragment__sms_support_will_be_removed_soon_to_focus_on_encrypted_messaging">암호화 메시지에 집중하기 위해 SMS 지원을 곧 중단합니다.</string>

    <!-- NotificationsSettingsFragment -->
    <string name="NotificationsSettingsFragment__messages">메시지</string>
    <string name="NotificationsSettingsFragment__calls">전화</string>
    <string name="NotificationsSettingsFragment__notify_when">다음의 경우 알림…</string>
    <string name="NotificationsSettingsFragment__contact_joins_signal">연락처가 Signal에 합류했습니다.</string>
    <!-- Notification preference header -->
    <string name="NotificationsSettingsFragment__notification_profiles">알림 프로필</string>
    <!-- Notification preference option header -->
    <string name="NotificationsSettingsFragment__profiles">프로필</string>
    <!-- Notification preference summary text -->
    <string name="NotificationsSettingsFragment__create_a_profile_to_receive_notifications_only_from_people_and_groups_you_choose">프로필을 만들어 원하는 사용자와 그룹에게서만 알림을 받으세요.</string>

    <!-- NotificationProfilesFragment -->
    <!-- Title for notification profiles screen that shows all existing profiles; Title with hyphenation. Translation can use soft hyphen - Unicode U+00AD -->
    <string name="NotificationProfilesFragment__notification_profiles">알림 프로필</string>
    <!-- Button text to create a notification profile -->
    <string name="NotificationProfilesFragment__create_profile">프로필 만들기</string>

    <!-- PrivacySettingsFragment -->
    <string name="PrivacySettingsFragment__blocked">차단함</string>
    <string name="PrivacySettingsFragment__d_contacts">연락처 %1$d개</string>
    <string name="PrivacySettingsFragment__messaging">메시징</string>
    <string name="PrivacySettingsFragment__disappearing_messages">사라지는 메시지</string>
    <string name="PrivacySettingsFragment__app_security">애플리케이션 보안</string>
    <string name="PrivacySettingsFragment__block_screenshots_in_the_recents_list_and_inside_the_app">최근 사용 목록과 앱 내 스크린샷 차단</string>
    <string name="PrivacySettingsFragment__signal_message_and_calls">신호 메시지 및 통화, 항상 중계 통화 및 봉인된 발신자</string>
    <string name="PrivacySettingsFragment__default_timer_for_new_changes">새 대화를 위한 기본 타이머</string>
    <string name="PrivacySettingsFragment__set_a_default_disappearing_message_timer_for_all_new_chats_started_by_you">내가 새로 시작하는 모든 대화에 자동 삭제 메시지 타이머를 기본으로 설정합니다.</string>
    <!-- Summary for stories preference to launch into story privacy settings -->
    <string name="PrivacySettingsFragment__payment_lock_require_lock">자금 이체 시 Android 화면을 잠그거나 지문 인증하기</string>
    <!-- Alert dialog title when payment lock cannot be enabled -->
    <string name="PrivacySettingsFragment__cant_enable_title">결제 잠금 기능을 활성화할 수 없습니다.</string>
    <!-- Alert dialog description to setup screen lock or fingerprint in phone settings -->
    <string name="PrivacySettingsFragment__cant_enable_description">결제 잠금을 사용하려면 휴대폰 설정에서 화면 잠금 또는 지문 ID를 활성화해야 합니다.</string>
    <!-- Shown in a toast when we can\'t navigate to the user\'s system fingerprint settings -->
    <string name="PrivacySettingsFragment__failed_to_navigate_to_system_settings">시스템 설정으로 이동하지 못했습니다.</string>
    <!-- Alert dialog button to go to phone settings -->
    <!-- Alert dialog button to cancel the dialog -->

    <!-- AdvancedPrivacySettingsFragment -->
  <!-- Removed by excludeNonTranslatables <string name="AdvancedPrivacySettingsFragment__sealed_sender_link" translatable="false">https://signal.org/blog/sealed-sender</string> -->
    <string name="AdvancedPrivacySettingsFragment__show_status_icon">상태 아이콘 표시하기</string>
    <string name="AdvancedPrivacySettingsFragment__show_an_icon">봉인된 발신자를 사용하여 전달되었을 때 메시지 세부 정보에 아이콘을 표시합니다.</string>

    <!-- ExpireTimerSettingsFragment -->
    <string name="ExpireTimerSettingsFragment__when_enabled_new_messages_sent_and_received_in_new_chats_started_by_you_will_disappear_after_they_have_been_seen">이 기능을 사용하면 내가 새로 시작하는 대화에서 보내거나 받는 새 메시지가 확인된 후 자동 삭제됩니다.</string>
    <string name="ExpireTimerSettingsFragment__when_enabled_new_messages_sent_and_received_in_this_chat_will_disappear_after_they_have_been_seen">이 기능을 사용하면 이 대화에서 보내거나 받는 새 메시지가 확인된 후 자동 삭제됩니다.</string>
    <string name="ExpireTimerSettingsFragment__off">꺼짐</string>
    <string name="ExpireTimerSettingsFragment__4_weeks">4주</string>
    <string name="ExpireTimerSettingsFragment__1_week">1주</string>
    <string name="ExpireTimerSettingsFragment__1_day">1일</string>
    <string name="ExpireTimerSettingsFragment__8_hours">8시간</string>
    <string name="ExpireTimerSettingsFragment__1_hour">1시간</string>
    <string name="ExpireTimerSettingsFragment__5_minutes">5분</string>
    <string name="ExpireTimerSettingsFragment__30_seconds">30초</string>
    <string name="ExpireTimerSettingsFragment__custom_time">지역 시간</string>
    <string name="ExpireTimerSettingsFragment__set">설정</string>
    <string name="ExpireTimerSettingsFragment__save">저장</string>

    <string name="CustomExpireTimerSelectorView__seconds">초</string>
    <string name="CustomExpireTimerSelectorView__minutes">분</string>
    <string name="CustomExpireTimerSelectorView__hours">시간</string>
    <string name="CustomExpireTimerSelectorView__days">일</string>
    <string name="CustomExpireTimerSelectorView__weeks">주</string>

    <!-- HelpSettingsFragment -->
    <string name="HelpSettingsFragment__support_center">지원 센터</string>
    <string name="HelpSettingsFragment__contact_us">문의하기</string>
    <string name="HelpSettingsFragment__version">버전</string>
    <string name="HelpSettingsFragment__debug_log">디버그 로그</string>
    <string name="HelpSettingsFragment__terms_amp_privacy_policy">이용 약관 &amp; 개인 정보 보호 정책</string>
    <string name="HelpFragment__copyright_signal_messenger">Molly Messenger 저작권</string>
  <!-- Removed by excludeNonTranslatables <string name="HelpFragment__licenced_under_the_gplv3">GPLv3에 따라 라이선스가 부여됨</string> -->

    <!-- DataAndStorageSettingsFragment -->
    <string name="DataAndStorageSettingsFragment__media_quality">미디어 품질</string>
    <string name="DataAndStorageSettingsFragment__sent_media_quality">미디어 전송 품질</string>
    <string name="DataAndStorageSettingsFragment__sending_high_quality_media_will_use_more_data">고품질 미디어는 더 많은 모바일 데이터를 사용할 수 있습니다.</string>
    <string name="DataAndStorageSettingsFragment__high">높음</string>
    <string name="DataAndStorageSettingsFragment__standard">기본</string>
    <string name="DataAndStorageSettingsFragment__calls">전화</string>

    <!-- ChatColorSelectionFragment -->
    <string name="ChatColorSelectionFragment__auto">자동</string>
    <string name="ChatColorSelectionFragment__use_custom_colors">사용자 지정 색상 사용하기</string>
    <string name="ChatColorSelectionFragment__chat_color">대화창 색</string>
    <string name="ChatColorSelectionFragment__edit">수정</string>
    <string name="ChatColorSelectionFragment__duplicate">복사하기</string>
    <string name="ChatColorSelectionFragment__delete">삭제</string>
    <string name="ChatColorSelectionFragment__delete_color">색상 삭제하기</string>
    <plurals name="ChatColorSelectionFragment__this_custom_color_is_used">
        <item quantity="other">%1$d개 대화에서 이 사용자 지정 색상을 사용 중입니다. 모든 대화에서 삭제할까요?</item>
    </plurals>
    <string name="ChatColorSelectionFragment__delete_chat_color">대화창 색을 삭제할까요?</string>

    <!-- CustomChatColorCreatorFragment -->
    <string name="CustomChatColorCreatorFragment__solid">견고함</string>
    <string name="CustomChatColorCreatorFragment__gradient">그라디언트</string>
    <string name="CustomChatColorCreatorFragment__hue">색상</string>
    <string name="CustomChatColorCreatorFragment__saturation">채도</string>

    <!-- CustomChatColorCreatorFragmentPage -->
    <string name="CustomChatColorCreatorFragmentPage__save">저장</string>
    <string name="CustomChatColorCreatorFragmentPage__edit_color">색상 편집</string>
    <plurals name="CustomChatColorCreatorFragmentPage__this_color_is_used">
        <item quantity="other">%1$d개 대화에서 이 색을 사용 중입니다. 모든 대화에 이 변경 내용을 저장할까요?</item>
    </plurals>

    <!-- ChatColorGradientTool -->

    <!-- Title text for prompt to donate. Shown in a popup at the bottom of the chat list. -->
    <string name="Donate2022Q2Megaphone_donate_to_signal">Signal에 기부</string>
    <!-- Body text for prompt to donate. Shown in a popup at the bottom of the chat list. -->
    <string name="Donate2022Q2Megaphone_signal_is_powered_by_people_like_you">Signal은 여러분과 같은 사용자의 기여로 운영됩니다. 매월 기부하고 배지를 받으세요.</string>
    <!-- Button label that brings a user to the donate screen. Shown in a popup at the bottom of the chat list. -->
    <string name="Donate2022Q2Megaphone_donate">기부</string>
    <!-- Button label that dismissed a prompt to donate. Shown in a popup at the bottom of the chat list. -->
    <string name="Donate2022Q2Megaphone_not_now">나중에</string>

    <!-- EditReactionsFragment -->
    <string name="EditReactionsFragment__customize_reactions">반응 사용자 지정</string>
    <string name="EditReactionsFragment__tap_to_replace_an_emoji">이모티콘을 바꾸려면 탭하세요.</string>
    <string name="EditReactionsFragment__reset">초기화</string>
    <string name="EditReactionsFragment_save">저장</string>
    <string name="ChatColorSelectionFragment__auto_matches_the_color_to_the_wallpaper">배경 화면에 색상을 자동 일치시킵니다.</string>
    <string name="CustomChatColorCreatorFragment__drag_to_change_the_direction_of_the_gradient">드래그하여 그라디언트 방향 변경</string>

    <!-- AddAProfilePhotoMegaphone -->
    <string name="AddAProfilePhotoMegaphone__add_a_profile_photo">프로필 사진 추가</string>
    <string name="AddAProfilePhotoMegaphone__choose_a_look_and_color">모양과 색상을 선택하거나 이니셜을 사용자 정의하세요.</string>
    <string name="AddAProfilePhotoMegaphone__not_now">나중에</string>
    <string name="AddAProfilePhotoMegaphone__add_photo">사진 추가</string>

    <!-- BecomeASustainerMegaphone -->
    <string name="BecomeASustainerMegaphone__become_a_sustainer">후원자가 되세요</string>
    <!-- Displayed in the Become a Sustainer megaphone -->
    <string name="BecomeASustainerMegaphone__signal_is_powered_by">Signal은 여러분과 같은 사용자의 기여로 운영됩니다. 기부하고 배지를 받으세요.</string>
    <string name="BecomeASustainerMegaphone__not_now">나중에</string>
    <string name="BecomeASustainerMegaphone__donate">기부</string>

    <!-- KeyboardPagerFragment -->
    <string name="KeyboardPagerFragment_emoji">이모지</string>
    <string name="KeyboardPagerFragment_open_emoji_search">이모티콘 검색 열기</string>
    <string name="KeyboardPagerFragment_open_sticker_search">스티커 검색 열기</string>
    <string name="KeyboardPagerFragment_open_gif_search">GIF 검색 열기</string>
    <string name="KeyboardPagerFragment_stickers">스티커</string>
    <string name="KeyboardPagerFragment_backspace">백스페이스</string>
    <string name="KeyboardPagerFragment_gifs">GIF</string>
    <string name="KeyboardPagerFragment_search_emoji">이모지 검색</string>
    <string name="KeyboardPagerfragment_back_to_emoji">이모티콘으로 돌아가기</string>
    <string name="KeyboardPagerfragment_clear_search_entry">검색창 지우기</string>
    <string name="KeyboardPagerFragment_search_giphy">GIPHY 검색</string>

    <!-- StickerSearchDialogFragment -->
    <string name="StickerSearchDialogFragment_search_stickers">스티커 검색</string>
    <string name="StickerSearchDialogFragment_no_results_found">결과 없음</string>
    <string name="EmojiSearchFragment__no_results_found">결과 없음</string>
    <string name="NotificationsSettingsFragment__unknown_ringtone">알 수 없는 벨소리</string>

    <!-- ConversationSettingsFragment -->
    <!-- Dialog title displayed when non-admin tries to add a story to an audience group -->
    <string name="ConversationSettingsFragment__cant_add_to_group_story">그룹 스토리에 추가할 수 없습니다.</string>
    <!-- Dialog message displayed when non-admin tries to add a story to an audience group -->
    <string name="ConversationSettingsFragment__only_admins_of_this_group_can_add_to_its_story">이 그룹의 관리자만 이 그룹의 스토리에 추가할 수 있습니다.</string>
    <!-- Error toasted when no activity can handle the add contact intent -->
    <string name="ConversationSettingsFragment__contacts_app_not_found">연락처 앱을 찾지 못했습니다.</string>
    <string name="ConversationSettingsFragment__start_video_call">화상 통화 시작</string>
    <string name="ConversationSettingsFragment__start_audio_call">음성 통화 시작</string>
    <!-- Button label with hyphenation. Translation can use soft hyphen - Unicode U+00AD -->
    <string name="ConversationSettingsFragment__story">스토리</string>
    <!-- Button label with hyphenation. Translation can use soft hyphen - Unicode U+00AD -->
    <string name="ConversationSettingsFragment__message">메시지</string>
    <!-- Button label with hyphenation. Translation can use soft hyphen - Unicode U+00AD -->
    <string name="ConversationSettingsFragment__video">동영상</string>
    <!-- Button label with hyphenation. Translation can use soft hyphen - Unicode U+00AD -->
    <string name="ConversationSettingsFragment__audio">음성</string>
    <!-- Button label with hyphenation. Translation can use soft hyphen - Unicode U+00AD -->
    <string name="ConversationSettingsFragment__call">전화</string>
    <!-- Button label with hyphenation. Translation can use soft hyphen - Unicode U+00AD -->
    <string name="ConversationSettingsFragment__mute">알림 끄기</string>
    <!-- Button label with hyphenation. Translation can use soft hyphen - Unicode U+00AD -->
    <string name="ConversationSettingsFragment__muted">알림 꺼짐</string>
    <!-- Button label with hyphenation. Translation can use soft hyphen - Unicode U+00AD -->
    <string name="ConversationSettingsFragment__search">검색</string>
    <string name="ConversationSettingsFragment__disappearing_messages">사라지는 메시지</string>
    <string name="ConversationSettingsFragment__sounds_and_notifications">소리 &amp; 알림</string>
  <!-- Removed by excludeNonTranslatables <string name="ConversationSettingsFragment__internal_details" translatable="false">Internal details</string> -->
    <string name="ConversationSettingsFragment__contact_details">연락처</string>
    <string name="ConversationSettingsFragment__view_safety_number">안전 번호 보기</string>
    <string name="ConversationSettingsFragment__block">차단</string>
    <string name="ConversationSettingsFragment__block_group">그룹 차단</string>
    <string name="ConversationSettingsFragment__unblock">차단 해제</string>
    <string name="ConversationSettingsFragment__unblock_group">그룹 차단 해제</string>
    <string name="ConversationSettingsFragment__add_to_a_group">그룹에 추가</string>
    <string name="ConversationSettingsFragment__see_all">모두 보기</string>
    <string name="ConversationSettingsFragment__add_members">멤버 추가</string>
    <string name="ConversationSettingsFragment__permissions">권한</string>
    <string name="ConversationSettingsFragment__requests_and_invites">요청 및 초대</string>
    <string name="ConversationSettingsFragment__group_link">그룹 링크</string>
    <string name="ConversationSettingsFragment__add_as_a_contact">연락처로 추가</string>
    <string name="ConversationSettingsFragment__unmute">알림 켜기</string>
    <string name="ConversationSettingsFragment__conversation_muted_until_s">%1$s까지 대화 알림을 끕니다.</string>
    <string name="ConversationSettingsFragment__conversation_muted_forever">대화 알림을 계속 끕니다.</string>
    <string name="ConversationSettingsFragment__copied_phone_number_to_clipboard">전화번호를 클립보드에 복사했습니다.</string>
    <string name="ConversationSettingsFragment__phone_number">전화번호</string>
    <string name="ConversationSettingsFragment__get_badges">Signal을 후원하고 배지를 받으세요. 배지를 탭하여 자세히 알아보세요.</string>

    <!-- PermissionsSettingsFragment -->
    <string name="PermissionsSettingsFragment__add_members">멤버 추가</string>
    <string name="PermissionsSettingsFragment__edit_group_info">그룹 정보 수정</string>
    <string name="PermissionsSettingsFragment__send_messages">메시지 보내기</string>
    <string name="PermissionsSettingsFragment__all_members">모든 멤버</string>
    <string name="PermissionsSettingsFragment__only_admins">관리자만</string>
    <string name="PermissionsSettingsFragment__who_can_add_new_members">누가 새로운 멤버들을 추가시킬 수 있습니까?</string>
    <string name="PermissionsSettingsFragment__who_can_edit_this_groups_info">누가 이 그룹의 정보를 수정할 수 있습니까?</string>
    <string name="PermissionsSettingsFragment__who_can_send_messages">누가 메시지를 전송할 수 있습니까?</string>

    <!-- SoundsAndNotificationsSettingsFragment -->
    <string name="SoundsAndNotificationsSettingsFragment__mute_notifications">알림 끄기</string>
    <string name="SoundsAndNotificationsSettingsFragment__not_muted">알림 꺼지지 않음</string>
    <string name="SoundsAndNotificationsSettingsFragment__mentions">언급</string>
    <string name="SoundsAndNotificationsSettingsFragment__always_notify">항상 알림</string>
    <string name="SoundsAndNotificationsSettingsFragment__do_not_notify">알리지 않음</string>
    <string name="SoundsAndNotificationsSettingsFragment__custom_notifications">맞춤형 알림</string>

    <!-- StickerKeyboard -->
    <string name="StickerKeyboard__recently_used">최근 사용</string>

    <!-- PlaybackSpeedToggleTextView -->
    <string name="PlaybackSpeedToggleTextView__p5x">.5배</string>
    <string name="PlaybackSpeedToggleTextView__1x">1x</string>
    <string name="PlaybackSpeedToggleTextView__1p5x">1.5배</string>
    <string name="PlaybackSpeedToggleTextView__2x">2x</string>

    <!-- PaymentRecipientSelectionFragment -->
    <string name="PaymentRecipientSelectionFragment__new_payment">새로운 지불</string>

    <!-- NewConversationActivity -->
    <string name="NewConversationActivity__new_message">새 메시지</string>
    <!-- Context menu item message -->
    <string name="NewConversationActivity__message">메시지</string>
    <!-- Context menu item audio call -->
    <string name="NewConversationActivity__audio_call">음성 통화</string>
    <!-- Context menu item video call -->
    <string name="NewConversationActivity__video_call">화상 통화</string>
    <!-- Context menu item remove -->
    <string name="NewConversationActivity__remove">제거</string>
    <!-- Context menu item block -->
    <string name="NewConversationActivity__block">차단</string>
    <!-- Dialog title when removing a contact -->
    <string name="NewConversationActivity__remove_s">%1$s 님을 제거할까요?</string>
    <!-- Dialog message when removing a contact -->
    <string name="NewConversationActivity__you_wont_see_this_person">검색 시 이 사용자가 표시되지 않습니다. 향후 해당 사용자가 메시지를 보내는 경우 메시지 요청이 수신됩니다.</string>
    <!-- Snackbar message after removing a contact -->
    <string name="NewConversationActivity__s_has_been_removed">%1$s 님을 제거했습니다.</string>
    <!-- Snackbar message after blocking a contact -->
    <string name="NewConversationActivity__s_has_been_blocked">%1$s 님을 차단했습니다.</string>
    <!-- Dialog title when remove target contact is in system contacts -->
    <string name="NewConversationActivity__unable_to_remove_s">%1$s 님을 제거할 수 없습니다.</string>
    <!-- Dialog message when remove target contact is in system contacts -->
    <string name="NewConversationActivity__this_person_is_saved_to_your">이 사용자가 내 장치 연락처에 저장되어 있습니다. 연락처에서 해당 사용자를 삭제하고 다시 시도하세요.</string>
    <!-- Dialog action to view contact when they can\'t be removed otherwise -->
    <string name="NewConversationActivity__view_contact">연락처 보기</string>
    <!-- Error message shown when looking up a person by phone number and that phone number is not associated with a signal account -->
    <string name="NewConversationActivity__s_is_not_a_signal_user">%1$s 님은 Signal 사용자가 아닙니다.</string>

    <!-- ContactFilterView -->
    <string name="ContactFilterView__search_name_or_number">이름 또는 번호 검색</string>

    <!-- VoiceNotePlayerView -->
    <string name="VoiceNotePlayerView__dot_s">· %1$s</string>
    <string name="VoiceNotePlayerView__stop_voice_message">음성 메시지 중지</string>
    <string name="VoiceNotePlayerView__change_voice_message_speed">음성 메시지 속도 변경</string>
    <string name="VoiceNotePlayerView__pause_voice_message">음성 메시지 일시 중지</string>
    <string name="VoiceNotePlayerView__play_voice_message">음성 메시지 재생</string>
    <string name="VoiceNotePlayerView__navigate_to_voice_message">음성 메시지로 이동</string>


    <!-- AvatarPickerFragment -->
    <string name="AvatarPickerFragment__avatar_preview">아바타 미리 보기</string>
    <string name="AvatarPickerFragment__camera">카메라</string>
    <string name="AvatarPickerFragment__take_a_picture">사진을 찍다</string>
    <string name="AvatarPickerFragment__choose_a_photo">사진 선택</string>
    <string name="AvatarPickerFragment__photo">사진</string>
    <string name="AvatarPickerFragment__text">텍스트</string>
    <string name="AvatarPickerFragment__save">저장</string>
    <string name="AvatarPickerFragment__clear_avatar">아바타 지우기</string>
    <string name="AvatarPickerRepository__failed_to_save_avatar">아바타를 저장하지 못함</string>

    <!-- TextAvatarCreationFragment -->
    <string name="TextAvatarCreationFragment__preview">미리보기</string>
    <string name="TextAvatarCreationFragment__done">확인</string>
    <string name="TextAvatarCreationFragment__text">텍스트</string>
    <string name="TextAvatarCreationFragment__color">색상</string>

    <!-- VectorAvatarCreationFragment -->
    <string name="VectorAvatarCreationFragment__select_a_color">색상 선택</string>

    <!-- ContactSelectionListItem -->
    <string name="ContactSelectionListItem__sms">SMS</string>
    <string name="ContactSelectionListItem__dot_s">· %1$s</string>

    <!-- Displayed in the toolbar when externally sharing text to multiple recipients -->
    <string name="ShareInterstitialActivity__share">공유</string>

    <!-- DSLSettingsToolbar -->
    <string name="DSLSettingsToolbar__navigate_up">위로 탐색</string>
    <string name="MultiselectForwardFragment__forward_to">다음으로 전달</string>
    <!-- Displayed when sharing content via the fragment -->
    <string name="MultiselectForwardFragment__share_with">공유자</string>
    <string name="MultiselectForwardFragment__add_a_message">메시지 추가</string>
    <string name="MultiselectForwardFragment__faster_forwards">빨리감기</string>
    <!-- Displayed when user selects a video that will be clipped before sharing to a story -->
    <string name="MultiselectForwardFragment__videos_will_be_trimmed">동영상이 30초 클립으로 편집되어 여러 개의 스토리로 전송됩니다.</string>
    <!-- Displayed when user selects a video that cannot be sent as a story -->
    <string name="MultiselectForwardFragment__videos_sent_to_stories_cant">스토리에 보내는 동영상 길이는 30초 이하여야 합니다.</string>
    <string name="MultiselectForwardFragment__forwarded_messages_are_now">이제 전달하는 메시지를 바로 보냅니다.</string>
    <plurals name="MultiselectForwardFragment_send_d_messages">
        <item quantity="other">%1$d개 메시지 보내기</item>
    </plurals>
    <plurals name="MultiselectForwardFragment_messages_sent">
        <item quantity="other">메시지 보냄</item>
    </plurals>
    <plurals name="MultiselectForwardFragment_messages_failed_to_send">
        <item quantity="other">메시지를 보내지 못함</item>
    </plurals>
    <plurals name="MultiselectForwardFragment__couldnt_forward_messages">
        <item quantity="other">메시지를 더는 사용할 수 없어 전달하지 못했습니다.</item>
    </plurals>
    <!-- Error message shown when attempting to select a group to forward/share but it\'s announcement only and you are not an admin -->
    <string name="MultiselectForwardFragment__only_admins_can_send_messages_to_this_group">관리자만 이 그룹에 메시지를 전송할 수 있습니다.</string>
    <string name="MultiselectForwardFragment__limit_reached">한계에 도달함</string>

    <!-- Media V2 -->
    <!-- Dialog message when sending a story via an add to group story button -->
    <string name="MediaReviewFragment__add_to_the_group_story">\"%1$s\" 그룹 스토리에 추가합니다.</string>
    <!-- Positive dialog action when sending a story via an add to group story button -->
    <string name="MediaReviewFragment__add_to_story">스토리에 추가</string>
    <string name="MediaReviewFragment__add_a_message">메시지 추가</string>
    <string name="MediaReviewFragment__add_a_reply">답장 추가</string>
    <string name="MediaReviewFragment__send_to">받는 사람</string>
    <string name="MediaReviewFragment__view_once_message">한 번 보기 메시지</string>
    <string name="MediaReviewFragment__one_or_more_items_were_too_large">하나 이상의 항목이 너무 큽니다.</string>
    <string name="MediaReviewFragment__one_or_more_items_were_invalid">하나 이상의 항목이 유효하지 않습니다.</string>
    <string name="MediaReviewFragment__too_many_items_selected">항목을 너무 많이 선택했습니다.</string>

    <string name="ImageEditorHud__cancel">취소</string>
    <string name="ImageEditorHud__draw">그리기</string>
    <string name="ImageEditorHud__write_text">텍스트 작성</string>
    <string name="ImageEditorHud__add_a_sticker">스티커 추가</string>
    <string name="ImageEditorHud__blur">흐리게</string>
    <string name="ImageEditorHud__done_editing">편집 완료</string>
    <string name="ImageEditorHud__clear_all">모두 지우기</string>
    <string name="ImageEditorHud__undo">실행 취소</string>
    <string name="ImageEditorHud__toggle_between_marker_and_highlighter">마커와 하이라이터 토글</string>
    <string name="ImageEditorHud__toggle_between_text_styles">텍스트 스타일 토글</string>

    <!-- Header for section of featured stickers (location/time stickers) -->
    <string name="ScribbleStickersFragment__featured_stickers">추천</string>

    <string name="MediaCountIndicatorButton__send">보내기</string>

    <string name="MediaReviewSelectedItem__tap_to_remove">탭하여 제거</string>
    <string name="MediaReviewSelectedItem__tap_to_select">탭하여 선택</string>

    <string name="MediaReviewImagePageFragment__discard">파기</string>
    <string name="MediaReviewImagePageFragment__discard_changes">변경 내용을 취소할까요?</string>
    <string name="MediaReviewImagePageFragment__youll_lose_any_changes">이 사진에 적용한 모든 변경 내용이 손실됩니다.</string>


    <string name="BadgesOverviewFragment__my_badges">내 배지</string>
    <string name="BadgesOverviewFragment__featured_badge">프로필 배지</string>
    <string name="BadgesOverviewFragment__display_badges_on_profile">프로필에 배지 표시</string>
    <string name="BadgesOverviewFragment__failed_to_update_profile">프로필을 업데이트하지 못했습니다.</string>



    <string name="SelectFeaturedBadgeFragment__select_a_badge">배지 선택</string>
    <string name="SelectFeaturedBadgeFragment__you_must_select_a_badge">배지를 선택해야 합니다.</string>
    <string name="SelectFeaturedBadgeFragment__failed_to_update_profile">프로필을 업데이트하지 못했습니다.</string>

    <!-- Displayed on primary button in the bottom sheet as a call-to-action to launch into the donation flow -->
    <string name="ViewBadgeBottomSheetDialogFragment__donate_now">지금 기부하기</string>
    <!-- Title of a page in the bottom sheet. Placeholder is a user\'s short-name -->
    <string name="ViewBadgeBottomSheetDialogFragment__s_supports_signal">%1$s 님은 Signal의 기부자입니다.</string>
    <!-- Description of a page in the bottom sheet of a monthly badge. Placeholder is a user\'s short-name -->
    <string name="ViewBadgeBottomSheetDialogFragment__s_supports_signal_with_a_monthly">%1$s 님은 Signal의 월간 기부자입니다. Signal은 광고주나 투자자 없이 오로지 사용자의 기여로 운영되는 비영리 단체입니다.</string>
    <!-- Description of a page in the bottom sheet of a one-time badge. Placeholder is a user\'s short-name -->
    <string name="ViewBadgeBottomSheetDialogFragment__s_supports_signal_with_a_donation">%1$s 님은 Signal의 기부자입니다. Signal은 광고주나 투자자 없이 오로지 사용자의 기여로 운영되는 비영리 단체입니다.</string>

    <string name="ImageView__badge">배지</string>

    <string name="SubscribeFragment__cancel_subscription">구독 취소</string>
    <string name="SubscribeFragment__confirm_cancellation">취소할까요?</string>
    <string name="SubscribeFragment__you_wont_be_charged_again">요금이 다시 청구되지 않습니다. 청구 기간이 끝나면 프로필에서 배지가 사라집니다.</string>
    <string name="SubscribeFragment__not_now">나중에</string>
    <string name="SubscribeFragment__confirm">확인</string>
    <string name="SubscribeFragment__update_subscription">구독 업데이트</string>
    <string name="SubscribeFragment__your_subscription_has_been_cancelled">구독을 취소했습니다.</string>
    <string name="SubscribeFragment__update_subscription_question">구독을 업데이트할까요?</string>
    <string name="SubscribeFragment__update">업데이트</string>
    <string name="SubscribeFragment__you_will_be_charged_the_full_amount_s_of">오늘 새 구독 요금의 전체 금액(%1$s)이 청구됩니다. 구독은 매월 갱신됩니다.</string>

    <string name="Subscription__s_per_month">%1$s/1개월</string>
    <!-- Shown when a subscription is active and isn\'t going to expire at the end of the term -->
    <string name="Subscription__renews_s">%1$s 갱신</string>
    <!-- Shown when a subscription is active and is going to expire at the end of the term -->
    <string name="Subscription__expires_s">%1$s에 만료됨</string>

    <!-- Title of learn more sheet -->
    <string name="SubscribeLearnMoreBottomSheetDialogFragment__signal_is_different">Signal은 다릅니다.</string>
    <!-- First small text blurb on learn more sheet -->
    <string name="SubscribeLearnMoreBottomSheetDialogFragment__private_messaging">개인정보를 보호하는 메신저. 광고와 트래커, 사찰에서 자유로운 앱.</string>
    <!-- Second small text blurb on learn more sheet -->
    <string name="SubscribeLearnMoreBottomSheetDialogFragment__signal_is_supported_by">Signal은 사용자의 기부로 운영되기에 모든 면에서 사용자의 개인정보보호를 최우선으로 생각합니다. Signal은 데이터와 수익이 아닌 사용자를 위한 앱입니다.</string>
    <!-- Third small text blurb on learn more sheet -->
    <string name="SubscribeLearnMoreBottomSheetDialogFragment__if_you_can">가능하다면 지금 Signal에 기부하여 Signal이 누구나 안심하고 사용할 수 있는 즐거운 앱으로 남을 수 있도록 도와주세요.</string>

    <string name="SubscribeThanksForYourSupportBottomSheetDialogFragment__thanks_for_your_support">여러분의 지지와 성원에 감사드립니다!</string>
    <!-- Subtext underneath the dialog title on the thanks sheet -->
    <string name="SubscribeThanksForYourSupportBottomSheetDialogFragment__youve_earned_a_donor_badge">Signal에서 기부자 배지를 받았습니다! 프로필에 표시하여 Signal에 대한 지지를 보여주세요.</string>
    <string name="SubscribeThanksForYourSupportBottomSheetDialogFragment__you_can_also">다른 기여 방법</string>
    <string name="SubscribeThanksForYourSupportBottomSheetDialogFragment__become_a_montly_sustainer">월간 기여자 되기</string>
    <string name="SubscribeThanksForYourSupportBottomSheetDialogFragment__display_on_profile">프로필에 표시</string>
    <string name="SubscribeThanksForYourSupportBottomSheetDialogFragment__make_featured_badge">프로필 배지 등록</string>
    <string name="SubscribeThanksForYourSupportBottomSheetDialogFragment__continue">계속</string>
    <string name="ThanksForYourSupportBottomSheetFragment__when_you_have_more">배지가 여러 개 있는 경우 프로필에 표시하고 싶은 배지를 선택하여 등록할 수 있습니다.</string>

    <string name="BecomeASustainerFragment__get_badges">Signal을 지지하여 프로필 배지를 받으세요.</string>
    <string name="BecomeASustainerFragment__signal_is_a_non_profit">Signal은 광고주나 투자자 없이 오로지 사용자의 기여로 운영되는 비영리 단체입니다.</string>

    <!-- Button label for creating a donation -->
    <string name="ManageDonationsFragment__donate_to_signal">Signal에 기부</string>
    <!-- Heading for more area of manage subscriptions page -->
    <string name="ManageDonationsFragment__more">더 보기</string>
    <!-- Heading for receipts area of manage subscriptions page -->
    <!-- Heading for my subscription area of manage subscriptions page -->
    <string name="ManageDonationsFragment__my_support">내 지원</string>
    <string name="ManageDonationsFragment__manage_subscription">구독 관리</string>
    <!-- Label for Donation Receipts button -->
    <string name="ManageDonationsFragment__donation_receipts">기부 영수증</string>
    <string name="ManageDonationsFragment__badges">배지</string>
    <string name="ManageDonationsFragment__subscription_faq">구독 FAQ</string>
    <!-- Preference heading for other ways to donate -->
    <string name="ManageDonationsFragment__other_ways_to_give">다른 기여 방법</string>
    <!-- Preference label to launch badge gifting -->
    <string name="ManageDonationsFragment__donate_for_a_friend">친구를 대신해 기부하세요.</string>

    <string name="Boost__enter_custom_amount">사용자 정의 금액 입력</string>
    <string name="Boost__one_time_contribution">1회성 기부</string>
    <!-- Error label when the amount is smaller than what we can accept -->
    <string name="Boost__the_minimum_amount_you_can_donate_is_s">기부할 수 있는 최소 금액은 %1$s입니다.</string>

    <string name="MySupportPreference__s_per_month">%1$s/월</string>
    <string name="MySupportPreference__renews_s">%1$s 갱신</string>
    <string name="MySupportPreference__processing_transaction">거래 처리 중…</string>
    <!-- Displayed on "My Support" screen when user badge failed to be added to their account -->
    <string name="MySupportPreference__couldnt_add_badge_s">배지를 추가하지 못했습니다. %1$s</string>
    <string name="MySupportPreference__please_contact_support">고객 지원팀으로 문의하세요.</string>

    <!-- Title of dialog telling user they need to update signal as it expired -->
    <string name="UpdateSignalExpiredDialog__title">시그널 최신 버전으로 업데이트</string>
    <!-- Message of dialog telling user they need to update signal as it expired -->
<<<<<<< HEAD
    <string name="UpdateSignalExpiredDialog__message">This version of Molly has expired. Update now to continue using Molly.</string>
=======
    <string name="UpdateSignalExpiredDialog__message">이 Signal 버전은 만료되었습니다. Signal을 계속 사용하려면 지금 업데이트하세요.</string>
>>>>>>> 13248506
    <!-- Button text of expiration dialog, will take user to update the app -->
    <string name="UpdateSignalExpiredDialog__update_action">업데이트</string>
    <!-- Button text of expiration dialog to cancel the dialog.  -->
    <string name="UpdateSignalExpiredDialog__cancel_action">취소</string>

    <!-- Title of dialog telling user they need to re-register signal -->
    <string name="ReregisterSignalDialog__title">기기를 등록 해제함</string>
    <!-- Message of dialog telling user they need to re-register signal as it is no longer registered -->
<<<<<<< HEAD
    <string name="ReregisterSignalDialog__message">This device is no longer registered. Re-register to continue using Molly on this device.</string>
=======
    <string name="ReregisterSignalDialog__message">이 기기를 등록 해제했습니다. 이 기기에서 Signal을 계속 사용하려면 다시 등록하세요.</string>
>>>>>>> 13248506
    <!-- Button text of re-registration dialog to re-register the device.  -->
    <string name="ReregisterSignalDialog__reregister_action">재등록</string>
    <!-- Button text of re-registration dialog to cancel the dialog.  -->
    <string name="ReregisterSignalDialog__cancel_action">취소</string>

    <!-- Title of expiry sheet when boost badge falls off profile unexpectedly. -->
    <string name="ExpiredBadgeBottomSheetDialogFragment__boost_badge_expired">부스트 배지 만료됨</string>
    <!-- Displayed in the bottom sheet if a monthly donation badge unexpectedly falls off the user\'s profile -->
    <string name="ExpiredBadgeBottomSheetDialogFragment__monthly_donation_cancelled">월간 기부 취소함</string>
    <!-- Displayed in the bottom sheet when a boost badge expires -->
    <string name="ExpiredBadgeBottomSheetDialogFragment__your_boost_badge_has_expired_and">부스트 배지가 만료되어 더 이상 프로필에 표시되지 않습니다.</string>
    <string name="ExpiredBadgeBottomSheetDialogFragment__you_can_reactivate">일회성 기부를 통해 부스트 배지를 다음 30일 동안 재활성화하세요.</string>
    <!-- Displayed when we do not think the user is a subscriber when their boost expires -->
    <string name="ExpiredBadgeBottomSheetDialogFragment__you_can_keep">Signal을 계속 사용할 수는 있지만 사용자를 위해 설계된 Signal의 기술을 지지하고 싶다면 월간 기부를 통해 기여자가 되어주세요.</string>
    <string name="ExpiredBadgeBottomSheetDialogFragment__become_a_sustainer">후원자가 되세요</string>
    <string name="ExpiredBadgeBottomSheetDialogFragment__add_a_boost">부스트 추가</string>
    <string name="ExpiredBadgeBottomSheetDialogFragment__not_now">나중에</string>
    <!-- Copy displayed when badge expires after user inactivity -->
    <string name="ExpiredBadgeBottomSheetDialogFragment__your_recurring_monthly_donation_was_automatically">오랫동안 활동 기록이 없어 월간 기부가 자동으로 취소되었습니다. %1$s 배지가 더는 프로필에 표시되지 않습니다.</string>
    <!-- Copy displayed when badge expires after payment failure -->
    <string name="ExpiredBadgeBottomSheetDialogFragment__your_recurring_monthly_donation_was_canceled">결제를 처리할 수 없어 월간 기부를 취소했습니다. 배지가 더는 프로필에 표시되지 않습니다.</string>
    <!-- Copy displayed when badge expires after a payment failure and we have a displayable charge failure reason -->
    <string name="ExpiredBadgeBottomSheetDialogFragment__your_recurring_monthly_donation_was_canceled_s">월간 기부를 취소했습니다. %1$s %2$s 배지가 더는 프로필에 표시되지 않습니다.</string>
    <string name="ExpiredBadgeBottomSheetDialogFragment__you_can">Signal을 계속 사용할 수는 있지만 앱을 지원하고 배지를 재활성화하려면 지금 갱신하세요.</string>
    <string name="ExpiredBadgeBottomSheetDialogFragment__renew_subscription">구독 갱신</string>
    <!-- Button label to send user to Google Pay website -->
    <string name="ExpiredBadgeBottomSheetDialogFragment__go_to_google_pay">Google Pay로 이동</string>

    <string name="CantProcessSubscriptionPaymentBottomSheetDialogFragment__cant_process_subscription_payment">구독 결제를 처리할 수 없습니다.</string>
    <string name="CantProcessSubscriptionPaymentBottomSheetDialogFragment__were_having_trouble">Signal 기여자 결제를 처리하는 도중 문제가 발생했습니다. 결제 수단 정보가 최신 상태인지 확인해 주세요. 최신 상태가 아닐 경우 Google Pay에서 업데이트하세요. Signal이 며칠 후 다시 결제 처리를 시도합니다.</string>
    <string name="CantProcessSubscriptionPaymentBottomSheetDialogFragment__dont_show_this_again">다시 표시 안 함</string>

    <string name="Subscription__contact_support">지원에 문의</string>
    <string name="Subscription__get_a_s_badge">%1$s 배지 받기</string>

    <string name="SubscribeFragment__processing_payment">결제 처리 중…</string>
    <!-- Displayed in notification when user payment fails to process on Stripe -->
    <string name="DonationsErrors__error_processing_payment">결제 처리 오류</string>
    <!-- Displayed on "My Support" screen when user subscription payment method failed. -->
    <string name="DonationsErrors__error_processing_payment_s">결제 처리 중 오류가 발생했습니다. %1$s</string>
    <string name="DonationsErrors__your_payment">결제를 처리하지 못했으며 요금이 청구되지 않았습니다. 다시 시도하세요.</string>
    <string name="DonationsErrors__still_processing">아직 처리 중</string>
    <string name="DonationsErrors__couldnt_add_badge">배지를 추가할 수 없습니다.</string>
    <!-- Displayed when badge credential couldn\'t be verified -->
    <string name="DonationsErrors__failed_to_validate_badge">배지를 확인하지 못했습니다.</string>
    <!-- Displayed when badge credential couldn\'t be verified -->
    <string name="DonationsErrors__could_not_validate">서버 응답을 확인할 수 없습니다. 고객 지원팀으로 문의해 주세요.</string>
    <!-- Displayed as title when some generic error happens during sending donation on behalf of another user -->
    <string name="DonationsErrors__donation_failed">기부에 실패했습니다.</string>
    <!-- Displayed as message when some generic error happens during sending donation on behalf of another user -->
    <string name="DonationsErrors__your_payment_was_processed_but">결제를 처리했으나 Signal에서 귀하의 기부 메시지를 보내지 못했습니다. 고객 지원팀으로 문의하세요.</string>
    <string name="DonationsErrors__your_badge_could_not">배지를 계정에 추가하지 못했지만 요금이 청구됐을 수 있습니다. 고객 지원팀으로 문의해 주세요.</string>
    <string name="DonationsErrors__your_payment_is_still">구독을 아직 처리하는 중입니다. 연결 상태에 따라 몇 분이 소요될 수 있습니다.</string>
    <string name="DonationsErrors__failed_to_cancel_subscription">구독을 취소하지 못했습니다.</string>
    <string name="DonationsErrors__subscription_cancellation_requires_an_internet_connection">구독을 취소하려면 인터넷 연결이 필요합니다.</string>
    <string name="ViewBadgeBottomSheetDialogFragment__your_device_doesn_t_support_google_pay_so_you_can_t_subscribe_to_earn_a_badge_you_can_still_support_signal_by_making_a_donation_on_our_website">이용 중인 기기에서 Google Pay를 지원하지 않아 구독 및 배지 획득이 불가합니다. 하지만 웹사이트에서 기부하여 Signal을 지지할 수 있습니다.</string>
    <string name="NetworkFailure__network_error_check_your_connection_and_try_again">네트워크 오류. 연결을 확인하고 다시 시도하세요.</string>
    <string name="NetworkFailure__retry">재시도</string>
    <!-- Displayed as a dialog title when the selected recipient for a gift doesn\'t support gifting -->
    <string name="DonationsErrors__cannot_send_donation">기부를 보낼 수 없습니다.</string>
    <!-- Displayed as a dialog message when the selected recipient for a gift doesn\'t support gifting -->
    <string name="DonationsErrors__this_user_cant_receive_donations_until">이 사용자는 Signal을 업그레이드해야 기부를 받을 수 있습니다.</string>
    <!-- Displayed as a dialog message when the user\'s profile could not be fetched, likely due to lack of internet -->
    <string name="DonationsErrors__your_donation_could_not_be_sent">네트워크 오류로 인해 기부를 보내지 못했습니다. 연결을 확인하고 다시 시도하세요.</string>

    <!-- Gift message view title -->
    <string name="GiftMessageView__donation_on_behalf_of_s">%1$s 님 대신 기부</string>
    <!-- Gift message view title for incoming donations -->
    <string name="GiftMessageView__s_donated_to_signal_on">%1$s 님이 귀하를 대신해 Signal에 기부했습니다.</string>
    <!-- Gift badge redeem action label -->
    <string name="GiftMessageView__redeem">사용</string>
    <!-- Gift badge view action label -->
    <string name="GiftMessageView__view">보기</string>
    <!-- Gift badge redeeming action label -->
    <string name="GiftMessageView__redeeming">사용 중…</string>
    <!-- Gift badge redeemed label -->
    <string name="GiftMessageView__redeemed">사용함</string>


    <!-- Stripe decline code generic_failure -->
    <string name="DeclineCode__try_another_payment_method_or_contact_your_bank">다른 결제 수단을 시도하거나 은행에 자세한 정보를 문의하세요.</string>
    <!-- Stripe decline code verify on Google Pay and try again -->
    <string name="DeclineCode__verify_your_payment_method_is_up_to_date_in_google_pay_and_try_again">Google Pay의 결제 수단 정보가 최신 상태인지 확인하고 다시 시도하세요.</string>
    <!-- Stripe decline code learn more action label -->
    <string name="DeclineCode__learn_more">더 알아보기</string>
    <!-- Stripe decline code contact issuer -->
    <string name="DeclineCode__verify_your_payment_method_is_up_to_date_in_google_pay_and_try_again_if_the_problem">Google Pay의 결제 수단 정보가 최신 상태인지 확인하고 다시 시도하세요. 그래도 문제가 계속되면 은행에 문의하세요.</string>
    <!-- Stripe decline code purchase not supported -->
    <string name="DeclineCode__your_card_does_not_support_this_type_of_purchase">카드가 이 구매 유형을 지원하지 않습니다. 다른 결제 수단을 선택하세요.</string>
    <!-- Stripe decline code your card has expired -->
    <string name="DeclineCode__your_card_has_expired">카드가 만료되었습니다. Google Pay에서 결제 수단 정보를 업데이트하고 다시 시도하세요.</string>
    <!-- Stripe decline code go to google pay action label -->
    <string name="DeclineCode__go_to_google_pay">Google Pay로 이동</string>
    <!-- Stripe decline code try credit card again action label -->
    <string name="DeclineCode__try">다시 시도해 주세요.</string>
    <!-- Stripe decline code incorrect card number -->
    <string name="DeclineCode__your_card_number_is_incorrect">카드 번호가 올바르지 않습니다. Google Pay에서 업데이트 하고 다시 시도해보세요.</string>
    <!-- Stripe decline code incorrect cvc -->
    <string name="DeclineCode__your_cards_cvc_number_is_incorrect">카드의 CVC 번호가 올바르지 않습니다. Google Pay에서 업데이트하고 다시 시도해보세요.</string>
    <!-- Stripe decline code insufficient funds -->
    <string name="DeclineCode__your_card_does_not_have_sufficient_funds">카드에 잔액이 충분하지 않아 결제를 완료할 수 없습니다. 다른 결제 수단을 선택하세요.</string>
    <!-- Stripe decline code incorrect expiration month -->
    <string name="DeclineCode__the_expiration_month">결제 수단의 만료 월이 잘못됐습니다. Google Pay에서 업데이트하고 다시 시도하세요.</string>
    <!-- Stripe decline code incorrect expiration year -->
    <string name="DeclineCode__the_expiration_year">결제 수단의 만료 연도가 잘못됐습니다. Google Pay에서 업데이트하고 다시 시도하세요.</string>
    <!-- Stripe decline code issuer not available -->
    <string name="DeclineCode__try_completing_the_payment_again">결제를 다시 시도하거나 은행에 자세한 정보를 문의하세요.</string>
    <!-- Stripe decline code processing error -->
    <string name="DeclineCode__try_again">다시 시도하거나 자세한 정보를 은행에 문의하세요.</string>

    <!-- Credit Card decline code error strings -->
    <!-- Stripe decline code approve_with_id for credit cards displayed in a notification or dialog -->
    <string name="DeclineCode__verify_your_card_details_are_correct_and_try_again">카드 세부 정보가 올바른지 확인하고 다시 시도하세요.</string>
    <!-- Stripe decline code call_issuer for credit cards displayed in a notification or dialog -->
    <string name="DeclineCode__verify_your_card_details_are_correct_and_try_again_if_the_problem_continues">카드 세부 정보가 올바른지 확인하고 다시 시도하세요. 문제가 계속되면 은행에 문의하세요.</string>
    <!-- Stripe decline code expired_card for credit cards displayed in a notification or dialog -->
    <string name="DeclineCode__your_card_has_expired_verify_your_card_details">카드가 만료되었습니다. 카드 세부 정보가 올바른지 확인하고 다시 시도하세요.</string>
    <!-- Stripe decline code incorrect_cvc and invalid_cvc for credit cards displayed in a notification or dialog -->
    <string name="DeclineCode__your_cards_cvc_number_is_incorrect_verify_your_card_details">카드의 CVC 번호가 잘못되었습니다. 카드 세부 정보가 올바른지 확인하고 다시 시도하세요.</string>
    <!-- Stripe decline code invalid_expiry_month for credit cards displayed in a notification or dialog -->
    <string name="DeclineCode__the_expiration_month_on_your_card_is_incorrect">카드 만료 월이 잘못되었습니다. 카드 세부 정보가 올바른지 확인하고 다시 시도하세요.</string>
    <!-- Stripe decline code invalid_expiry_year for credit cards displayed in a notification or dialog -->
    <string name="DeclineCode__the_expiration_year_on_your_card_is_incorrect">카드 만료 연도가 잘못되었습니다. 카드 세부 정보가 올바른지 확인하고 다시 시도하세요.</string>
    <!-- Stripe decline code incorrect_number and invalid_number for credit cards displayed in a notification or dialog -->
    <string name="DeclineCode__your_card_number_is_incorrect_verify_your_card_details">카드 번호가 잘못되었습니다. 카드 세부 정보가 올바른지 확인하고 다시 시도하세요.</string>

    <!-- Title of create notification profile screen -->
    <string name="EditNotificationProfileFragment__name_your_profile">당신의 프로필에 이름을 붙이세요</string>
    <!-- Hint text for create/edit notification profile name -->
    <string name="EditNotificationProfileFragment__profile_name">프로필 이름</string>
    <!-- Name has a max length, this shows how many characters are used out of the max -->
    <string name="EditNotificationProfileFragment__count">%1$d/%2$d</string>
    <!-- Call to action button to continue to the next step -->
    <string name="EditNotificationProfileFragment__next">다음</string>
    <!-- Call to action button once the profile is named to create the profile and continue to the customization steps -->
    <string name="EditNotificationProfileFragment__create">만들기</string>
    <!-- Call to action button once the profile name is edited -->
    <string name="EditNotificationProfileFragment__save">저장</string>
    <!-- Title of edit notification profile screen -->
    <string name="EditNotificationProfileFragment__edit_this_profile">이 프로필 수정</string>
    <!-- Error message shown when attempting to create or edit a profile name to an existing profile name -->
    <string name="EditNotificationProfileFragment__a_profile_with_this_name_already_exists">다른 프로필에서 사용 중인 이름입니다.</string>
    <!-- Preset selectable name for a profile name, shown as list in edit/create screen -->
    <string name="EditNotificationProfileFragment__work">직장</string>
    <!-- Preset selectable name for a profile name, shown as list in edit/create screen -->
    <string name="EditNotificationProfileFragment__sleep">수면</string>
    <!-- Preset selectable name for a profile name, shown as list in edit/create screen -->
    <string name="EditNotificationProfileFragment__driving">운전</string>
    <!-- Preset selectable name for a profile name, shown as list in edit/create screen -->
    <string name="EditNotificationProfileFragment__downtime">휴식</string>
    <!-- Preset selectable name for a profile name, shown as list in edit/create screen -->
    <string name="EditNotificationProfileFragment__focus">집중</string>
    <!-- Error message shown when attempting to next/save without a profile name -->
    <string name="EditNotificationProfileFragment__profile_must_have_a_name">이름은 비워둘 수 없습니다.</string>

    <!-- Title for add recipients to notification profile screen in create flow -->
    <string name="AddAllowedMembers__allowed_notifications">알림 허용</string>
    <!-- Description of what the user should be doing with this screen -->
    <string name="AddAllowedMembers__add_people_and_groups_you_want_notifications_and_calls_from_when_this_profile_is_on">이 프로필이 켜져 있을 때 알림과 통화를 받을 사용자와 그룹을 추가합니다.</string>
    <!-- Button text that launches the contact picker to select from -->
    <string name="AddAllowedMembers__add_people_or_groups">사용자 또는 그룹 추가</string>

    <!-- Call to action button on contact picker for adding to profile -->
    <string name="SelectRecipientsFragment__add">추가</string>

    <!-- Notification profiles home fragment, shown when no profiles have been created yet -->
    <string name="NotificationProfilesFragment__create_a_profile_to_receive_notifications_and_calls_only_from_the_people_and_groups_you_want_to_hear_from">프로필을 만들어 소식을 듣고 싶은 사용자와 그룹에게서만 알림과 통화를 받으세요.</string>
    <!-- Header shown above list of all notification profiles -->
    <string name="NotificationProfilesFragment__profiles">프로필</string>
    <!-- Button that starts the create new notification profile flow -->
    <string name="NotificationProfilesFragment__new_profile">새 프로필</string>
    <!-- Profile active status, indicating the current profile is on for an unknown amount of time -->
    <string name="NotificationProfilesFragment__on">켜짐</string>

    <!-- Button use to permanently delete a notification profile -->
    <string name="NotificationProfileDetails__delete_profile">프로필 삭제</string>
    <!-- Snakbar message shown when removing a recipient from a profile -->
    <string name="NotificationProfileDetails__s_removed">\'%1$s 님\'을 제거했습니다.</string>
    <!-- Snackbar button text that will undo the recipient remove -->
    <string name="NotificationProfileDetails__undo">실행 취소</string>
    <!-- Dialog message shown to confirm deleting a profile -->
    <string name="NotificationProfileDetails__permanently_delete_profile">프로필을 영구적으로 삭제하시겠어요?</string>
    <!-- Dialog button to delete profile -->
    <string name="NotificationProfileDetails__delete">삭제</string>
    <!-- Title/accessibility text for edit icon to edit profile emoji/name -->
    <string name="NotificationProfileDetails__edit_notification_profile">알림 프로필 수정</string>
    <!-- Schedule description if all days are selected -->
    <string name="NotificationProfileDetails__everyday">매일</string>
    <!-- Profile status on if it is the active profile -->
    <string name="NotificationProfileDetails__on">켜짐</string>
    <!-- Profile status on if it is not the active profile -->
    <string name="NotificationProfileDetails__off">꺼짐</string>
    <!-- Description of hours for schedule (start to end) times -->
    <string name="NotificationProfileDetails__s_to_s">%1$s~%2$s</string>
    <!-- Section header for exceptions to the notification profile -->
    <string name="NotificationProfileDetails__exceptions">예외</string>
    <!-- Profile exception to allow all calls through the profile restrictions -->
    <string name="NotificationProfileDetails__allow_all_calls">모든 통화 허용</string>
    <!-- Profile exception to allow all @mentions through the profile restrictions -->
    <string name="NotificationProfileDetails__notify_for_all_mentions">모든 멘션 알림</string>
    <!-- Section header for showing schedule information -->
    <string name="NotificationProfileDetails__schedule">일정</string>
    <!-- If member list is long, will truncate the list and show an option to then see all when tapped -->
    <string name="NotificationProfileDetails__see_all">모두 보기</string>

    <!-- Title for add schedule to profile in create flow -->
    <string name="EditNotificationProfileSchedule__add_a_schedule">일정 추가</string>
    <!-- Descriptor text indicating what the user can do with this screen -->
    <string name="EditNotificationProfileSchedule__set_up_a_schedule_to_enable_this_notification_profile_automatically">일정을 설정하여 이 알림 프로필을 자동으로 활성화하세요.</string>
    <!-- Text shown next to toggle switch to enable/disable schedule -->
    <string name="EditNotificationProfileSchedule__schedule">일정</string>
    <!-- Label for showing the start time for the schedule -->
    <string name="EditNotificationProfileSchedule__start">시작</string>
    <!-- Label for showing the end time for the schedule -->
    <string name="EditNotificationProfileSchedule__end">종료</string>
    <!-- First letter of Sunday -->
    <string name="EditNotificationProfileSchedule__sunday_first_letter">일</string>
    <!-- First letter of Monday -->
    <string name="EditNotificationProfileSchedule__monday_first_letter">월</string>
    <!-- First letter of Tuesday -->
    <string name="EditNotificationProfileSchedule__tuesday_first_letter">화</string>
    <!-- First letter of Wednesday -->
    <string name="EditNotificationProfileSchedule__wednesday_first_letter">수</string>
    <!-- First letter of Thursday -->
    <string name="EditNotificationProfileSchedule__thursday_first_letter">목</string>
    <!-- First letter of Friday -->
    <string name="EditNotificationProfileSchedule__friday_first_letter">금</string>
    <!-- First letter of Saturday -->
    <string name="EditNotificationProfileSchedule__saturday_first_letter">토</string>
    <!-- Title of select time dialog shown when setting start time for schedule -->
    <string name="EditNotificationProfileSchedule__set_start_time">시작 시간 설정</string>
    <!-- Title of select time dialog shown when setting end time for schedule -->
    <string name="EditNotificationProfileSchedule__set_end_time">종료 시간 설정</string>
    <!-- If in edit mode, call to action button text show to save schedule to profile -->
    <string name="EditNotificationProfileSchedule__save">저장</string>
    <!-- If in create mode, call to action button text to show to skip enabling a schedule -->
    <string name="EditNotificationProfileSchedule__skip">건너뛰기</string>
    <!-- If in create mode, call to action button text to show to use the enabled schedule and move to the next screen -->
    <string name="EditNotificationProfileSchedule__next">다음</string>
    <!-- Error message shown if trying to save/use a schedule with no days selected -->
    <string name="EditNotificationProfileSchedule__schedule_must_have_at_least_one_day">일정은 하루 이상이어야 합니다.</string>

    <!-- Title for final screen shown after completing a profile creation -->
    <string name="NotificationProfileCreated__profile_created">프로필 생성됨</string>
    <!-- Call to action button to press to close the created screen and move to the profile details screen -->
    <string name="NotificationProfileCreated__done">확인</string>
    <!-- Descriptor text shown to indicate how to manually turn a profile on/off -->
    <string name="NotificationProfileCreated__you_can_turn_your_profile_on_or_off_manually_via_the_menu_on_the_chat_list">대화 목록의 메뉴를 통해 수동으로 이 프로필을 켜거나 끌 수 있습니다.</string>
    <!-- Descriptor text shown to indicate you can add a schedule later since you did not add one during create flow -->
    <string name="NotificationProfileCreated__add_a_schedule_in_settings_to_automate_your_profile">설정에서 일정을 추가하여 프로필을 자동 활성화하세요.</string>
    <!-- Descriptor text shown to indicate your profile will follow the schedule set during create flow -->
    <string name="NotificationProfileCreated__your_profile_will_turn_on_and_off_automatically_according_to_your_schedule">일정에 따라 자동으로 프로필이 켜지고 꺼집니다.</string>

    <!-- Button text shown in profile selection bottom sheet to create a new profile -->
    <string name="NotificationProfileSelection__new_profile">새 프로필</string>
    <!-- Manual enable option to manually enable a profile for 1 hour -->
    <string name="NotificationProfileSelection__for_1_hour">1시간</string>
    <!-- Manual enable option to manually enable a profile until a set time (currently 6pm or 8am depending on what is next) -->
    <string name="NotificationProfileSelection__until_s">%1$s까지</string>
    <!-- Option to view profile details -->
    <string name="NotificationProfileSelection__view_settings">설정 보기</string>
    <!-- Descriptor text indicating how long a profile will be on when there is a time component associated with it -->
    <string name="NotificationProfileSelection__on_until_s">%1$s까지 켜짐</string>

    <!-- Displayed in a toast when we fail to open the ringtone picker -->
    <string name="NotificationSettingsFragment__failed_to_open_picker">선택창을 열지 못했습니다.</string>

    <!-- Description shown for the Signal Release Notes channel -->
    <string name="ReleaseNotes__signal_release_notes_and_news">Signal 릴리스 노트 및 뉴스</string>

    <!-- Donation receipts activity title -->
    <string name="DonationReceiptListFragment__all_activity">모든 활동</string>
    <!-- Donation receipts all tab label -->
    <string name="DonationReceiptListFragment__all">모두</string>
    <!-- Donation receipts recurring tab label -->
    <string name="DonationReceiptListFragment__recurring">정기 기부</string>
    <!-- Donation receipts one-time tab label -->
    <string name="DonationReceiptListFragment__one_time">1회성 기부</string>
    <!-- Donation receipts gift tab label -->
    <string name="DonationReceiptListFragment__donation_for_a_friend">친구 대신 기부</string>
    <!-- Donation receipts boost row label -->
    <!-- Donation receipts details title -->
    <!-- Donation receipts donation type heading -->
    <string name="DonationReceiptDetailsFragment__donation_type">기부 종류</string>
    <!-- Donation receipts date paid heading -->
    <string name="DonationReceiptDetailsFragment__date_paid">지불 날짜</string>
    <!-- Donation receipts share PNG -->
    <string name="DonationReceiptDetailsFragment__share_receipt">영수증 공유</string>
    <!-- Donation receipts list end note -->
    <string name="DonationReceiptListFragment__if_you_have">Signal을 다시 설치했다면 이전 기부 영수증은 사용할 수 없습니다.</string>
    <!-- Donation receipts document title -->
    <string name="DonationReceiptDetailsFragment__donation_receipt">기부 영수증</string>
    <!-- Donation receipts amount title -->
    <string name="DonationReceiptDetailsFragment__amount">금액</string>
    <!-- Donation receipts thanks -->
    <string name="DonationReceiptDetailsFragment__thank_you_for_supporting">Signal을 지지해 주셔서 감사합니다. 귀하의 기여는 표현의 자유를 보호하고 전 세계 수백만 사용자에게 안전한 글로벌 커뮤니케이션을 제공하는 오픈 소스 프라이버시 기술을 개발하겠다는 Signal의 사명을 지키는 데 도움이 됩니다. 미국 거주자라면 세금 보고 시 사용할 수 있도록 이 영수증을 보관하세요. Signal Technology Foundation은 내국세법조항 501c3조에 의거하여 세금 공제를 받을 수 있는 비영리 기관입니다. Signal 연방세 ID는 82–4506840입니다.</string>
    <!-- Donation receipt type -->
    <string name="DonationReceiptDetailsFragment__s_dash_s">%1$s - %2$s</string>
    <!-- Donation reciepts screen empty state title -->
    <string name="DonationReceiptListFragment__no_receipts">영수증 없음</string>

    <!-- region "Stories Tab" -->

    <!-- Label for Chats tab in home app screen -->
    <string name="ConversationListTabs__chats">대화</string>
    <!-- Label for Calls tab in home app screen -->
    <string name="ConversationListTabs__calls">통화</string>
    <!-- Label for Stories tab in home app screen -->
    <string name="ConversationListTabs__stories">스토리</string>
    <!-- String for counts above 99 in conversation list tabs -->
    <string name="ConversationListTabs__99p">99개 이상</string>
    <!-- Menu item on stories landing page -->
    <string name="StoriesLandingFragment__story_privacy">스토리 개인정보보호</string>
    <!-- Title for "My Stories" row item in Stories landing page -->
    <string name="StoriesLandingFragment__my_stories">내 스토리</string>
    <!-- Subtitle for "My Stories" row item when user has not added stories -->
    <string name="StoriesLandingFragment__tap_to_add">탭하여 추가</string>
    <!-- Displayed when there are no stories to display -->
    <string name="StoriesLandingFragment__no_recent_updates_to_show_right_now">지금은 표시할 최신 업데이트가 없습니다.</string>
    <!-- Context menu option to hide a story -->
    <string name="StoriesLandingItem__hide_story">스토리 숨기기</string>
    <!-- Context menu option to unhide a story -->
    <string name="StoriesLandingItem__unhide_story">스토리 숨기기 취소</string>
    <!-- Context menu option to forward a story -->
    <string name="StoriesLandingItem__forward">전달</string>
    <!-- Context menu option to share a story -->
    <string name="StoriesLandingItem__share">공유…</string>
    <!-- Context menu option to go to story chat -->
    <string name="StoriesLandingItem__go_to_chat">대화로 이동</string>
    <!-- Context menu option to go to story info -->
    <string name="StoriesLandingItem__info">정보</string>
    <!-- Label when a story is pending sending -->
    <string name="StoriesLandingItem__sending">보내는 중…</string>
    <!-- Label when multiple stories are pending sending -->
    <string name="StoriesLandingItem__sending_d">%1$d 전송 중…</string>
    <!-- Label when a story fails to send due to networking -->
    <string name="StoriesLandingItem__send_failed">보내기 실패</string>
    <!-- Label when a story fails to send due to identity mismatch -->
    <string name="StoriesLandingItem__partially_sent">부분 전송됨</string>
    <!-- Status label when a story fails to send indicating user action to retry -->
    <string name="StoriesLandingItem__tap_to_retry">탭하여 다시 시도</string>
    <!-- Title of dialog confirming decision to hide a story -->
    <string name="StoriesLandingFragment__hide_story">스토리를 숨길까요?</string>
    <!-- Message of dialog confirming decision to hide a story -->
    <string name="StoriesLandingFragment__new_story_updates">%1$s 님의 새 스토리 업데이트가 더 이상 스토리 목록 상단에 표시되지 않습니다.</string>
    <!-- Positive action of dialog confirming decision to hide a story -->
    <string name="StoriesLandingFragment__hide">숨기기</string>
    <!-- Displayed in Snackbar after story is hidden -->
    <string name="StoriesLandingFragment__story_hidden">스토리 숨김</string>
    <!-- Section header for hidden stories -->
    <string name="StoriesLandingFragment__hidden_stories">숨겨진 스토리</string>
    <!-- Displayed on each sent story under My Stories -->
    <plurals name="MyStories__d_views">
        <item quantity="other">조회수 %1$d</item>
    </plurals>
    <!-- Forward story label, displayed in My Stories context menu -->
    <string name="MyStories_forward">전달</string>
    <!-- Label for stories for a single user. Format is {given name}\'s Story -->
    <string name="MyStories__ss_story">%1$s 님의 스토리</string>
    <!-- Title of dialog to confirm deletion of story -->
    <string name="MyStories__delete_story">스토리를 삭제할까요?</string>
    <!-- Message of dialog to confirm deletion of story -->
    <string name="MyStories__this_story_will_be_deleted">나를 포함해 이 스토리를 받은 모든 사람에게서 해당 스토리를 삭제합니다.</string>
    <!-- Toast shown when story media cannot be saved -->
    <string name="MyStories__unable_to_save">저장할 수 없음</string>
    <!-- Displayed at bottom of story viewer when current item has views -->
    <plurals name="StoryViewerFragment__d_views">
        <item quantity="other">조회수 %1$d</item>
    </plurals>
    <!-- Displayed at bottom of story viewer when current item has replies -->
    <plurals name="StoryViewerFragment__d_replies">
        <item quantity="other">답장 %1$d개</item>
    </plurals>
    <!-- Label on group stories to add a story -->
    <string name="StoryViewerPageFragment__add">추가</string>
    <!-- Used when view receipts are disabled -->
    <string name="StoryViewerPageFragment__views_off">수신 확인 꺼짐</string>
    <!-- Used to join views and replies when both exist on a story item -->
    <string name="StoryViewerFragment__s_s">%1$s %2$s</string>
    <!-- Displayed when viewing a post you sent -->
    <string name="StoryViewerPageFragment__you">나</string>
    <!-- Displayed when viewing a post displayed to a group -->
    <string name="StoryViewerPageFragment__s_to_s">%1$s~%2$s</string>
    <!-- Displayed when viewing a post from another user with no replies -->
    <string name="StoryViewerPageFragment__reply">답장</string>
    <!-- Displayed when viewing a post that has failed to send to some users -->
    <string name="StoryViewerPageFragment__partially_sent">일부만 전송됐습니다. 탭하여 자세한 내용을 확인하세요.</string>
    <!-- Displayed when viewing a post that has failed to send -->
    <string name="StoryViewerPageFragment__send_failed">전송에 실패했습니다. 탭하여 다시 시도하세요.</string>
    <!-- Label for the reply button in story viewer, which will launch the group story replies bottom sheet. -->
    <string name="StoryViewerPageFragment__reply_to_group">그룹에 답장</string>
    <!-- Displayed when a story has no views -->
    <string name="StoryViewsFragment__no_views_yet">아직 아무도 조회 안 함</string>
    <!-- Displayed when user has disabled receipts -->
    <string name="StoryViewsFragment__enable_view_receipts_to_see_whos_viewed_your_story">내 스토리를 본 사람을 확인하려면 수신 확인을 활성화하세요.</string>
    <!-- Button label displayed when user has disabled receipts -->
    <string name="StoryViewsFragment__go_to_settings">설정으로 이동</string>
    <!-- Dialog action to remove viewer from a story -->
    <string name="StoryViewsFragment__remove">제거</string>
    <!-- Dialog title when removing a viewer from a story -->
    <string name="StoryViewsFragment__remove_viewer">볼 수 있는 사람을 제거할까요?</string>
    <!-- Dialog message when removing a viewer from a story -->
    <string name="StoryViewsFragment__s_will_still_be_able">%1$s 님은 이 게시물은 계속 볼 수 있지만 앞으로 내가 %2$s에 공유하는 게시물은 볼 수 없게 됩니다.</string>
    <!-- Story View context menu action to remove them from a story -->
    <string name="StoryViewItem__remove_viewer">볼 수 있는 사람 제거</string>
    <!-- Displayed when a story has no replies yet -->
    <string name="StoryGroupReplyFragment__no_replies_yet">답장 없음</string>
    <!-- Displayed when no longer a group member -->
    <string name="StoryGroupReplyFragment__you_cant_reply">더 이상 이 그룹의 멤버가 아니므로 이 스토리에 답장할 수 없습니다.</string>
    <!-- Displayed for each user that reacted to a story when viewing replies -->
    <string name="StoryGroupReactionReplyItem__reacted_to_the_story">스토리에 반응함</string>
    <!-- Label for story views tab -->
    <string name="StoryViewsAndRepliesDialogFragment__views">조회</string>
    <!-- Label for story replies tab -->
    <string name="StoryViewsAndRepliesDialogFragment__replies">답장</string>
    <!-- Description of action for reaction button -->
    <string name="StoryReplyComposer__react_to_this_story">이 스토리에 반응하기</string>
    <!-- Displayed when the user is replying privately to someone who replied to one of their stories -->
    <string name="StoryReplyComposer__replying_privately_to_s">%1$s 님에게 비공개로 답장하는 중</string>
    <!-- Displayed when the user is replying privately to someone who replied to one of their stories -->
    <string name="StoryReplyComposer__reply_to_s">%1$s 님에게 답장</string>
    <!-- Context menu item to privately reply to a story response -->
    <!-- Context menu item to copy a story response -->
    <string name="StoryGroupReplyItem__copy">복사</string>
    <!-- Context menu item to delete a story response -->
    <string name="StoryGroupReplyItem__delete">삭제</string>
    <!-- Page title for My Story options -->
    <string name="MyStorySettingsFragment__my_story">내 스토리</string>
    <!-- Number of total signal connections displayed in "All connections" row item -->
    <plurals name="MyStorySettingsFragment__viewers">
        <item quantity="other">볼 수 있는 사람 %1$d명</item>
    </plurals>
    <!-- Button on all signal connections row to view all signal connections. Please keep as short as possible. -->
    <string name="MyStorySettingsFragment__view">보기</string>
    <!-- Section heading for story visibility -->
    <string name="MyStorySettingsFragment__who_can_view_this_story">이 스토리를 볼 수 있는 사람</string>
    <!-- Clickable option for selecting people to hide your story from -->
    <!-- Privacy setting title for sending stories to all your signal connections -->
    <string name="MyStorySettingsFragment__all_signal_connections">모든 Signal 커넥션</string>
    <!-- Privacy setting description for sending stories to all your signal connections -->
    <!-- Privacy setting title for sending stories to all except the specified connections -->
    <string name="MyStorySettingsFragment__all_except">다음을 제외한 모든 사용자…</string>
    <!-- Privacy setting description for sending stories to all except the specified connections -->
    <string name="MyStorySettingsFragment__hide_your_story_from_specific_people">특정 사용자에게서 스토리 숨기기</string>
    <!-- Summary of clickable option displaying how many people you have excluded from your story -->
    <plurals name="MyStorySettingsFragment__d_people_excluded">
        <item quantity="other">%1$d명을 제외함</item>
    </plurals>
    <!-- Privacy setting title for only sharing your story with specified connections -->
    <string name="MyStorySettingsFragment__only_share_with">다음 사용자와만 공유…</string>
    <!-- Privacy setting description for only sharing your story with specified connections -->
    <string name="MyStorySettingsFragment__only_share_with_selected_people">선택한 사용자와만 공유</string>
    <!-- Summary of clickable option displaying how many people you have included to send to in your story -->
    <plurals name="MyStorySettingsFragment__d_people">
        <item quantity="other">%1$d명</item>
    </plurals>
    <!-- My story privacy fine print about what the privacy settings are for -->
    <string name="MyStorySettingsFragment__choose_who_can_view_your_story">스토리를 볼 수 있는 사람을 선택하세요. 이미 전송한 스토리에는 변경 내용이 적용되지 않습니다.</string>
    <!-- Section header for options related to replies and reactions -->
    <string name="MyStorySettingsFragment__replies_amp_reactions">답장 및 반응</string>
    <!-- Switchable option for allowing replies and reactions on your stories -->
    <string name="MyStorySettingsFragment__allow_replies_amp_reactions">답장 및 반응 허용</string>
    <!-- Summary for switchable option allowing replies and reactions on your story -->
    <string name="MyStorySettingsFragment__let_people_who_can_view_your_story_react_and_reply">내 스토리를 볼 수 있는 사용자의 반응 및 답장 허용</string>
    <!-- Signal connections bolded text in the Signal Connections sheet -->
    <string name="SignalConnectionsBottomSheet___signal_connections">Signal 커넥션</string>
    <!-- Displayed at the top of the signal connections sheet. Please remember to insert strong tag as required. -->
    <string name="SignalConnectionsBottomSheet__signal_connections_are_people">Signal 커넥션은 다음과 같은 방법을 통해 신뢰하는 사용자로 선택한 사람들입니다.</string>
    <!-- Signal connections sheet bullet point 1 -->
    <string name="SignalConnectionsBottomSheet__starting_a_conversation">대화 시작</string>
    <!-- Signal connections sheet bullet point 2 -->
    <string name="SignalConnectionsBottomSheet__accepting_a_message_request">메시지 요청 수락</string>
    <!-- Signal connections sheet bullet point 3 -->
    <string name="SignalConnectionsBottomSheet__having_them_in_your_system_contacts">시스템 연락처에 포함</string>
    <!-- Note at the bottom of the Signal connections sheet -->
    <string name="SignalConnectionsBottomSheet__your_connections_can_see_your_name">"커넥션은 나의 이름과 사진을 볼 수 있고 스토리를 따로 숨기지 않는 한 \'내 스토리\'의 게시물을 볼 수 있습니다."</string>
    <!-- Clickable option to add a viewer to a custom story -->
    <string name="PrivateStorySettingsFragment__add_viewer">볼 수 있는 사람 추가</string>
    <!-- Clickable option to delete a custom story -->
    <string name="PrivateStorySettingsFragment__delete_custom_story">사용자 지정 스토리 삭제</string>
    <!-- Dialog title when attempting to remove someone from a custom story -->
    <string name="PrivateStorySettingsFragment__remove_s">%1$s 님을 제거할까요?</string>
    <!-- Dialog message when attempting to remove someone from a custom story -->
    <string name="PrivateStorySettingsFragment__this_person_will_no_longer">이 사용자는 더 이상 내 스토리를 볼 수 없습니다.</string>
    <!-- Positive action label when attempting to remove someone from a custom story -->
    <string name="PrivateStorySettingsFragment__remove">제거</string>
    <!-- Dialog title when deleting a custom story -->
    <!-- Dialog message when deleting a custom story -->
    <!-- Page title for editing a custom story name -->
    <string name="EditPrivateStoryNameFragment__edit_story_name">스토리 이름 수정</string>
    <!-- Input field hint when editing a custom story name -->
    <string name="EditPrivateStoryNameFragment__story_name">스토리 이름</string>
    <!-- Save button label when editing a custom story name -->
    <!-- Displayed in text post creator before user enters text -->
    <string name="TextStoryPostCreationFragment__tap_to_add_text">탭하여 텍스트 추가</string>
    <!-- Button label for changing font when creating a text post -->
    <!-- Displayed in text post creator when prompting user to enter text -->
    <string name="TextStoryPostTextEntryFragment__add_text">텍스트 추가</string>
    <!-- Content description for \'done\' button when adding text to a story post -->
    <string name="TextStoryPostTextEntryFragment__done_adding_text">텍스트 추가 완료</string>
    <!-- Text label for media selection toggle -->
    <string name="MediaSelectionActivity__text">텍스트</string>
    <!-- Camera label for media selection toggle -->
    <string name="MediaSelectionActivity__camera">카메라</string>
    <!-- Hint for entering a URL for a text post -->
    <string name="TextStoryPostLinkEntryFragment__type_or_paste_a_url">URL 입력 또는 붙여넣기</string>
    <!-- Displayed prior to the user entering a URL for a text post -->
    <string name="TextStoryPostLinkEntryFragment__share_a_link_with_viewers_of_your_story">내 스토리를 볼 수 있는 사람과 링크 공유</string>
    <!-- Hint text for searching for a story text post recipient. -->
    <string name="TextStoryPostSendFragment__search">검색</string>
    <!-- Toast shown when an unexpected error occurs while sending a text story -->
    <!-- Toast shown when a trying to add a link preview to a text story post and the link/url is not valid (e.g., missing .com at the end) -->
    <string name="TextStoryPostSendFragment__please_enter_a_valid_link">유효한 링크를 입력하세요.</string>
    <!-- Title for screen allowing user to exclude "My Story" entries from specific people -->
    <string name="ChangeMyStoryMembershipFragment__all_except">다음을 제외한 모든 사용자…</string>
    <!-- Title for screen allowing user to only share "My Story" entries with specific people -->
    <string name="ChangeMyStoryMembershipFragment__only_share_with">다음 사용자와만 공유…</string>
    <!-- Done button label for hide story from screen -->
    <string name="HideStoryFromFragment__done">확인</string>
    <!-- Dialog title for removing a group story -->
    <string name="StoryDialogs__remove_group_story">그룹 스토리를 제거할까요?</string>
    <!-- Dialog message for removing a group story -->
    <string name="StoryDialogs__s_will_be_removed">\'%1$s\'을(를) 제거합니다.</string>
    <!-- Dialog positive action for removing a group story -->
    <string name="StoryDialogs__remove">제거</string>
    <!-- Dialog title for deleting a custom story -->
    <string name="StoryDialogs__delete_custom_story">사용자 지정 스토리를 삭제할까요?</string>
    <!-- Dialog message for deleting a custom story -->
    <string name="StoryDialogs__s_and_updates_shared">\'%1$s\' 및 이 스토리에 공유된 업데이트를 삭제합니다.</string>
    <!-- Dialog positive action for deleting a custom story -->
    <string name="StoryDialogs__delete">삭제</string>
    <!-- Dialog title for first time sending something to a beta story -->
    <!-- Dialog message for first time sending something to a beta story -->
    <!-- Dialog title for first time adding something to a story -->
    <!-- Dialog message for first time adding something to a story -->
    <!-- First time share to story dialog: Positive action to go ahead and add to story -->
    <!-- First time share to story dialog: Neutral action to edit who can view "My Story" -->
    <!-- Error message shown when a failure occurs during story send -->
    <string name="StoryDialogs__story_could_not_be_sent">스토리를 보낼 수 없습니다. 연결을 확인하고 다시 시도하세요.</string>
    <!-- Error message dialog button to resend a previously failed story send -->
    <string name="StoryDialogs__send">보내기</string>
    <!-- Action button for turning off stories when stories are present on the device -->
    <string name="StoryDialogs__turn_off_and_delete">끄기 및 삭제</string>
    <!-- Privacy Settings toggle title for stories -->
    <!-- Privacy Settings toggle summary for stories -->
    <!-- New story viewer selection screen title -->
    <string name="CreateStoryViewerSelectionFragment__choose_viewers">볼 수 있는 사람 선택</string>
    <!-- New story viewer selection action button label -->
    <string name="CreateStoryViewerSelectionFragment__next">다음</string>
    <!-- New story viewer selection screen title as recipients are selected -->
    <plurals name="SelectViewersFragment__d_viewers">
        <item quantity="other">볼 수 있는 사람 %1$d명</item>
    </plurals>
    <!-- Name story screen title -->
    <string name="CreateStoryWithViewersFragment__name_story">스토리 이름 지정</string>
    <!-- Name story screen note under text field -->
    <string name="CreateStoryWithViewersFragment__only_you_can">이 스토리 이름은 본인만 볼 수 있습니다.</string>
    <!-- Name story screen label hint -->
    <string name="CreateStoryWithViewersFragment__story_name_required">스토리 이름(필수)</string>
    <!-- Name story screen viewers subheading -->
    <string name="CreateStoryWithViewersFragment__viewers">볼 수 있는 사람</string>
    <!-- Name story screen create button label -->
    <string name="CreateStoryWithViewersFragment__create">만들기</string>
    <!-- Name story screen error when save attempted with no label -->
    <string name="CreateStoryWithViewersFragment__this_field_is_required">이 입력창은 필수입니다.</string>
    <!-- Name story screen error when save attempted but label is duplicate -->
    <string name="CreateStoryWithViewersFragment__there_is_already_a_story_with_this_name">다른 스토리에서 사용 중인 이름입니다.</string>
    <!-- Text for select all action when editing recipients for a story -->
    <string name="BaseStoryRecipientSelectionFragment__select_all">모두 선택</string>
    <!-- Choose story type bottom sheet title -->
    <string name="ChooseStoryTypeBottomSheet__choose_your_story_type">스토리 유형 선택</string>
    <!-- Choose story type bottom sheet new story row title -->
    <string name="ChooseStoryTypeBottomSheet__new_custom_story">새 사용자 지정 스토리</string>
    <!-- Choose story type bottom sheet new story row summary -->
    <string name="ChooseStoryTypeBottomSheet__visible_only_to">특정 사용자만 볼 수 있음</string>
    <!-- Choose story type bottom sheet group story title -->
    <string name="ChooseStoryTypeBottomSheet__group_story">그룹 스토리</string>
    <!-- Choose story type bottom sheet group story summary -->
    <string name="ChooseStoryTypeBottomSheet__share_to_an_existing_group">기존 그룹과 공유</string>
    <!-- Choose groups bottom sheet title -->
    <string name="ChooseGroupStoryBottomSheet__choose_groups">그룹 선택</string>
    <!-- Displayed when copying group story reply text to clipboard -->
    <string name="StoryGroupReplyFragment__copied_to_clipboard">클립보드로 복사됨</string>
    <!-- Displayed in story caption when content is longer than 5 lines -->
    <string name="StoryViewerPageFragment__see_more">더 보기</string>
    <!-- Displayed in toast after sending a direct reply -->
    <string name="StoryDirectReplyDialogFragment__sending_reply">답장 전송 중…</string>
    <!-- Displayed in the viewer when a story is no longer available -->
    <string name="StorySlateView__this_story_is_no_longer_available">이 스토리는 더 이상 사용할 수 없습니다.</string>
    <!-- Displayed in the viewer when a story has permanently failed to download. -->
    <string name="StorySlateView__cant_download_story_s_will_need_to_share_it_again">스토리를 다운로드할 수 없습니다. %1$s 님이 다시 공유해야 합니다.</string>
    <!-- Displayed in the viewer when the network is not available -->
    <string name="StorySlateView__no_internet_connection">인터넷 연결 없음</string>
    <!-- Displayed in the viewer when network is available but content could not be downloaded -->
    <string name="StorySlateView__couldnt_load_content">콘텐츠를 로드할 수 없음</string>
    <!-- Toasted when the user externally shares to a text story successfully -->
    <string name="TextStoryPostCreationFragment__sent_story">스토리 전송 완료</string>
    <!-- Toasted when the user external share to a text story fails -->
    <string name="TextStoryPostCreationFragment__failed_to_send_story">스토리를 보내지 못함</string>
    <!-- Displayed in a dialog to let the user select a given users story -->
    <string name="StoryDialogs__view_story">스토리 보기</string>
    <!-- Displayed in a dialog to let the user select a given users profile photo -->
    <string name="StoryDialogs__view_profile_photo">프로필 사진 보기</string>

    <!-- Title for a notification at the bottom of the chat list suggesting that the user disable censorship circumvention because the service has become reachable -->
    <!-- Body for a notification at the bottom of the chat list suggesting that the user disable censorship circumvention because the service has become reachable -->
    <!-- Label for a button to dismiss a notification at the bottom of the chat list suggesting that the user disable censorship circumvention because the service has become reachable -->
    <!-- Label for a button in a notification at the bottom of the chat list to turn off censorship circumvention -->

    <!-- Conversation Item label for when you react to someone else\'s story -->
    <string name="ConversationItem__you_reacted_to_s_story">%1$s 님의 스토리에 반응했습니다.</string>
    <!-- Conversation Item label for reactions to your story -->
    <string name="ConversationItem__reacted_to_your_story">내 스토리에 반응했습니다.</string>
    <!-- Conversation Item label for reactions to an unavailable story -->
    <string name="ConversationItem__reacted_to_a_story">스토리에 반응했습니다.</string>

    <!-- endregion -->
    <!-- Content description for expand contacts chevron -->
    <string name="ExpandModel__view_more">더 보기</string>
    <string name="StoriesLinkPopup__visit_link">링크 방문</string>

    <!-- Gift price and duration, formatted as: {price} dot {n} day duration -->
    <plurals name="GiftRowItem_s_dot_d_day_duration">
        <item quantity="other">%1$s · %2$d일</item>
    </plurals>
    <!-- Headline text on start fragment for gifting a badge -->
    <string name="GiftFlowStartFragment__donate_for_a_friend">친구를 대신해 기부하세요.</string>
    <!-- Description text on start fragment for gifting a badge -->
    <plurals name="GiftFlowStartFragment__support_signal_by">
        <item quantity="other">Signal을 사용하는 친구나 가족을 대신해 기부하여 Signal을 지지해 주세요. %1$d일 동안 프로필에 게시할 수 있는 배지가 제공됩니다.</item>
    </plurals>
    <!-- Action button label for start fragment for gifting a badge -->
    <string name="GiftFlowStartFragment__next">다음</string>
    <!-- Title text on choose recipient page for badge gifting -->
    <string name="GiftFlowRecipientSelectionFragment__choose_recipient">받는 사람 선택</string>
    <!-- Title text on confirm gift page -->
    <string name="GiftFlowConfirmationFragment__confirm_donation">기부를 확인해 주세요.</string>
    <!-- Heading text specifying who the gift will be sent to -->
    <string name="GiftFlowConfirmationFragment__send_to">받는 사람</string>
    <!-- Text explaining that gift will be sent to the chosen recipient -->
    <string name="GiftFlowConfirmationFragment__the_recipient_will_be_notified">받는 사람에게 1대1 메시지로 기부 알림이 발송됩니다. 아래에 나만의 메시지를 추가하세요.</string>
    <!-- Text explaining that this gift is a one time donation -->
    <string name="GiftFlowConfirmationFragment__one_time_donation">일회성 기부</string>
    <!-- Hint for add message input -->
    <string name="GiftFlowConfirmationFragment__add_a_message">메시지 추가</string>
    <!-- Displayed in the dialog while verifying the chosen recipient -->
    <string name="GiftFlowConfirmationFragment__verifying_recipient">받는 사람 확인 중…</string>
    <!-- Title for sheet shown when opening a redeemed gift -->
    <string name="ViewReceivedGiftBottomSheet__s_made_a_donation_for_you">%1$s 님이 귀하를 대신해 기부했습니다.</string>
    <!-- Title for sheet shown when opening a sent gift -->
    <string name="ViewSentGiftBottomSheet__thanks_for_your_support">지원해 주셔서 감사합니다!</string>
    <!-- Description for sheet shown when opening a redeemed gift -->
    <string name="ViewReceivedGiftBottomSheet__s_made_a_donation_to_signal">%1$s 님이 귀하를 대신하여 Signal에 기부했습니다! 프로필에서 Signal에 대한 지지를 표현해 주세요.</string>
    <!-- Description for sheet shown when opening a sent gift -->
    <string name="ViewSentGiftBottomSheet__youve_made_a_donation_to_signal">%1$s 님을 대신하여 Signal에 기부했습니다. 프로필을 통해 지지를 표현할 옵션이 제공됩니다.</string>
    <!-- Primary action for pending gift sheet to redeem badge now -->
    <string name="ViewReceivedGiftSheet__redeem">사용</string>
    <!-- Primary action for pending gift sheet to redeem badge later -->
    <string name="ViewReceivedGiftSheet__not_now">나중에</string>
    <!-- Dialog text while redeeming a gift -->
    <string name="ViewReceivedGiftSheet__redeeming_badge">배지를 사용하는 중…</string>
    <!-- Snackbar text when user presses "not now" on redemption sheet -->
    <string name="ConversationFragment__you_can_redeem_your_badge_later">배지를 나중에 사용할 수 있습니다.</string>
    <!-- Description text in gift thanks sheet -->
    <string name="GiftThanksSheet__youve_made_a_donation">%1$s 님을 대신하여 Signal에 기부했습니다. 프로필을 통해 지지를 표현할 옵션이 제공됩니다.</string>
    <!-- Expired gift sheet title -->
    <string name="ExpiredGiftSheetConfiguration__your_badge_has_expired">배지가 만료되었습니다.</string>
    <!-- Expired gift sheet top description text -->
    <string name="ExpiredGiftSheetConfiguration__your_badge_has_expired_and_is">배지가 만료되어 더 이상 프로필에 표시되지 않습니다.</string>
    <!-- Expired gift sheet bottom description text -->
    <string name="ExpiredGiftSheetConfiguration__to_continue">사용자를 위해 설계된 기술을 계속 지원하고 싶다면 Signal의 월간 기여자가 되어주세요.</string>
    <!-- Expired gift sheet make a monthly donation button -->
    <string name="ExpiredGiftSheetConfiguration__make_a_monthly_donation">월간 기부하기</string>
    <!-- Expired gift sheet not now button -->
    <string name="ExpiredGiftSheetConfiguration__not_now">나중에</string>
    <!-- My Story label designating that we will only share with the selected viewers. -->
    <string name="ContactSearchItems__only_share_with">다음 사용자와만 공유</string>
    <!-- Label under name for custom stories -->
    <plurals name="ContactSearchItems__custom_story_d_viewers">
        <item quantity="other">사용자 지정 스토리 · 볼 수 있는 사람 %1$d명</item>
    </plurals>
    <!-- Label under name for group stories -->
    <plurals name="ContactSearchItems__group_story_d_viewers">
        <item quantity="other">그룹 스토리 · 볼 수 있는 사람 %1$d명</item>
    </plurals>
    <!-- Label under name for groups -->
    <plurals name="ContactSearchItems__group_d_members">
        <item quantity="other">멤버 %1$d명</item>
    </plurals>
    <!-- Label under name for my story -->
    <plurals name="ContactSearchItems__my_story_s_dot_d_viewers">
        <item quantity="other">%1$s · 볼 수 있는 사람 %2$d명</item>
    </plurals>
    <!-- Label under name for my story -->
    <plurals name="ContactSearchItems__my_story_s_dot_d_excluded">
        <item quantity="other">%1$s · %2$d명을 제외함</item>
    </plurals>
    <!-- Label under name for My Story when first sending to my story -->
    <string name="ContactSearchItems__tap_to_choose_your_viewers">볼 수 있는 사람을 선택하려면 탭하세요.</string>
    <!-- Label for context menu item to open story settings -->
    <string name="ContactSearchItems__story_settings">스토리 설정</string>
    <!-- Label for context menu item to remove a group story from contact results -->
    <string name="ContactSearchItems__remove_story">스토리 제거</string>
    <!-- Label for context menu item to delete a custom story -->
    <string name="ContactSearchItems__delete_story">스토리 삭제</string>
    <!-- Dialog title for removing a group story -->
    <string name="ContactSearchMediator__remove_group_story">그룹 스토리를 제거할까요?</string>
    <!-- Dialog message for removing a group story -->
    <string name="ContactSearchMediator__this_will_remove">이 목록에서 스토리를 제거합니다. 이 그룹의 스토리는 계속 볼 수 있습니다.</string>
    <!-- Dialog action item for removing a group story -->
    <string name="ContactSearchMediator__remove">제거</string>
    <!-- Dialog title for deleting a custom story -->
    <string name="ContactSearchMediator__delete_story">스토리를 삭제할까요?</string>
    <!-- Dialog message for deleting a custom story -->
    <string name="ContactSearchMediator__delete_the_custom">\'%1$s\' 사용자 지정 스토리를 삭제할까요?</string>
    <!-- Dialog action item for deleting a custom story -->
    <string name="ContactSearchMediator__delete">삭제</string>
    <!-- Donation for a friend expiry days remaining -->
    <plurals name="Gifts__d_days_remaining">
        <item quantity="other">%1$d일 남음</item>
    </plurals>
    <!-- Donation for a friend expiry hours remaining -->
    <plurals name="Gifts__d_hours_remaining">
        <item quantity="other">%1$d시간 남음</item>
    </plurals>
    <!-- Gift expiry minutes remaining -->
    <plurals name="Gifts__d_minutes_remaining">
        <item quantity="other">%1$d분 남음</item>
    </plurals>
    <!-- Donation for a friend expiry expired -->
    <string name="Gifts__expired">만료됨</string>

    <!-- Label indicating that a user can tap to advance to the next post in a story -->
    <string name="StoryFirstTimeNavigationView__tap_to_advance">탭하여 계속하기</string>
    <!-- Label indicating swipe direction to skip current story -->
    <string name="StoryFirstTimeNavigationView__swipe_up_to_skip">위로 스와이프하여 건너뛰기</string>
    <!-- Label indicating swipe direction to exit story viewer -->
    <string name="StoryFirstTimeNavigationView__swipe_right_to_exit">오른쪽으로 스와이프하여 종료하기</string>
    <!-- Button label to confirm understanding of story navigation -->
    <string name="StoryFirstTimeNagivationView__got_it">확인</string>
    <!-- Content description for vertical context menu button in safety number sheet rows -->
    <string name="SafetyNumberRecipientRowItem__open_context_menu">바로 가기 메뉴 열기</string>
    <!-- Sub-line when a user is verified. -->
    <string name="SafetyNumberRecipientRowItem__s_dot_verified">%1$s · 확인됨</string>
    <!-- Sub-line when a user is verified. -->
    <string name="SafetyNumberRecipientRowItem__verified">검증함</string>
    <!-- Title of safety number changes bottom sheet when showing individual records -->
    <string name="SafetyNumberBottomSheetFragment__safety_number_changes">안전 번호 변경 내용</string>
    <!-- Message of safety number changes bottom sheet when showing individual records -->
    <string name="SafetyNumberBottomSheetFragment__the_following_people">다음 사용자는 Signal을 다시 설치했거나 기기를 변경했을 수 있습니다. 받는 사람을 탭하여 새 안전 번호를 확인하세요. 이 작업은 선택 사항입니다.</string>
    <!-- Title of safety number changes bottom sheet when not showing individual records -->
    <string name="SafetyNumberBottomSheetFragment__safety_number_checkup">안전 번호 확인</string>
    <!-- Title of safety number changes bottom sheet when not showing individual records and user has seen review screen -->
    <string name="SafetyNumberBottomSheetFragment__safety_number_checkup_complete">안전 번호 확인 완료</string>
    <!-- Message of safety number changes bottom sheet when not showing individual records and user has seen review screen -->
    <string name="SafetyNumberBottomSheetFragment__all_connections_have_been_reviewed">모든 커넥션을 검토했습니다. 보내기를 탭하여 계속하세요.</string>
    <!-- Message of safety number changes bottom sheet when not showing individual records -->
    <string name="SafetyNumberBottomSheetFragment__you_have_d_connections">Signal을 다시 설치하거나 기기를 변경했을 수 있는 커넥션이 %1$d개 있습니다. 스토리를 공유하기 전에 해당 사용자의 안전 번호를 검토하거나 스토리에서 이들을 제거하세요.</string>
    <!-- Menu action to launch safety number verification screen -->
    <string name="SafetyNumberBottomSheetFragment__verify_safety_number">안전 번호 확인</string>
    <!-- Menu action to remove user from story -->
    <string name="SafetyNumberBottomSheetFragment__remove_from_story">스토리에서 제거</string>
    <!-- Action button at bottom of SafetyNumberBottomSheetFragment to send anyway -->
    <string name="SafetyNumberBottomSheetFragment__send_anyway">그냥 보내기</string>
    <!-- Action button at bottom of SafetyNumberBottomSheetFragment to review connections -->
    <string name="SafetyNumberBottomSheetFragment__review_connections">커넥션 검토</string>
    <!-- Empty state copy for SafetyNumberBottomSheetFragment -->
    <string name="SafetyNumberBottomSheetFragment__no_more_recipients_to_show">표시할 받는 사람이 없습니다.</string>
    <!-- Done button on safety number review fragment -->
    <string name="SafetyNumberReviewConnectionsFragment__done">확인</string>
    <!-- Title of safety number review fragment -->
    <string name="SafetyNumberReviewConnectionsFragment__safety_number_changes">안전 번호 변경 내용</string>
    <!-- Message of safety number review fragment -->
    <plurals name="SafetyNumberReviewConnectionsFragment__d_recipients_may_have">
        <item quantity="other">받는 사람 %1$d명이 Signal을 다시 설치했거나 기기를 변경했을 수 있습니다. 받는 사람을 탭하여 새 안전 번호를 확인하세요. 이 작업은 선택 사항입니다.</item>
    </plurals>
    <!-- Section header for 1:1 contacts in review fragment -->
    <string name="SafetyNumberBucketRowItem__contacts">연락처</string>
    <!-- Context menu label for distribution list headers in review fragment -->
    <string name="SafetyNumberReviewConnectionsFragment__remove_all">모두 제거</string>
    <!-- Context menu label for 1:1 contacts to remove from send -->
    <string name="SafetyNumberReviewConnectionsFragment__remove">제거</string>

    <!-- Title of initial My Story settings configuration shown when sending to My Story for the first time -->
    <string name="ChooseInitialMyStoryMembershipFragment__my_story_privacy">내 스토리 개인정보보호</string>
    <!-- Subtitle of initial My Story settings configuration shown when sending to My Story for the first time -->
    <string name="ChooseInitialMyStoryMembershipFragment__choose_who_can_see_posts_to_my_story_you_can_always_make_changes_in_settings">내 스토리 게시물을 볼 수 있는 사람을 선택하세요. 설정에서 언제든지 변경할 수 있습니다.</string>
    <!-- All connections option for initial My Story settings configuration shown when sending to My Story for the first time -->
    <string name="ChooseInitialMyStoryMembershipFragment__all_signal_connections">모든 Signal 커넥션</string>
    <!-- All connections except option for initial My Story settings configuration shown when sending to My Story for the first time -->
    <string name="ChooseInitialMyStoryMembershipFragment__all_except">다음을 제외한 모든 사용자…</string>
    <!-- Only with selected connections option for initial My Story settings configuration shown when sending to My Story for the first time -->
    <string name="ChooseInitialMyStoryMembershipFragment__only_share_with">다음 사용자와만 공유…</string>

    <!-- Story info header sent heading -->
    <string name="StoryInfoHeader__sent">보낸 시간</string>
    <!-- Story info header received heading -->
    <string name="StoryInfoHeader__received">받은 시간</string>
    <!-- Story info header file size heading -->
    <string name="StoryInfoHeader__file_size">파일 크기</string>
    <!-- Story info "Sent to" header -->
    <!-- Story info "Sent from" header -->
    <!-- Story info "Failed" header -->
    <!-- Story Info context menu label -->

    <!-- StoriesPrivacySettingsFragment -->
    <!-- Explanation about how stories are deleted and managed -->
    <string name="StoriesPrivacySettingsFragment__story_updates_automatically_disappear">스토리 업데이트는 24시간 후에 자동으로 사라집니다. 내 스토리를 볼 수 있는 사람을 선택하거나, 볼 수 있는 사람이나 그룹을 지정하여 새 스토리를 만드세요.</string>
    <!-- Preference title to turn off stories -->
    <string name="StoriesPrivacySettingsFragment__turn_off_stories">스토리 끄기</string>
    <!-- Preference summary to turn off stories -->
    <string name="StoriesPrivacySettingsFragment__if_you_opt_out">스토리 기능을 끄면 더 이상 스토리를 보거나 공유할 수 없습니다.</string>
    <!-- Preference title to turn on stories -->
    <string name="StoriesPrivacySettingsFragment__turn_on_stories">스토리 켜기</string>
    <!-- Preference summary to turn on stories -->
    <string name="StoriesPrivacySettingsFragment__share_and_view">스토리를 공유하고 다른 사람들의 스토리도 확인하세요. 스토리는 24시간이 지나면 자동으로 사라집니다.</string>
    <!-- Dialog title to turn off stories -->
    <string name="StoriesPrivacySettingsFragment__turn_off_stories_question">스토리를 끌까요?</string>
    <!-- Dialog message to turn off stories -->
    <string name="StoriesPrivacySettingsFragment__you_will_no_longer_be_able_to_share">더 이상 스토리를 공유하거나 볼 수 없습니다. 최근 공유한 스토리 업데이트도 삭제합니다.</string>
    <!-- Page title when launched from stories landing screen -->
    <string name="StoriesPrivacySettingsFragment__story_privacy">스토리 개인정보보호</string>
    <!-- Header for section that lists out stories -->
    <string name="StoriesPrivacySettingsFragment__stories">스토리</string>
    <!-- Story views header -->
    <!-- Story view receipts toggle title -->
    <string name="StoriesPrivacySettingsFragment__view_receipts">수신 확인</string>
    <!-- Story view receipts toggle message -->
    <string name="StoriesPrivacySettingsFragment__see_and_share">언제 스토리를 조회했는지를 보고 공유합니다. 비활성화할 경우 다른 사람이 내 스토리를 언제 조회했는지를 알 수 없습니다.</string>

    <!-- NewStoryItem -->
    <string name="NewStoryItem__new_story">새 스토리</string>

    <!-- GroupStorySettingsFragment -->
    <!-- Section header for who can view a group story -->
    <string name="GroupStorySettingsFragment__who_can_view_this_story">이 스토리를 볼 수 있는 사람</string>
    <!-- Explanation of who can view a group story -->
    <string name="GroupStorySettingsFragment__members_of_the_group_s">"\'%1$s\' 그룹 멤버는 이 스토리를 보고 여기에 답장할 수 있습니다. 그룹에서 이 대화에 대한 멤버십을 업데이트할 수 있습니다."</string>
    <!-- Preference label for removing this group story -->
    <string name="GroupStorySettingsFragment__remove_group_story">그룹 스토리 제거</string>

    <!-- Generic title for overflow menus -->
    <string name="OverflowMenu__overflow_menu">확장 메뉴</string>

    <!-- SMS Export Service -->
    <!-- Displayed in the notification while export is running -->
    <string name="SignalSmsExportService__exporting_messages">메시지를 내보내는 중…</string>
    <!-- Displayed in the notification title when export completes -->
    <string name="SignalSmsExportService__signal_sms_export_complete">Signal SMS 내보내기 완료</string>
    <!-- Displayed in the notification message when export completes -->
    <string name="SignalSmsExportService__tap_to_return_to_signal">탭하여 Signal로 돌아가기</string>

    <!-- ExportYourSmsMessagesFragment -->
    <!-- Title of the screen -->
    <string name="ExportYourSmsMessagesFragment__export_your_sms_messages">SMS 메시지 내보내기</string>
    <!-- Message of the screen -->
    <string name="ExportYourSmsMessagesFragment__you_can_export_your_sms_messages_to_your_phones_sms_database_and_youll_have_the_option_to_keep_or_remove_them_from_signal">SMS 메시지를 휴대폰의 SMS 데이터베이스로 내보낼 수 있으며, 해당 SMS 메시지를 Signal에 그대로 보관할지 제거할지를 선택할 수 있습니다. 이렇게 하면 휴대폰의 다른 SMS 앱에서 해당 메시지를 가져올 수 있습니다. 하지만 공유 가능한 SMS 기록 파일을 만들지는 않습니다.</string>
    <!-- Button label to begin export -->
    <string name="ExportYourSmsMessagesFragment__continue">계속</string>

    <!-- ExportingSmsMessagesFragment -->
    <!-- Title of the screen -->
    <string name="ExportingSmsMessagesFragment__exporting_sms_messages">SMS 메시지 내보내기</string>
    <!-- Message of the screen when exporting sms messages -->
    <string name="ExportingSmsMessagesFragment__this_may_take_awhile">다소 시간이 걸릴 수 있습니다.</string>
    <!-- Progress indicator for export -->
    <plurals name="ExportingSmsMessagesFragment__exporting_d_of_d">
        <item quantity="other">%1$d/%2$d개 내보내는 중…</item>
    </plurals>
    <!-- Alert dialog title shown when we think a user may not have enough local storage available to export sms messages -->
    <string name="ExportingSmsMessagesFragment__you_may_not_have_enough_disk_space">디스크 공간이 부족할 수 있습니다.</string>
    <!-- Alert dialog message shown when we think a user may not have enough local storage available to export sms messages, placeholder is the file size, e.g., 128kB -->
    <string name="ExportingSmsMessagesFragment__you_need_approximately_s_to_export_your_messages_ensure_you_have_enough_space_before_continuing">메시지를 내보내려면 대략 %1$s이(가) 필요합니다. 계속하기 전에 공간이 충분한지 확인하세요.</string>
    <!-- Alert dialog button to continue with exporting sms after seeing the lack of storage warning -->
    <string name="ExportingSmsMessagesFragment__continue_anyway">무시하고 계속</string>
    <!-- Dialog text shown when Signal isn\'t granted the sms permission needed to export messages, different than being selected as the sms app -->
    <string name="ExportingSmsMessagesFragment__signal_needs_the_sms_permission_to_be_able_to_export_your_sms_messages">SMS 메시지를 내보내려면 Signal에 SMS 사용 권한이 필요합니다.</string>

    <!-- ChooseANewDefaultSmsAppFragment -->
    <!-- Title of the screen -->
    <string name="ChooseANewDefaultSmsAppFragment__choose_a_new">새 기본 SMS 앱 선택</string>
    <!-- Button label to launch picker -->
    <string name="ChooseANewDefaultSmsAppFragment__continue">계속</string>
    <!-- Button label for when done with changing default SMS app -->
    <string name="ChooseANewDefaultSmsAppFragment__done">확인</string>
    <!-- First step number/bullet for choose new default sms app instructions -->
    <string name="ChooseANewDefaultSmsAppFragment__bullet_1">1</string>
    <!-- Second step number/bullet for choose new default sms app instructions -->
    <string name="ChooseANewDefaultSmsAppFragment__bullet_2">2</string>
    <!-- Third step number/bullet for choose new default sms app instructions -->
    <string name="ChooseANewDefaultSmsAppFragment__bullet_3">3</string>
    <!-- Fourth step number/bullet for choose new default sms app instructions -->
    <string name="ChooseANewDefaultSmsAppFragment__bullet_4">4</string>
    <!-- Instruction step for choosing a new default sms app -->
    <string name="ChooseANewDefaultSmsAppFragment__tap_continue_to_open_the_defaults_apps_screen_in_settings">\'계속\'을 탭하여 설정에서 \'기본 앱\' 화면을 엽니다.</string>
    <!-- Instruction step for choosing a new default sms app -->
    <string name="ChooseANewDefaultSmsAppFragment__select_sms_app_from_the_list">목록에서 \'SMS 앱\'을 선택합니다.</string>
    <!-- Instruction step for choosing a new default sms app -->
    <string name="ChooseANewDefaultSmsAppFragment__choose_another_app_to_use_for_sms_messaging">SMS 메시지에 사용할 다른 앱을 선택합니다.</string>
    <!-- Instruction step for choosing a new default sms app -->
    <string name="ChooseANewDefaultSmsAppFragment__return_to_signal">Signal로 돌아갑니다.</string>
    <!-- Instruction step for choosing a new default sms app -->
    <string name="ChooseANewDefaultSmsAppFragment__open_your_phones_settings_app">내 휴대폰의 설정 앱을 엽니다.</string>
    <!-- Instruction step for choosing a new default sms app -->
    <string name="ChooseANewDefaultSmsAppFragment__navigate_to_apps_default_apps_sms_app">\'앱\' &gt; \'기본 앱\' &gt; \'SMS 앱\'으로 이동합니다.</string>

    <!-- RemoveSmsMessagesDialogFragment -->
    <!-- Action button to keep messages -->
    <string name="RemoveSmsMessagesDialogFragment__keep_messages">메시지 보관</string>
    <!-- Action button to remove messages -->
    <string name="RemoveSmsMessagesDialogFragment__remove_messages">메시지 제거</string>
    <!-- Title of dialog -->
    <string name="RemoveSmsMessagesDialogFragment__remove_sms_messages">Signal에서 SMS 메시지를 제거할까요?</string>
    <!-- Message of dialog -->
    <string name="RemoveSmsMessagesDialogFragment__you_can_now_remove_sms_messages_from_signal">이제 Signal에서 SMS 메시지를 제거하여 저장 공간을 확보할 수 있습니다. 여기서 삭제하더라도 휴대폰의 다른 SMS 앱에서 SMS 메시지를 계속 사용할 수 있습니다.</string>

    <!-- ReExportSmsMessagesDialogFragment -->
    <!-- Action button to re-export messages -->
    <string name="ReExportSmsMessagesDialogFragment__continue">계속</string>
    <!-- Action button to cancel re-export process -->
    <string name="ReExportSmsMessagesDialogFragment__cancel">취소</string>
    <!-- Title of dialog -->
    <string name="ReExportSmsMessagesDialogFragment__export_sms_again">SMS를 다시 내보낼까요?</string>
    <!-- Message of dialog -->
    <string name="ReExportSmsMessagesDialogFragment__you_already_exported_your_sms_messages">SMS 메시지를 이미 내보냈습니다.\n경고: 계속 진행할 경우 중복 메시지가 생길 수 있습니다.</string>

    <!-- SetSignalAsDefaultSmsAppFragment -->
    <!-- Title of the screen -->
    <string name="SetSignalAsDefaultSmsAppFragment__set_signal_as_the_default_sms_app">Signal을 기본 SMS 앱으로 설정합니다.</string>
    <!-- Message of the screen -->
    <string name="SetSignalAsDefaultSmsAppFragment__to_export_your_sms_messages">SMS 메시지를 내보내려면 Signal을 기본 SMS 앱으로 설정해야 합니다.</string>
    <!-- Button label to start export -->
    <string name="SetSignalAsDefaultSmsAppFragment__next">다음</string>

    <!-- BackupSchedulePermission Megaphone -->
    <!-- The title on an alert window that explains to the user that we are unable to backup their messages -->
    <string name="BackupSchedulePermissionMegaphone__cant_back_up_chats">대화를 백업할 수 없습니다.</string>
    <!-- The body text of an alert window that tells the user that we are unable to backup their messages -->
    <string name="BackupSchedulePermissionMegaphone__your_chats_are_no_longer_being_automatically_backed_up">대화가 더 이상 자동 백업되지 않습니다.</string>
    <!-- The text on a button in an alert window that, when clicked, will take the user to a screen to re-enable backups -->
    <string name="BackupSchedulePermissionMegaphone__back_up_chats">대화 백업</string>
    <!-- The text on a button in an alert window that, when clicked, will take the user to a screen to re-enable backups -->
    <string name="BackupSchedulePermissionMegaphone__not_now">나중에</string>
    <!-- Re-enable backup permission bottom sheet title -->
    <string name="BackupSchedulePermissionMegaphone__to_reenable_backups">백업을 사용하는 방법:</string>
    <!-- Re-enable backups permission bottom sheet instruction 1 text -->
    <string name="BackupSchedulePermissionMegaphone__tap_the_go_to_settings_button_below">아래의 \'설정으로 이동\' 버튼을 탭합니다.</string>
    <!-- Re-enable backups permission bottom sheet instruction 2 text -->
    <string name="BackupSchedulePermissionMegaphone__turn_on_allow_settings_alarms_and_reminders">\'알림 및 리마인더 허용\'을 켭니다.</string>
    <!-- Re-enable backups permission bottom sheet call to action button to open settings -->
    <string name="BackupSchedulePermissionMegaphone__go_to_settings">설정으로 이동</string>

    <!-- SmsExportMegaphoneActivity -->
    <!-- Phase 2 title of full screen megaphone indicating sms will no longer be supported in the near future -->
    <string name="SmsExportMegaphoneActivity__signal_will_no_longer_support_sms">Signal SMS 서비스가 곧 중단됩니다</string>
    <!-- Phase 3 title of full screen megaphone indicating sms is longer supported  -->
    <string name="SmsExportMegaphoneActivity__signal_no_longer_supports_sms">Signal SMS 서비스가 곧 중단됩니다</string>
    <!-- Phase 2 message describing that sms is going away soon -->
    <string name="SmsExportMegaphoneActivity__signal_will_soon_remove_support_for_sending_sms_messages">Signal 메시지는 종단 간 암호화와 강력한 개인정보 보호를 제공하지만 SMS 메시지는 그렇지 못합니다. 따라서 Signal은 당사 메시지 환경을 개선하기 위해 SMS 메시지 발송에 대한 지원을 곧 중단합니다.</string>
    <!-- Phase 3 message describing that sms has gone away -->
    <string name="SmsExportMegaphoneActivity__signal_has_removed_support_for_sending_sms_messages">Signal 메시지는 종단 간 암호화와 강력한 개인정보보호를 제공하지만 SMS 메시지는 그렇지 못합니다. 따라서 Signal은 당사 메시지 환경을 개선하기 위해 SMS 메시지 발송에 대한 지원을 곧 중단합니다.</string>
    <!-- The text on a button in a popup that, when clicked, will take the user to a screen to export their SMS messages -->
    <string name="SmsExportMegaphoneActivity__export_sms">SMS 내보내기</string>
    <!-- The text on a button in a popup that, when clicked, will dismiss the popup and schedule the prompt to occur at a later time. -->
    <string name="SmsExportMegaphoneActivity__remind_me_later">나중에 알림</string>
    <!-- The text on a button in a popup that, when clicked, will navigate the user to a web article on SMS removal -->
    <string name="SmsExportMegaphoneActivity__learn_more">자세히 알아보기</string>

    <!-- Phase 1 Small megaphone title indicating sms is going away -->
    <string name="SmsExportMegaphone__sms_support_going_away">SMS 지원 중단 예정</string>
    <!-- Phase 1 small megaphone description indicating sms is going away -->
    <string name="SmsExportMegaphone__dont_worry_encrypted_signal_messages_will_continue_to_work">걱정 마세요, 암호화된 Signal 메시지는 계속 작동합니다.</string>
    <!-- Phase 1 small megaphone button that takes the user to the sms export flow -->
    <string name="SmsExportMegaphone__continue">계속</string>
    <!-- Title for screen shown after sms export has completed -->
    <string name="ExportSmsCompleteFragment__export_complete">내보내기 완료</string>
    <!-- Button to continue to next screen -->
    <string name="ExportSmsCompleteFragment__next">다음</string>
    <!-- Message showing summary of sms export counts -->
    <plurals name="ExportSmsCompleteFragment__d_of_d_messages_exported">
        <item quantity="other">%1$d/%2$d개 메시지를 내보냈습니다.</item>
    </plurals>

    <!-- Title of screen shown when some sms messages did not export -->
    <string name="ExportSmsPartiallyComplete__export_partially_complete">내보내기 부분 완료됨</string>
    <!-- Debug step 1 on screen shown when some sms messages did not export -->
    <string name="ExportSmsPartiallyComplete__ensure_you_have_an_additional_s_free_on_your_phone_to_export_your_messages">메시지를 내보내려면 휴대폰에 %1$s 남은 공간이 있는지 확인하세요.</string>
    <!-- Debug step 2 on screen shown when some sms messages dit not export -->
    <string name="ExportSmsPartiallyComplete__retry_export_which_will_only_retry_messages_that_have_not_yet_been_exported">내보내기를 다시 시도하세요. 아직 내보내지 못한 메시지만 다시 시도합니다.</string>
    <!-- Partial sentence for Debug step 3 on screen shown when some sms messages did not export, is combined with \'contact us\' -->
    <string name="ExportSmsPartiallyComplete__if_the_problem_persists">문제가 계속되면 </string>
    <!-- Partial sentence for deubg step 3 on screen shown when some sms messages did not export, combined with \'If the problem persists\', link text to open contact support view -->
    <string name="ExportSmsPartiallyComplete__contact_us">문의하기</string>
    <!-- Button text to retry sms export -->
    <string name="ExportSmsPartiallyComplete__retry">재시도</string>
    <!-- Button text to continue sms export flow and not retry failed message exports -->
    <string name="ExportSmsPartiallyComplete__continue_anyway">무시하고 계속</string>
    <!-- Title of screen shown when all sms messages failed to export -->
    <string name="ExportSmsFullError__error_exporting_sms_messages">SMS 메시지 내보내기 오류</string>
    <!-- Helper text shown when all sms messages failed to export -->
    <string name="ExportSmsFullError__please_try_again_if_the_problem_persists">다시 시도하세요. 문제가 계속되면 </string>


    <!-- DonateToSignalFragment -->
    <!-- Title below avatar -->
    <string name="DonateToSignalFragment__privacy_over_profit">Signal은 이익보다 개인정보보호를 우선시합니다.</string>
    <!-- Continue button label -->
    <string name="DonateToSignalFragment__continue">계속</string>
    <!-- Description below title -->
    <string name="DonateToSignalFragment__private_messaging">사용자의 기부로 운영되는 개인정보를 보호하는 메신저. 광고와 트래커, 타협에서 자유로운 앱. 지금 기부를 통해 Signal을 지지해 주세요.</string>
    <!-- Donation pill toggle monthly text -->
    <string name="DonationPillToggle__monthly">월간</string>
    <!-- Donation pill toggle one-time text -->
    <string name="DonationPillToggle__one_time">1회성 기부</string>

    <!-- GatewaySelectorBottomSheet -->
    <!-- Sheet title when subscribing -->
    <string name="GatewaySelectorBottomSheet__donate_s_month_to_signal">Signal에 매달 %1$s 기부</string>
    <!-- Sheet summary when subscribing -->
    <string name="GatewaySelectorBottomSheet__get_a_s_badge">%1$s 배지 받기</string>
    <!-- Sheet title when giving a one-time donation -->
    <string name="GatewaySelectorBottomSheet__donate_s_to_signal">Signal에 %1$s 기부</string>
    <!-- Sheet summary when giving a one-time donation -->
    <plurals name="GatewaySelectorBottomSheet__get_a_s_badge_for_d_days">
        <item quantity="other">%2$d일 동안 %1$s 배지 사용 가능</item>
    </plurals>
    <!-- Button label for paying with a credit card -->
    <string name="GatewaySelectorBottomSheet__credit_or_debit_card">신용 또는 직불 카드</string>
    <!-- Sheet summary when giving donating for a friend -->
    <string name="GatewaySelectorBottomSheet__donate_for_a_friend">친구를 대신해 기부하세요.</string>

    <!-- StripePaymentInProgressFragment -->
    <string name="StripePaymentInProgressFragment__cancelling">취소하는 중…</string>

    <!-- The title of a bottom sheet dialog that tells the user we temporarily can\'t process their contacts. -->
    <string name="CdsTemporaryErrorBottomSheet_title">너무 많은 연락처를 처리했습니다.</string>
    <!-- The first part of the body text in a bottom sheet dialog that tells the user we temporarily can\'t process their contacts. The placeholder represents the number of days the user will have to wait until they can again. -->
    <plurals name="CdsTemporaryErrorBottomSheet_body1">
        <item quantity="other">%1$d일 내로 연락처 처리를 다시 시도합니다.</item>
    </plurals>
    <!-- The second part of the body text in a bottom sheet dialog that advises the user to remove contacts from their phone to fix the issue. -->
    <string name="CdsTemporaryErrorBottomSheet_body2">문제를 더 빨리 해결하려면 많은 연락처를 동기화 중인 휴대폰에서 연락처나 계정을 제거하세요.</string>
    <!-- A button label in a bottom sheet that will navigate the user to their contacts settings. -->
    <!-- A toast that will be shown if we are unable to open the user\'s default contacts app. -->

    <!-- The title of a bottom sheet dialog that tells the user we can\'t process their contacts. -->
    <string name="CdsPermanentErrorBottomSheet_title">연락처를 처리할 수 없습니다.</string>
    <!-- The first part of the body text in a bottom sheet dialog that tells the user we can\'t process their contacts. -->
    <string name="CdsPermanentErrorBottomSheet_body">휴대폰 연락처 수가 Signal에서 처리할 수 있는 연락처 수를 초과했습니다. Signal에서 연락처를 찾으려면 많은 연락처를 동기화 중인 휴대폰에서 연락처나 계정을 제거하세요.</string>
    <!-- The first part of the body text in a bottom sheet dialog that tells the user we can\'t process their contacts. -->
    <string name="CdsPermanentErrorBottomSheet_learn_more">자세히 알아보기</string>
    <!-- A button label in a bottom sheet that will navigate the user to their contacts settings. -->
    <string name="CdsPermanentErrorBottomSheet_contacts_button">연락처 열기</string>
    <!-- A toast that will be shown if we are unable to open the user\'s default contacts app. -->
    <string name="CdsPermanentErrorBottomSheet_no_contacts_toast">연락처 앱을 찾지 못했습니다.</string>

    <!-- PaymentMessageView -->
    <!-- In-chat conversation message shown when you sent a payment to another person, placeholder is the other person name -->
    <string name="PaymentMessageView_you_sent_s">%1$s 님에게 보냄</string>
    <!-- In-chat conversation message shown when another person sent a payment to you, placeholder is the other person name -->
    <string name="PaymentMessageView_s_sent_you">%1$s 님이 보냄</string>

    <!-- YourInformationIsPrivateBottomSheet -->
    <string name="YourInformationIsPrivateBottomSheet__your_information_is_private">개인 정보는 비공개로 유지됩니다.</string>
    <string name="YourInformationIsPrivateBottomSheet__signal_does_not_collect">Signal은 기부할 때 사용자의 개인 정보를 수집하거나 저장하지 않습니다.</string>
    <string name="YourInformationIsPrivateBottomSheet__we_use_stripe">Signal은 기부를 받을 때 Stripe를 결제 처리자로 사용합니다. Signal은 사용자가 Stripe에 제공하는 어떠한 정보에도 액세스하지 않으며, 이를 보관 또는 저장하지 않습니다.</string>
    <string name="YourInformationIsPrivateBottomSheet__signal_does_not_and_cannot">Signal은 사용자의 기부를 Signal 계정에 연결하거나 연결을 시도하지 않습니다.</string>
    <string name="YourInformationIsPrivateBottomSheet__thank_you">지원해 주셔서 감사합니다!</string>

    <!-- GroupStoryEducationSheet -->
    <!-- Displayed as the title of the education bottom sheet -->
    <string name="GroupStoryEducationSheet__introducing_group_stories">그룹 스토리 출시</string>
    <!-- Line item on the sheet explaining group stories -->
    <string name="GroupStoryEducationSheet__share_story_updates_to">이미 속해 있는 그룹 대화에 스토리 업데이트를 공유하세요.</string>
    <!-- Line item on the sheet explaining that anyone in the group can share to group stories -->
    <string name="GroupStoryEducationSheet__anyone_in_the_group">그룹 대화에 있는 모든 사용자가 스토리에 추가할 수 있습니다.</string>
    <!-- Line item on the sheet explaining that anyone in the group can view replies -->
    <string name="GroupStoryEducationSheet__all_group_chat_members">모든 그룹 대화 멤버가 스토리 답장을 볼 수 있습니다.</string>
    <!-- Button label to dismiss sheet -->
    <string name="GroupStoryEducationSheet__next">다음</string>
    <string name="Registration_country_code_entry_hint">+0</string>

    <!-- PaypalCompleteOrderBottomSheet -->
    <string name="PaypalCompleteOrderBottomSheet__donate">기부</string>
    <string name="PaypalCompleteOrderBottomSheet__payment">결제</string>

    <!-- ChatFilter -->
    <!-- Displayed in a pill at the top of the chat list when it is filtered by unread messages -->
    <string name="ChatFilter__filtered_by_unread">읽지 않은 메시지로 필터링함</string>
    <!-- Displayed underneath the filter circle at the top of the chat list when the user pulls at a very low velocity -->
    <string name="ChatFilter__pull_to_filter">당겨서 필터링</string>
    <!-- Displayed in the "clear filter" item in the chat feed if the user opened the filter from the overflow menu -->
    <string name="ChatFilter__tip_pull_down">팁: 아래로 당겨서 대화 목록을 필터링하세요.</string>

    <!-- Title for screen describing that sms support is going to be removed soon -->
    <string name="SmsRemoval_title_going_away">SMS 지원이 곧 중단됩니다.</string>
    <!-- Bullet point message shown on describing screen as first bullet why sms is being removed, placeholder with be date of removal (e.g., March 21st) -->
    <string name="SmsRemoval_info_bullet_1_s">Signal 앱의 SMS 메시지에 대한 지원이 %1$s에 중단됩니다.</string>
    <!-- Bullet point message shown on describing screen as second bullet why sms is being removed -->
    <string name="SmsRemoval_info_bullet_2">SMS 메시지는 Signal 메시지와 다릅니다. <b>이 결정은 암호화된 Signal 메시지에는 영향을 미치지 않으며, 이 기능은 계속해서 작동합니다.</b></string>
    <!-- Bullet point message shown on describing screen as third bullet why sms is being removed -->
    <string name="SmsRemoval_info_bullet_3">SMS 메시지를 내보내고 새로운 SMS 앱을 선택할 수 있습니다.</string>
    <!-- Bullet point message shown on describing screen as first bullet variant why sms is being removed when user is locked out of sms -->
    <string name="SmsRemoval_info_bullet_1_phase_3">Signal이 SMS 메시지 보내기에 대한 지원을 중단했습니다.</string>
    <!-- Button label on sms removal info/megaphone to start the export SMS flow -->
    <string name="SmsRemoval_export_sms">SMS 내보내기</string>

    <!-- Set up your username megaphone -->
    <!-- Displayed as a title on a megaphone which prompts user to set up a username -->
    <string name="SetUpYourUsername__set_up_your_signal_username">Signal 사용자 이름 설정</string>
    <!-- Displayed as a description on a megaphone which prompts user to set up a username -->
    <string name="SetUpYourUsername__usernames_let_others">사용자 이름을 이용하면 다른 사람들이 내 전화번호가 없어도 나에게 메시지를 보낼 수 있습니다.</string>
    <!-- Displayed as an action on a megaphone which prompts user to set up a username -->
    <string name="SetUpYourUsername__not_now">나중에</string>
    <!-- Displayed as an action on a megaphone which prompts user to set up a username -->
    <string name="SetUpYourUsername__continue">계속</string>

    <!-- Text Formatting -->
    <!-- Popup menu label for applying bold style -->
    <string name="TextFormatting_bold">두껍게</string>
    <!-- Popup menu label for applying italic style -->
    <string name="TextFormatting_italic">기울임꼴</string>
    <!-- Popup menu label for applying strikethrough style -->
    <string name="TextFormatting_strikethrough">취소선</string>
    <!-- Popup menu label for applying monospace font style -->
    <string name="TextFormatting_monospace">고정 폭</string>
    <!-- Popup menu label for applying spoiler style -->
    <string name="TextFormatting_spoiler">스포일러</string>

    <!-- UsernameEducationFragment -->
    <!-- Continue button which takes the user to the add a username screen -->
    <string name="UsernameEducationFragment__continue">계속</string>
    <!-- Displayed as a title on the username education screen -->
    <string name="UsernameEducationFragment__set_up_your_signal_username">Signal 사용자 이름 설정</string>
    <!-- Displayed as body text in the username education screen -->
    <string name="UsernameEducationFragment__usernames_are_paired_with_a_set_of_digits">사용자 이름은 일련번호와 짝지어 사용되며 프로필에서 공유되지 않습니다.</string>
    <!-- Displayed as body text in the username education screen -->
    <string name="UsernameEducationFragment__each_username_has_a_unique_qr_code">각 사용자 이름에는 친구와 공유하여 대화를 시작할 수 있는 고유한 QR 코드와 링크가 있습니다.</string>
    <!-- Displayed as body text in the username education screen. The string references the names of settings, so they should match our translations for those settings. -->
    <string name="UsernameEducationFragment__turn_off_phone_number_discovery">\'설정 &gt; 개인 정보 보호 &gt; 전화번호 &gt; 내 번호로 나를 찾을 수 있는 사람\'에서 \'전화번호 검색\'을 꺼서 다른 사람이 나에게 연락할 때 기본적으로 사용자 이름을 사용하도록 하세요.</string>

    <!-- Username edit dialog -->
    <!-- Option to open username editor displayed as a list item in a dialog -->
    <string name="UsernameEditDialog__edit_username">사용자 이름 편집</string>
    <!-- Option to delete username displayed as a list item in a dialog -->
    <string name="UsernameEditDialog__delete_username">사용자 이름 삭제</string>

    <!-- Time duration picker -->
    <!-- Shown in a time duration picker for selecting duration in hours and minutes, label shown after the user input value for hour, e.g., 12h -->
    <string name="TimeDurationPickerDialog_single_letter_hour_abbreviation">시간</string>
    <!-- Shown in a time duration picker for selecting duration in hours and minutes, label shown after the user input value for minute, e.g., 24m -->
    <string name="TimeDurationPickerDialog_single_letter_minute_abbreviation">분</string>
    <!-- Shown in a time duration picker for selecting duration in hours and minutes, label for button that will apply the setting -->
    <string name="TimeDurationPickerDialog_positive_button">설정</string>
    <!-- Shown in a time duration picker for selecting duration in hours and minutes, helper text indicating minimum allowable duration -->
    <string name="TimeDurationPickerDialog_minimum_duration_warning">화면 잠금을 적용하려면 최소 1분이 필요합니다.</string>

    <!-- Call Log -->
    <!-- Displayed below the user\'s name in row items on the call log. First placeholder is the call status, second is when it occurred -->
    <string name="CallLogAdapter__s_dot_s">%1$s · %2$s</string>
    <!-- Displayed for incoming calls -->
    <string name="CallLogAdapter__incoming">수신</string>
    <!-- Displayed for outgoing calls -->
    <string name="CallLogAdapter__outgoing">발신</string>
    <!-- Displayed for missed calls -->
    <string name="CallLogAdapter__missed">부재중</string>
    <!-- Displayed on Group Call button if user is not in the call -->
    <string name="CallLogAdapter__join">참가</string>
    <!-- Displayed on Group Call button if user is in the call -->
    <string name="CallLogAdapter__return">돌아가기</string>
    <!-- Call state template when there is more than one call collapsed into a single row. D is a number > 1 and S is a call info string (like Missed) -->
    <string name="CallLogAdapter__d_s">%2$s(%1$d통)</string>

    <!-- Call Log context menu -->
    <!-- Displayed as a context menu item to start a video call -->
    <string name="CallContextMenu__video_call">화상 통화</string>
    <!-- Displayed as a context menu item to join an ongoing group call -->
    <string name="CallContextMenu__join_call">통화 참여</string>
    <!-- Displayed as a context menu item to return to active call -->
    <string name="CallContextMenu__return_to_call">통화로 돌아가기</string>
    <!-- Displayed as a context menu item to start an audio call -->
    <string name="CallContextMenu__audio_call">음성 통화</string>
    <!-- Displayed as a context menu item to go to chat -->
    <string name="CallContextMenu__go_to_chat">대화로 이동</string>
    <!-- Displayed as a context menu item to see call info -->
    <string name="CallContextMenu__info">정보</string>
    <!-- Displayed as a context menu item to select multiple calls -->
    <string name="CallContextMenu__select">선택</string>
    <!-- Displayed as a context menu item to delete this call -->
    <string name="CallContextMenu__delete">삭제</string>

    <!-- Call Log Fragment -->
    <!-- Action bar menu item to only display missed calls -->
    <string name="CallLogFragment__filter_missed_calls">부재중 전화 필터링</string>
    <!-- Action bar menu item to clear missed call filter -->
    <string name="CallLogFragment__clear_filter">필터 지우기</string>
    <!-- Action bar menu item to open settings -->
    <string name="CallLogFragment__settings">설정</string>
    <!-- Action bar menu item to open notification profile settings -->
    <string name="CallLogFragment__notification_profile">알림 프로필</string>
    <!-- Call log new call content description -->
    <string name="CallLogFragment__start_a_new_call">새 통화 시작</string>
    <!-- Filter pull text when pulled -->
    <string name="CallLogFragment__filtered_by_missed">부재중 전화로 필터링함</string>
    <!-- Bottom bar option to select all call entries -->
    <string name="CallLogFragment__select_all">모두 선택</string>
    <!-- Bottom bar option to delete all selected call entries -->
    <string name="CallLogFragment__delete">삭제</string>
    <plurals name="CallLogFragment__delete_d_calls">
        <item quantity="other">통화 %1$d개를 삭제할까요?</item>
    </plurals>
    <!-- Positive action on multi-delete protection dialog -->
    <string name="CallLogFragment__delete_for_me">나에게서 삭제</string>
    <!-- Snackbar label after deleting call logs -->
    <plurals name="CallLogFragment__d_calls_deleted">
        <item quantity="other">%1$d 통화를 삭제함</item>
    </plurals>
    <!-- Undo action for deletion snackbar -->
    <string name="CallLogFragment__undo">실행 취소</string>
    <!-- Shown during empty state -->
    <string name="CallLogFragment__no_calls">통화 없음.</string>
    <!-- Shown during empty state -->
    <string name="CallLogFragment__get_started_by_calling_a_friend">친구에게 전화를 걸어 시작하세요.</string>

    <!-- New call activity -->
    <!-- Activity title in title bar -->
    <string name="NewCallActivity__new_call">새 통화</string>

    <!-- Call state update popups -->
    <!-- Displayed when the user enables group call ringing -->
    <string name="CallStateUpdatePopupWindow__ringing_on">통화 켜짐</string>
    <!-- Displayed when the user disables group call ringing -->
    <string name="CallStateUpdatePopupWindow__ringing_off">통화 꺼짐</string>
    <!-- Displayed when the user cannot enable group call ringing -->
    <string name="CallStateUpdatePopupWindow__group_is_too_large">그룹 통화 참가자가 너무 많아 전화를 걸 수 없습니다.</string>
    <!-- Displayed when the user turns on their mic -->
    <string name="CallStateUpdatePopupWindow__mic_on">마이크 켜짐</string>
    <!-- Displayed when the user turns off their mic -->
    <string name="CallStateUpdatePopupWindow__mic_off">마이크 꺼짐</string>

    <!-- Accessibility label describing the capture button on the camera screen -->
    <string name="CameraControls_capture_button_accessibility_label">캡처 버튼</string>
    <!-- Accessibility label describing the continue button on the camera screen -->
    <string name="CameraControls_continue_button_accessibility_label">계속 버튼</string>

    <!-- CallPreference -->
    <!-- Generic group call in call info -->
    <string name="CallPreference__group_call">그룹 통화</string>
    <!-- Missed group call in call info -->
    <string name="CallPreference__missed_group_call">부재중 그룹 통화</string>
    <!-- Incoming group call in call info -->
    <string name="CallPreference__incoming_group_call">수신 그룹 통화</string>
    <!-- Outgoing group call in call info -->
    <string name="CallPreference__outgoing_group_call">발신 그룹 통화</string>

    <!-- CreateCallLink -->
    <!-- Call link creation item title on calls tab -->
    <string name="CreateCallLink__create_a_call_link">통화 링크 만들기</string>
    <!-- Call link creation item description on calls tab -->
    <string name="CreateCallLink__share_a_link_for">Signal 통화 링크 공유</string>

    <!-- CreateCallLinkBottomSheetDialogFragment -->
    <!-- Fragment title -->
    <string name="CreateCallLinkBottomSheetDialogFragment__create_call_link">통화 링크 만들기</string>
    <!-- Displayed as a default name for the signal call -->
    <string name="CreateCallLinkBottomSheetDialogFragment__signal_call">Signal 통화</string>
    <!-- Displayed on a small button to allow user to instantly join call -->
    <string name="CreateCallLinkBottomSheetDialogFragment__join">참가</string>
    <!-- Option to open a full screen dialog to enter a call name -->
    <string name="CreateCallLinkBottomSheetDialogFragment__add_call_name">통화 이름 추가</string>
    <!-- Toggle to require approval for all members before joining -->
    <string name="CreateCallLinkBottomSheetDialogFragment__approve_all_members">모든 멤버 승인</string>
    <!-- Row label to share the link via Signal -->
    <string name="CreateCallLinkBottomSheetDialogFragment__share_link_via_signal">Signal을 통해 링크 공유</string>
    <!-- Row label to copy the link to the clipboard -->
    <string name="CreateCallLinkBottomSheetDialogFragment__copy_link">링크 복사</string>
    <!-- Row label to share the link with the external share sheet -->
    <string name="CreateCallLinkBottomSheetDialogFragment__share_link">링크 공유</string>
    <!-- Button text to dismiss the sheet and add it as an upcoming call -->
    <string name="CreateCallLinkBottomSheetDialogFragment__done">확인</string>
    <!-- Displayed when we can\'t find a suitable way to open the system share picker -->
    <string name="CreateCallLinkBottomSheetDialogFragment__failed_to_open_share_sheet">통화 링크를 공유할 수 없습니다.</string>
    <!-- Displayed when we copy the call link to the clipboard -->
    <string name="CreateCallLinkBottomSheetDialogFragment__copied_to_clipboard">클립보드로 복사했습니다.</string>

    <!-- EditCallLinkNameDialogFragment -->
    <!-- App bar title for editing a call name -->
    <string name="EditCallLinkNameDialogFragment__edit_call_name">통화 이름 수정</string>
    <!-- Text on button to confirm edit -->
    <string name="EditCallLinkNameDialogFragment__save">저장</string>
    <!-- Placeholder text on input field when editing call name -->
    <string name="EditCallLinkNameDialogFragment__call_name">통화 이름</string>

    <!-- ChooseNavigationBarStyleFragment -->
    <!-- Dialog title, displayed below the header image -->
    <string name="ChooseNavigationBarStyleFragment__navigation_bar_size">탐색 바 크기</string>
    <!-- Toggle button label for normal size -->
    <string name="ChooseNavigationBarStyleFragment__normal">보통</string>
    <!-- Toggle button label for compact size -->
    <string name="ChooseNavigationBarStyleFragment__compact">소형</string>

    <!-- Title shown at top of bottom sheet dialog for displaying a message\'s edit history -->
    <string name="EditMessageHistoryDialog_title">수정 기록</string>

    <!-- CallLinkDetailsFragment -->
    <!-- Displayed in action bar at the top of the fragment -->
    <string name="CallLinkDetailsFragment__call_details">통화 세부 정보</string>
    <!-- Displayed in a text row, allowing the user to click and add a call name -->
    <string name="CallLinkDetailsFragment__add_call_name">통화 이름 추가</string>
    <!-- Displayed in a toggle row, allowing the user to click to enable or disable member approval -->
    <string name="CallLinkDetailsFragment__approve_all_members">모든 멤버 승인</string>
    <!-- Displayed in a text row, allowing the user to share the call link -->
    <string name="CallLinkDetailsFragment__share_link">링크 공유</string>
    <!-- Displayed in a text row, allowing the user to delete the call link -->
    <string name="CallLinkDetailsFragment__delete_call_link">통화 링크 삭제</string>

    <!-- Button label for the share button in the username link settings -->
    <string name="UsernameLinkSettings_share_button_label">공유</string>
    <!-- Button label for the color selector button in the username link settings -->
    <string name="UsernameLinkSettings_color_button_label">색상</string>
    <!-- Description text for QR code and links in the username link settings -->
    <string name="UsernameLinkSettings_qr_description">신뢰하는 사람과만 QR 코드와 링크를 공유하세요. QR 코드와 링크를 공유하면 다른 사용자가 회원님의 사용자 이름을 보고 대화를 시작할 수 있습니다.</string>
    <!-- Content of a toast that will show after the username is copied to the clipboard -->
    <string name="UsernameLinkSettings_username_copied_toast">사용자 이름을 복사했습니다.</string>
    <!-- Content of a toast that will show after the username link is copied to the clipboard -->
    <string name="UsernameLinkSettings_link_copied_toast">링크를 복사했습니다.</string>
    <!-- Button label for a button that will reset your username and give you a new link -->
    <string name="UsernameLinkSettings_reset_button_label">초기화</string>
    <!-- Button label for a button that indicates that the user is done changing the current setting -->
    <string name="UsernameLinkSettings_done_button_label">확인</string>
    <!-- Label for a tab that shows a screen to view your username QR code -->
    <string name="UsernameLinkSettings_code_tab_name">코드</string>
    <!-- Label for a tab that shows a screen to scan a QR code -->
    <string name="UsernameLinkSettings_scan_tab_name">스캔</string>
    <!-- Description text shown underneath the username QR code scanner -->
    <string name="UsernameLinkSettings_qr_scan_description">연락처의 기기에서 QR 코드를 스캔하세요.</string>
    <!-- App bar title for the username QR code color picker screen -->
    <string name="UsernameLinkSettings_color_picker_app_bar_title">색상</string>

    <!-- EOF -->
</resources><|MERGE_RESOLUTION|>--- conflicted
+++ resolved
@@ -478,11 +478,7 @@
     <!-- Action shown to allow a user to update their application because it has expired -->
     <string name="ConversationFragment__update_build">시그널 최신 버전으로 업데이트</string>
     <!-- Action shown to allow a user to re-register as they are no longer registered -->
-<<<<<<< HEAD
-    <string name="ConversationFragment__reregister_signal">Re-register Molly</string>
-=======
-    <string name="ConversationFragment__reregister_signal">Signal 다시 등록</string>
->>>>>>> 13248506
+    <string name="ConversationFragment__reregister_signal">Molly 다시 등록</string>
     <!-- Label for a button displayed in conversation list to clear the chat filter -->
     <string name="ConversationListFragment__clear_filter">필터 지우기</string>
     <!-- Notice on chat list when no unread chats are available, centered on display -->
@@ -2391,11 +2387,7 @@
 
     <!-- BubbleOptOutTooltip -->
     <!-- Message to inform the user of what Android chat bubbles are -->
-<<<<<<< HEAD
-    <string name="BubbleOptOutTooltip__description">도움말 풍선은 Molly 채팅에서 끌 수 있는 Android 기능입니다.</string>
-=======
-    <string name="BubbleOptOutTooltip__description">도움말 풍선은 Signal 대화에서 끌 수 있는 Android 기능입니다.</string>
->>>>>>> 13248506
+    <string name="BubbleOptOutTooltip__description">도움말 풍선은 Molly 대화에서 끌 수 있는 Android 기능입니다.</string>
     <!-- Button to dismiss the tooltip for opting out of using Android bubbles -->
     <string name="BubbleOptOutTooltip__not_now">나중에</string>
     <!-- Button to move to the system settings to control the use of Android bubbles -->
@@ -4574,11 +4566,7 @@
     <!-- Title of dialog telling user they need to update signal as it expired -->
     <string name="UpdateSignalExpiredDialog__title">시그널 최신 버전으로 업데이트</string>
     <!-- Message of dialog telling user they need to update signal as it expired -->
-<<<<<<< HEAD
-    <string name="UpdateSignalExpiredDialog__message">This version of Molly has expired. Update now to continue using Molly.</string>
-=======
-    <string name="UpdateSignalExpiredDialog__message">이 Signal 버전은 만료되었습니다. Signal을 계속 사용하려면 지금 업데이트하세요.</string>
->>>>>>> 13248506
+    <string name="UpdateSignalExpiredDialog__message">이 Molly 버전은 만료되었습니다. Molly을 계속 사용하려면 지금 업데이트하세요.</string>
     <!-- Button text of expiration dialog, will take user to update the app -->
     <string name="UpdateSignalExpiredDialog__update_action">업데이트</string>
     <!-- Button text of expiration dialog to cancel the dialog.  -->
@@ -4587,11 +4575,7 @@
     <!-- Title of dialog telling user they need to re-register signal -->
     <string name="ReregisterSignalDialog__title">기기를 등록 해제함</string>
     <!-- Message of dialog telling user they need to re-register signal as it is no longer registered -->
-<<<<<<< HEAD
-    <string name="ReregisterSignalDialog__message">This device is no longer registered. Re-register to continue using Molly on this device.</string>
-=======
-    <string name="ReregisterSignalDialog__message">이 기기를 등록 해제했습니다. 이 기기에서 Signal을 계속 사용하려면 다시 등록하세요.</string>
->>>>>>> 13248506
+    <string name="ReregisterSignalDialog__message">이 기기를 등록 해제했습니다. 이 기기에서 Molly을 계속 사용하려면 다시 등록하세요.</string>
     <!-- Button text of re-registration dialog to re-register the device.  -->
     <string name="ReregisterSignalDialog__reregister_action">재등록</string>
     <!-- Button text of re-registration dialog to cancel the dialog.  -->
