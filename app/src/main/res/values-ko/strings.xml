--- conflicted
+++ resolved
@@ -626,13 +626,9 @@
     <string name="BackupsPreferenceFragment__d_so_far">지금까지 %1$d…</string>
     <!-- Show percentage of completion of backup -->
     <string name="BackupsPreferenceFragment__s_so_far">%1$s%% 진행중…</string>
-<<<<<<< HEAD
     <string name="BackupsPreferenceFragment_signal_requires_external_storage_permission_in_order_to_create_backups">Molly에서 백업을 저장하려면 저장 공간 권한이 필요하지만 현재 거부되어 있습니다. 앱 설정 메뉴에서 \'권한\'을 선택한 후 \'저장 공간\' 항목을 허용해 주세요.</string>
-=======
-    <string name="BackupsPreferenceFragment_signal_requires_external_storage_permission_in_order_to_create_backups">Signal에서 백업을 저장하려면 저장 공간 권한이 필요하지만 현재 거부되어 있습니다. 앱 설정 메뉴에서 \'권한\'을 선택한 후 \'저장 공간\' 항목을 허용해 주세요.</string>
     <!-- Title of dialog shown when picking the time to perform a chat backup -->
     <string name="BackupsPreferenceFragment__set_backup_time">Set backup time</string>
->>>>>>> e486a4ba
 
 
     <!-- CustomDefaultPreference -->
@@ -2035,7 +2031,7 @@
     <string name="ApkUpdateNotifications_prompt_install_body">새 Molly 버전을 이용할 수 있습니다. 탭하여 업데이트하세요.</string>
     <string name="ApkUpdateNotifications_failed_general_title">Molly 업데이트 실패</string>
     <string name="ApkUpdateNotifications_failed_general_body">나중에 다시 시도하겠습니다.</string>
-    <string name="ApkUpdateNotifications_auto_update_success_title">Signal successfully updated</string>
+    <string name="ApkUpdateNotifications_auto_update_success_title">Molly successfully updated</string>
     <string name="ApkUpdateNotifications_auto_update_success_body">You were automatically updated to version %1$s.</string>
 
     <!-- UntrustedSendDialog -->
