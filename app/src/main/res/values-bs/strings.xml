--- conflicted
+++ resolved
@@ -790,17 +790,8 @@
   <string name="InviteActivity_cancel">Otkaži</string>
   <string name="InviteActivity_sending">Šaljem…</string>
   <string name="InviteActivity_invitations_sent">Pozivnica poslana!</string>
-<<<<<<< HEAD
   <string name="InviteActivity_invite_to_signal">Pozovite na Molly</string>
-  <plurals name="InviteActivity_send_sms_to_friends">
-    <item quantity="one">ŠALJI SMS %d PRIJATELJU</item>
-    <item quantity="few">ŠALJI SMS %d PRIJATELJA</item>
-    <item quantity="other">ŠALJI SMS %d PRIJATELJA</item>
-  </plurals>
-=======
-  <string name="InviteActivity_invite_to_signal">Pozovite na Signal</string>
   <string name="InviteActivity_send_sms">Pošalji SMS (%d)</string>
->>>>>>> 520fe481
   <plurals name="InviteActivity_send_sms_invites">
     <item quantity="one">Poslati %d SMS pozivnicu?</item>
     <item quantity="few">Poslati %d SMS pozivnice?</item>
