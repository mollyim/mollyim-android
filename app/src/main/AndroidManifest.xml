--- conflicted
+++ resolved
@@ -1293,27 +1293,12 @@
         android:enabled="@bool/enable_alarm_manager"
         android:exported="false"/>
 
-<<<<<<< HEAD
-    <service android:name=".service.webrtc.ActiveCallManager$ActiveCallForegroundService" android:exported="false" />
-    <receiver android:name=".service.webrtc.ActiveCallManager$ActiveCallServiceReceiver" android:exported="false">
-=======
-    <!-- Probably don't need this one -->
-    <receiver
-        android:name=".jobmanager.BootReceiver"
-        android:enabled="true"
-        android:exported="false">
-        <intent-filter>
-            <action android:name="android.intent.action.BOOT_COMPLETED" />
-        </intent-filter>
-    </receiver>
-
     <service
-        android:name="org.thoughtcrime.securesms.service.webrtc.ActiveCallManager$ActiveCallForegroundService"
+        android:name=".service.webrtc.ActiveCallManager$ActiveCallForegroundService"
         android:exported="false"
         android:foregroundServiceType="camera|microphone" />
 
-    <receiver android:name="org.thoughtcrime.securesms.service.webrtc.ActiveCallManager$ActiveCallServiceReceiver" android:exported="false">
->>>>>>> 9553c940
+    <receiver android:name=".service.webrtc.ActiveCallManager$ActiveCallServiceReceiver" android:exported="false">
         <intent-filter>
             <action android:name="org.thoughtcrime.securesms.service.webrtc.ActiveCallAction.DENY"/>
         </intent-filter>
