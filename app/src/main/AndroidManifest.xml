<?xml version="1.0" encoding="utf-8"?>
<manifest xmlns:android="http://schemas.android.com/apk/res/android"
          xmlns:tools="http://schemas.android.com/tools"
          package="org.thoughtcrime.securesms">

    <uses-sdk tools:overrideLibrary="androidx.camera.core,androidx.camera.camera2,androidx.camera.lifecycle,androidx.camera.view" />

    <permission android:name="${applicationId}.ACCESS_SECRETS"
                android:label="Access to TextSecure Secrets"
                android:protectionLevel="signature" />

    <uses-feature android:name="android.hardware.camera" android:required="false" />
    <uses-feature android:name="android.hardware.bluetooth" android:required="false" />
    <uses-feature android:name="android.hardware.location" android:required="false"/>
    <uses-feature android:name="android.hardware.location.network" android:required="false"/>
    <uses-feature android:name="android.hardware.location.gps" android:required="false"/>
    <uses-feature android:name="android.hardware.microphone" android:required="false"/>
    <uses-feature android:name="android.hardware.wifi" android:required="false"/>
    <uses-feature android:name="android.hardware.portrait" android:required="false"/>
    <uses-feature android:name="android.hardware.touchscreen" android:required="false"/>

    <uses-permission android:name="android.permission.USE_BIOMETRIC"/>
    <uses-permission android:name="${applicationId}.ACCESS_SECRETS"/>
    <uses-permission android:name="android.permission.READ_PROFILE"/>
    <uses-permission android:name="android.permission.WRITE_PROFILE"/>
    <uses-permission android:name="android.permission.READ_CONTACTS"/>
    <uses-permission android:name="android.permission.WRITE_CONTACTS"/>
    <uses-permission android:name="android.permission.ACCESS_NOTIFICATION_POLICY" />

    <uses-permission android:name="android.permission.READ_PHONE_STATE" />
    <uses-permission android:name="android.permission.READ_PHONE_NUMBERS" />

    <uses-permission android:name="android.permission.WRITE_EXTERNAL_STORAGE"
                     android:maxSdkVersion="28" />

    <uses-permission android:name="android.permission.CAMERA" />

    <uses-permission android:name="android.permission.ACCESS_COARSE_LOCATION"/>
    <uses-permission android:name="android.permission.ACCESS_FINE_LOCATION"/>

    <uses-permission android:name="android.permission.RECORD_AUDIO" />
    <uses-permission android:name="android.permission.MODIFY_AUDIO_SETTINGS" />
    <uses-permission android:name="android.permission.READ_CALL_STATE"/>

    <!-- For sending/receiving events -->
    <uses-permission android:name="android.permission.WRITE_CALENDAR"/>
    <uses-permission android:name="android.permission.READ_CALENDAR"/>


    <!-- Normal -->
    <uses-permission android:name="android.permission.RECEIVE_BOOT_COMPLETED" />
    <uses-permission android:name="android.permission.VIBRATE"/>
    <uses-permission android:name="android.permission.ACCESS_NETWORK_STATE" />
    <uses-permission android:name="android.permission.WAKE_LOCK" />
    <uses-permission android:name="android.permission.INTERNET" />
    <uses-permission android:name="android.permission.FOREGROUND_SERVICE"/>

    <uses-permission android:name="android.permission.GET_ACCOUNTS" />

    <!-- So we can add a TextSecure 'Account' -->
    <uses-permission android:name="android.permission.READ_SYNC_SETTINGS" />
    <uses-permission android:name="android.permission.WRITE_SYNC_SETTINGS" />
    <uses-permission android:name="android.permission.AUTHENTICATE_ACCOUNTS" />
    <uses-permission android:name="android.permission.USE_CREDENTIALS"/>

    <!-- For conversation 'shortcuts' on the desktop -->
    <uses-permission android:name="android.permission.INSTALL_SHORTCUT"/>
    <uses-permission android:name="com.android.launcher.permission.INSTALL_SHORTCUT" />

    <!-- Set image as wallpaper -->
    <uses-permission android:name="android.permission.SET_WALLPAPER"/>

    <!-- For the APK auto-updater -->
    <uses-permission android:name="android.permission.DOWNLOAD_WITHOUT_NOTIFICATION"/>
    <uses-permission android:name="android.permission.REQUEST_INSTALL_PACKAGES"/>

    <uses-permission android:name="android.permission.BLUETOOTH" />
    <uses-permission android:name="android.permission.BROADCAST_STICKY" />

    <uses-permission android:name="android.permission.CALL_PHONE" />
    <uses-permission android:name="android.permission.RAISED_THREAD_PRIORITY" />
    <uses-permission android:name="android.permission.REQUEST_IGNORE_BATTERY_OPTIMIZATIONS"/>
    <uses-permission android:name="android.permission.USE_FULL_SCREEN_INTENT"/>

    <uses-permission android:name="android.permission.MANAGE_OWN_CALLS"/>

    <application android:name=".ApplicationContext"
                 android:icon="@mipmap/ic_launcher"
                 android:label="@string/app_name"
                 android:supportsRtl="true"
                 tools:replace="android:allowBackup"
                 android:resizeableActivity="true"
                 android:allowBackup="false"
                 android:theme="@style/TextSecure.LightTheme"
                 android:largeHeap="true">

    <!-- MOLLY: GMS and Google Maps stuff moved to nonFree/AndroidManifest.xml -->

    <meta-data android:name="android.supports_size_changes"
               android:value="true" />

    <meta-data android:name="firebase_analytics_collection_deactivated" android:value="true" />
    <meta-data android:name="google_analytics_adid_collection_enabled" android:value="false" />
    <meta-data android:name="firebase_messaging_auto_init_enabled" android:value="false" />

    <activity android:name=".WebRtcCallActivity"
              android:theme="@style/TextSecure.DarkTheme.WebRTCCall"
              android:excludeFromRecents="true"
              android:supportsPictureInPicture="true"
              android:windowSoftInputMode="stateAlwaysHidden"
              android:configChanges="screenSize|smallestScreenSize|screenLayout|orientation"
              android:taskAffinity=".calling"
              android:resizeableActivity="true"
              android:launchMode="singleTask"/>

    <activity android:name=".messagerequests.CalleeMustAcceptMessageRequestActivity"
              android:theme="@style/TextSecure.DarkNoActionBar"
              android:noHistory="true"
              android:configChanges="touchscreen|keyboard|keyboardHidden|orientation|screenLayout|screenSize"/>

    <activity android:name=".InviteActivity"
              android:theme="@style/Signal.Light.NoActionBar.Invite"
              android:windowSoftInputMode="stateHidden"
              android:parentActivityName=".MainActivity"
              android:configChanges="touchscreen|keyboard|keyboardHidden|orientation|screenLayout|screenSize">
        <meta-data
            android:name="android.support.PARENT_ACTIVITY"
            android:value=".MainActivity" />
    </activity>

    <activity android:name=".DeviceProvisioningActivity"
              android:configChanges="touchscreen|keyboard|keyboardHidden|orientation|screenLayout|screenSize">
        <intent-filter>
            <action android:name="android.intent.action.VIEW" />
            <category android:name="android.intent.category.DEFAULT" />
            <category android:name="android.intent.category.BROWSABLE" />
            <data android:scheme="tsdevice"/>
        </intent-filter>

        <intent-filter>
            <action android:name="android.intent.action.VIEW" />
            <category android:name="android.intent.category.DEFAULT" />
            <category android:name="android.intent.category.BROWSABLE" />
            <data android:scheme="sgnl"
                  android:host="linkdevice"/>
        </intent-filter>
    </activity>

    <activity android:name=".sharing.interstitial.ShareInterstitialActivity"
              android:configChanges="touchscreen|keyboard|keyboardHidden|orientation|screenLayout|screenSize"
              android:windowSoftInputMode="adjustResize" />

    <activity android:name=".sharing.v2.ShareActivity"
              android:theme="@style/Theme.Signal.DayNight.NoActionBar"
              android:excludeFromRecents="true"
              android:taskAffinity=""
              android:windowSoftInputMode="stateHidden"
              android:exported="true"
              android:configChanges="touchscreen|keyboard|keyboardHidden|orientation|screenLayout|screenSize">
        <intent-filter>
            <action android:name="android.intent.action.SEND" />
            <category android:name="android.intent.category.DEFAULT"/>
            <data android:mimeType="audio/*" />
            <data android:mimeType="image/*" />
            <data android:mimeType="text/plain" />
            <data android:mimeType="video/*" />
            <data android:mimeType="application/*"/>
            <data android:mimeType="text/*"/>
            <data android:mimeType="*/*"/>
        </intent-filter>

        <intent-filter>
            <action android:name="android.intent.action.SEND_MULTIPLE" />
            <category android:name="android.intent.category.DEFAULT"/>
            <data android:mimeType="image/*" />
            <data android:mimeType="video/*" />
        </intent-filter>

      <meta-data
          android:name="android.service.chooser.chooser_target_service"
                android:value="androidx.sharetarget.ChooserTargetServiceCompat" />

    </activity>

    <activity android:name=".stickers.StickerPackPreviewActivity"
              android:theme="@style/Theme.Signal.DayNight.NoActionBar"
              android:launchMode="singleTask"
              android:noHistory="true"
              android:windowSoftInputMode="stateHidden"
              android:configChanges="touchscreen|keyboard|keyboardHidden|orientation|screenLayout|screenSize">
        <intent-filter>
            <action android:name="android.intent.action.VIEW" />
            <category android:name="android.intent.category.DEFAULT" />
            <category android:name="android.intent.category.BROWSABLE" />
            <data android:scheme="sgnl"
                  android:host="addstickers" />
        </intent-filter>
        <intent-filter>
            <action android:name="android.intent.action.VIEW" />
            <category android:name="android.intent.category.DEFAULT" />
            <category android:name="android.intent.category.BROWSABLE" />
            <data android:scheme="https"
                  android:host="signal.art"
                  android:pathPrefix="/addstickers"/>
        </intent-filter>
    </activity>

    <activity-alias android:name=".RoutingActivity"
                    android:targetActivity=".MainActivity"
                    android:exported="true">

        <intent-filter>
            <action android:name="android.intent.action.MAIN" />
            <category android:name="android.intent.category.LAUNCHER" />
            <category android:name="android.intent.category.MULTIWINDOW_LAUNCHER" />
        </intent-filter>

        <meta-data android:name="com.sec.minimode.icon.portrait.normal"
                   android:resource="@mipmap/ic_launcher" />
        <meta-data android:name="com.sec.minimode.icon.landscape.normal"
                   android:resource="@mipmap/ic_launcher" />

        <meta-data android:name="android.app.shortcuts"
                   android:resource="@xml/shortcuts" />

    </activity-alias>

    <activity android:name=".deeplinks.DeepLinkEntryActivity"
              android:noHistory="true"
              android:theme="@style/Signal.Transparent">

        <intent-filter>
            <action android:name="android.intent.action.VIEW" />
            <category android:name="android.intent.category.DEFAULT" />
            <category android:name="android.intent.category.BROWSABLE" />
            <data android:scheme="sgnl"
                  android:host="signal.group" />
        </intent-filter>

        <intent-filter android:autoVerify="true"
                       tools:targetApi="23">
            <action android:name="android.intent.action.VIEW" />
            <category android:name="android.intent.category.DEFAULT" />
            <category android:name="android.intent.category.BROWSABLE" />
            <data android:scheme="https"
                  android:host="signal.group"/>
        </intent-filter>

        <intent-filter>
            <action android:name="android.intent.action.VIEW" />
            <category android:name="android.intent.category.DEFAULT" />
            <category android:name="android.intent.category.BROWSABLE" />
            <data android:scheme="https"
                android:host="signal.me" />
            <data android:scheme="sgnl"
                android:host="signal.me" />
        </intent-filter>
    </activity>

    <activity android:name=".conversation.ConversationActivity"
              android:windowSoftInputMode="stateUnchanged"
              android:launchMode="singleTask"
              android:configChanges="touchscreen|keyboard|keyboardHidden|orientation|screenLayout|screenSize"
              android:parentActivityName=".MainActivity">
        <meta-data
                android:name="android.support.PARENT_ACTIVITY"
                android:value="org.thoughtcrime.securesms.MainActivity" />
    </activity>

    <activity android:name=".conversation.BubbleConversationActivity"
              android:theme="@style/Signal.DayNight"
              android:allowEmbedded="true"
              android:resizeableActivity="true" />

    <activity android:name=".conversation.ConversationPopupActivity"
              android:windowSoftInputMode="stateVisible"
              android:launchMode="singleTask"
              android:taskAffinity=""
              android:excludeFromRecents="true"
              android:theme="@style/TextSecure.LightTheme.Popup"
              android:configChanges="touchscreen|keyboard|keyboardHidden|orientation|screenLayout|screenSize" />

    <activity android:name=".groups.ui.invitesandrequests.ManagePendingAndRequestingMembersActivity"
              android:configChanges="touchscreen|keyboard|keyboardHidden|orientation|screenLayout|screenSize|uiMode"
              android:theme="@style/Theme.Signal.DayNight.NoActionBar" />

    <activity android:name=".recipients.ui.disappearingmessages.RecipientDisappearingMessagesActivity"
              android:configChanges="touchscreen|keyboard|keyboardHidden|orientation|screenLayout|screenSize"
              android:theme="@style/Signal.DayNight.NoActionBar"
              android:windowSoftInputMode="adjustResize"/>

    <activity android:name=".migrations.ApplicationMigrationActivity"
              android:theme="@style/Theme.Signal.DayNight.NoActionBar"
              android:launchMode="singleTask"
              android:configChanges="touchscreen|keyboard|keyboardHidden|orientation|screenLayout|screenSize"/>

    <activity android:name=".PassphraseCreateActivity"
              android:label="@string/AndroidManifest__create_passphrase"
              android:windowSoftInputMode="stateAlwaysHidden"
              android:theme="@style/TextSecure.LightIntroTheme"
              android:launchMode="singleTask"
              android:configChanges="touchscreen|keyboard|keyboardHidden|orientation|screenLayout|screenSize"/>

    <activity android:name=".PassphrasePromptActivity"
              android:launchMode="singleTask"
              android:theme="@style/Signal.DayNight"
              android:windowSoftInputMode="stateVisible"
              android:configChanges="touchscreen|keyboard|keyboardHidden|orientation|screenLayout|screenSize"/>

    <activity android:name=".NewConversationActivity"
              android:theme="@style/Theme.Signal.DayNight.NoActionBar"
              android:windowSoftInputMode="stateAlwaysVisible"
              android:configChanges="touchscreen|keyboard|keyboardHidden|orientation|screenLayout|screenSize"/>

    <activity android:name=".PushContactSelectionActivity"
          android:label="@string/AndroidManifest__select_contacts"
          android:windowSoftInputMode="stateHidden"
          android:configChanges="touchscreen|keyboard|keyboardHidden|orientation|screenLayout|screenSize"/>

    <activity android:name=".giph.ui.GiphyActivity"
              android:theme="@style/Theme.Signal.DayNight.NoActionBar"
              android:windowSoftInputMode="stateHidden"
              android:configChanges="touchscreen|keyboard|keyboardHidden|orientation|screenLayout|screenSize"/>

        <activity android:name=".mediasend.v2.MediaSelectionActivity"
            android:theme="@style/TextSecure.DarkNoActionBar"
            android:windowSoftInputMode="stateAlwaysHidden|adjustNothing"
            android:launchMode="singleTop"
            android:configChanges="touchscreen|keyboard|keyboardHidden|orientation|screenLayout|screenSize"/>

<<<<<<< HEAD
=======
        <activity android:name=".conversation.mutiselect.forward.MultiselectForwardActivity"
            android:theme="@style/Signal.DayNight.NoActionBar"
            android:windowSoftInputMode="stateAlwaysHidden|adjustNothing"
            android:configChanges="touchscreen|keyboard|keyboardHidden|orientation|screenLayout|screenSize" />

    <activity android:name=".PassphraseChangeActivity"
              android:label="@string/AndroidManifest__change_passphrase"
              android:configChanges="touchscreen|keyboard|keyboardHidden|orientation|screenLayout|screenSize"/>

>>>>>>> 36c882e3
    <activity android:name=".verify.VerifyIdentityActivity"
              android:theme="@style/Signal.DayNight.NoActionBar"
              android:configChanges="touchscreen|keyboard|keyboardHidden|orientation|screenLayout|screenSize"/>

    <activity android:name=".components.settings.app.AppSettingsActivity"
              android:configChanges="touchscreen|keyboard|keyboardHidden|orientation|screenLayout|screenSize"
              android:theme="@style/Signal.DayNight.NoActionBar"
              android:windowSoftInputMode="adjustResize">
        <intent-filter>
            <action android:name="android.intent.action.MAIN" />
            <category android:name="android.intent.category.NOTIFICATION_PREFERENCES" />
        </intent-filter>
    </activity>

    <activity
        android:name=".stories.my.MyStoriesActivity"
        android:configChanges="touchscreen|keyboard|keyboardHidden|orientation|screenLayout|screenSize"
        android:theme="@style/Signal.DayNight.NoActionBar"
        android:windowSoftInputMode="stateAlwaysHidden" />

    <activity
        android:name=".stories.settings.StorySettingsActivity"
        android:configChanges="touchscreen|keyboard|keyboardHidden|orientation|screenLayout|screenSize"
        android:theme="@style/Signal.DayNight.NoActionBar"
        android:windowSoftInputMode="stateAlwaysHidden|adjustResize" />

    <activity
        android:name=".stories.viewer.StoryViewerActivity"
        android:screenOrientation="portrait"
        android:configChanges="touchscreen|keyboard|keyboardHidden|orientation|screenLayout|screenSize"
        android:theme="@style/TextSecure.DarkNoActionBar.StoryViewer"
        android:launchMode="singleTask"
        android:windowSoftInputMode="stateAlwaysHidden|adjustNothing"
        android:parentActivityName=".MainActivity">

        <meta-data
            android:name="android.support.PARENT_ACTIVITY"
            android:value="org.thoughtcrime.securesms.MainActivity" />
    </activity>

        <activity android:name=".components.settings.app.changenumber.ChangeNumberLockActivity"
            android:theme="@style/Signal.DayNight.NoActionBar"
            android:configChanges="touchscreen|keyboard|keyboardHidden|orientation|screenLayout|screenSize"/>

        <activity android:name=".components.settings.conversation.ConversationSettingsActivity"
            android:configChanges="touchscreen|keyboard|keyboardHidden|screenLayout|screenSize"
            android:theme="@style/Signal.DayNight.ConversationSettings"
            android:windowSoftInputMode="stateAlwaysHidden">
        </activity>

        <activity android:name=".wallpaper.ChatWallpaperActivity"
                  android:configChanges="touchscreen|keyboard|keyboardHidden|orientation|screenLayout|screenSize"
                  android:windowSoftInputMode="stateAlwaysHidden">
        </activity>

        <activity android:name=".wallpaper.ChatWallpaperPreviewActivity"
            android:configChanges="touchscreen|keyboard|keyboardHidden|orientation|screenLayout|screenSize"
            android:windowSoftInputMode="stateAlwaysHidden">
        </activity>

        <activity android:name=".devicetransfer.olddevice.OldDeviceTransferActivity"
            android:theme="@style/TextSecure.LightRegistrationTheme"
            android:launchMode="singleTask"
            android:configChanges="touchscreen|keyboard|keyboardHidden|orientation|screenLayout|screenSize"/>

        <activity android:name=".devicetransfer.olddevice.OldDeviceExitActivity"
            android:noHistory="true"
            android:excludeFromRecents="true"
            android:configChanges="touchscreen|keyboard|keyboardHidden|orientation|screenLayout|screenSize"/>

    <activity android:name=".registration.RegistrationNavigationActivity"
              android:launchMode="singleTask"
              android:theme="@style/TextSecure.LightRegistrationTheme"
              android:windowSoftInputMode="stateHidden"
              android:configChanges="touchscreen|keyboard|keyboardHidden|orientation|screenLayout|screenSize"/>

    <activity android:name=".revealable.ViewOnceMessageActivity"
              android:launchMode="singleTask"
              android:theme="@style/TextSecure.FullScreenMedia"
              android:windowSoftInputMode="stateHidden"
              android:excludeFromRecents="true"
              android:configChanges="touchscreen|keyboard|keyboardHidden|orientation|screenLayout|screenSize"/>

    <activity android:name=".stickers.StickerManagementActivity"
              android:launchMode="singleTask"
              android:theme="@style/TextSecure.LightTheme"
              android:windowSoftInputMode="stateUnchanged"
              android:configChanges="touchscreen|keyboard|keyboardHidden|orientation|screenLayout|screenSize"/>

     <activity android:name=".DeviceActivity"
               android:screenOrientation="portrait"
               android:label="@string/AndroidManifest__linked_devices"
               android:configChanges="touchscreen|keyboard|keyboardHidden|orientation|screenLayout|screenSize"/>

    <activity android:name=".logsubmit.SubmitDebugLogActivity"
              android:windowSoftInputMode="stateHidden"
              android:configChanges="touchscreen|keyboard|keyboardHidden|orientation|screenLayout|screenSize"/>

    <activity android:name=".MediaPreviewActivity"
              android:label="@string/AndroidManifest__media_preview"
              android:windowSoftInputMode="stateHidden"
              android:launchMode="singleTask"
              android:configChanges="touchscreen|keyboard|keyboardHidden|orientation|screenLayout|screenSize"/>

    <activity android:name=".AvatarPreviewActivity"
              android:label="@string/AndroidManifest__media_preview"
              android:windowSoftInputMode="stateHidden"
              android:configChanges="touchscreen|keyboard|keyboardHidden|orientation|screenLayout|screenSize"/>

    <activity android:name=".mediaoverview.MediaOverviewActivity"
              android:theme="@style/Theme.Signal.DayNight.NoActionBar"
              android:windowSoftInputMode="stateHidden"
              android:configChanges="touchscreen|keyboard|keyboardHidden|orientation|screenLayout|screenSize"/>

    <activity android:name=".DummyActivity"
              android:theme="@android:style/Theme.NoDisplay"
              android:enabled="true"
              android:allowTaskReparenting="true"
              android:noHistory="true"
              android:excludeFromRecents="true"
              android:alwaysRetainTaskState="false"
              android:stateNotNeeded="true"
              android:clearTaskOnLaunch="true"
              android:finishOnTaskLaunch="true" />

    <activity android:name=".PlayServicesProblemActivity"
              android:theme="@style/TextSecure.DialogActivity"
              android:configChanges="touchscreen|keyboard|keyboardHidden|orientation|screenLayout|screenSize"/>

    <activity android:name=".SmsSendtoActivity">
        <intent-filter tools:ignore="AppLinkUrlError">
            <action android:name="android.intent.action.VIEW" />
            <category android:name="android.intent.category.DEFAULT" />
            <data android:mimeType="vnd.android.cursor.item/vnd.org.thoughtcrime.securesms.contact" />
        </intent-filter>
    </activity>

    <activity android:name="org.thoughtcrime.securesms.webrtc.VoiceCallShare"
              android:excludeFromRecents="true"
              android:permission="android.permission.CALL_PHONE"
              android:theme="@style/NoAnimation.Theme.BlackScreen"
              android:launchMode="singleTask"
              android:configChanges="touchscreen|keyboard|keyboardHidden|orientation|screenLayout|screenSize">

        <intent-filter tools:ignore="AppLinkUrlError">
            <action android:name="android.intent.action.VIEW" />
            <category android:name="android.intent.category.DEFAULT" />
            <data android:mimeType="vnd.android.cursor.item/vnd.org.thoughtcrime.securesms.call" />
        </intent-filter>

    </activity>

    <activity android:name=".mediasend.AvatarSelectionActivity"
              android:theme="@style/TextSecure.FullScreenMedia"
              android:configChanges="touchscreen|keyboard|keyboardHidden|orientation|screenLayout|screenSize"/>

    <activity android:name=".blocked.BlockedUsersActivity"
              android:theme="@style/TextSecure.LightTheme"
              android:windowSoftInputMode="stateHidden"
              android:configChanges="touchscreen|keyboard|keyboardHidden|orientation|screenLayout|screenSize"/>

    <activity android:name=".scribbles.ImageEditorStickerSelectActivity"
              android:theme="@style/Signal.DayNight.NoActionBar"
              android:configChanges="touchscreen|keyboard|keyboardHidden|orientation|screenLayout|screenSize"/>

    <activity android:name=".profiles.edit.EditProfileActivity"
              android:theme="@style/TextSecure.LightRegistrationTheme"
              android:windowSoftInputMode="stateVisible|adjustResize" />

    <activity android:name=".profiles.manage.ManageProfileActivity"
              android:theme="@style/TextSecure.LightTheme"
              android:windowSoftInputMode="stateVisible|adjustResize" />

    <activity android:name=".payments.preferences.PaymentsActivity"
            android:theme="@style/TextSecure.LightRegistrationTheme"
            android:configChanges="touchscreen|keyboard|keyboardHidden|orientation|screenLayout|screenSize"/>

    <activity android:name=".lock.v2.CreateKbsPinActivity"
            android:theme="@style/TextSecure.LightRegistrationTheme"
            android:windowSoftInputMode="adjustResize"
            android:configChanges="touchscreen|keyboard|keyboardHidden|orientation|screenLayout|screenSize"/>

    <activity android:name=".lock.v2.KbsMigrationActivity"
            android:theme="@style/TextSecure.LightRegistrationTheme"
            android:windowSoftInputMode="adjustResize"
            android:configChanges="touchscreen|keyboard|keyboardHidden|orientation|screenLayout|screenSize"/>

    <activity android:name=".ClearAvatarPromptActivity"
              android:theme="@style/Theme.AppCompat.Dialog.Alert"
              android:icon="@drawable/clear_profile_avatar"
              android:label="@string/AndroidManifest_remove_photo"
              android:configChanges="touchscreen|keyboard|keyboardHidden|orientation|screenLayout|screenSize"/>

    <activity android:name=".contacts.TurnOffContactJoinedNotificationsActivity"
              android:theme="@style/Theme.AppCompat.Dialog.Alert" />

    <activity android:name=".messagerequests.MessageRequestMegaphoneActivity"
              android:theme="@style/TextSecure.LightRegistrationTheme"
              android:windowSoftInputMode="adjustResize"
              android:configChanges="touchscreen|keyboard|keyboardHidden|orientation|screenLayout|screenSize"/>

    <activity android:name=".contactshare.ContactShareEditActivity"
              android:theme="@style/TextSecure.LightTheme"
              android:configChanges="touchscreen|keyboard|keyboardHidden|orientation|screenLayout|screenSize"/>

    <activity android:name=".contactshare.ContactNameEditActivity"
              android:theme="@style/Theme.Signal.DayNight.NoActionBar"
              android:configChanges="touchscreen|keyboard|keyboardHidden|orientation|screenLayout|screenSize"/>

    <activity android:name=".contactshare.SharedContactDetailsActivity"
              android:theme="@style/Theme.Signal.DayNight.NoActionBar"
              android:configChanges="touchscreen|keyboard|keyboardHidden|orientation|screenLayout|screenSize"/>

    <activity android:name=".ShortcutLauncherActivity"
              android:theme="@style/Theme.Signal.DayNight.NoActionBar"
              android:exported="true"
              android:configChanges="touchscreen|keyboard|keyboardHidden|orientation|screenLayout|screenSize"/>

    <activity
            android:name=".maps.PlacePickerActivity"
            android:label="@string/PlacePickerActivity_title"
            android:theme="@style/Theme.Signal.DayNight.NoActionBar"
            android:configChanges="touchscreen|keyboard|keyboardHidden|orientation|screenLayout|screenSize"/>

    <activity android:name=".MainActivity"
              android:theme="@style/Theme.Signal.DayNight.NoActionBar"
              android:configChanges="touchscreen|keyboard|keyboardHidden|orientation|screenLayout|screenSize" />

    <activity android:name=".pin.PinRestoreActivity"
              android:theme="@style/Theme.Signal.DayNight.NoActionBar"
              android:configChanges="touchscreen|keyboard|keyboardHidden|orientation|screenLayout|screenSize" />

    <activity android:name=".groups.ui.creategroup.CreateGroupActivity"
              android:theme="@style/Theme.Signal.DayNight.NoActionBar" />

    <activity android:name=".groups.ui.addtogroup.AddToGroupsActivity"
              android:theme="@style/Theme.Signal.DayNight.NoActionBar" />

    <activity android:name=".groups.ui.addmembers.AddMembersActivity"
              android:theme="@style/Theme.Signal.DayNight.NoActionBar" />

    <activity android:name=".groups.ui.creategroup.details.AddGroupDetailsActivity"
              android:theme="@style/Theme.Signal.DayNight.NoActionBar" />

    <activity android:name=".groups.ui.chooseadmin.ChooseNewAdminActivity"
              android:configChanges="touchscreen|keyboard|keyboardHidden|orientation|screenLayout|screenSize" />

    <activity android:name=".megaphone.ClientDeprecatedActivity"
              android:theme="@style/Theme.Signal.DayNight.NoActionBar"
              android:configChanges="touchscreen|keyboard|keyboardHidden|orientation|screenLayout|screenSize|uiMode"
              android:launchMode="singleTask" />

    <activity android:name=".ratelimit.RecaptchaProofActivity"
              android:theme="@style/Theme.Signal.DayNight.NoActionBar"
              android:configChanges="touchscreen|keyboard|keyboardHidden|orientation|screenLayout|screenSize|uiMode" />

    <activity android:name=".wallpaper.crop.WallpaperImageSelectionActivity"
              android:configChanges="touchscreen|keyboard|keyboardHidden|orientation|screenLayout|screenSize"
              android:theme="@style/TextSecure.FullScreenMedia" />

    <activity android:name=".wallpaper.crop.WallpaperCropActivity"
              android:configChanges="touchscreen|keyboard|keyboardHidden|orientation|screenLayout|screenSize"
              android:screenOrientation="portrait"
              android:theme="@style/Theme.Signal.WallpaperCropper" />

    <activity android:name=".reactions.edit.EditReactionsActivity"
              android:theme="@style/Theme.Signal.DayNight.NoActionBar"
              android:configChanges="touchscreen|keyboard|keyboardHidden|orientation|screenLayout|screenSize"/>

    <service android:enabled="true" android:name=".service.webrtc.WebRtcCallService" android:foregroundServiceType="camera|microphone"/>
    <service android:enabled="true" android:exported="false" android:name=".service.KeyCachingService"/>
    <service android:enabled="true" android:exported="false" android:name=".service.WipeMemoryService"/>
    <service android:enabled="true" android:name=".messages.IncomingMessageObserver$ForegroundService"/>
    <service android:name=".service.webrtc.AndroidCallConnectionService"
        android:permission="android.permission.BIND_TELECOM_CONNECTION_SERVICE"
        android:exported="true">
        <intent-filter>
            <action android:name="android.telecom.ConnectionService" />
        </intent-filter>
    </service>

    <service android:name=".components.voice.VoiceNotePlaybackService">
        <intent-filter>
            <action android:name="android.media.browse.MediaBrowserService" />
        </intent-filter>
    </service>

    <receiver android:name="androidx.media.session.MediaButtonReceiver" >
        <intent-filter>
            <action android:name="android.intent.action.MEDIA_BUTTON" />
        </intent-filter>
    </receiver>

    <service android:name=".service.AccountAuthenticatorService" android:exported="true">
        <intent-filter>
            <action android:name="android.accounts.AccountAuthenticator" />
        </intent-filter>
        <meta-data android:name="android.accounts.AccountAuthenticator" android:resource="@xml/authenticator" />
    </service>

    <service android:name=".service.ContactsSyncAdapterService" android:exported="true">
        <intent-filter>
            <action android:name="android.content.SyncAdapter"/>
        </intent-filter>
        <meta-data android:name="android.content.SyncAdapter" android:resource="@xml/syncadapter" />
        <meta-data android:name="android.provider.CONTACTS_STRUCTURE" android:resource="@xml/contactsformat" />
    </service>

    <service android:name=".service.GenericForegroundService"/>

    <service android:name=".gcm.FcmFetchBackgroundService" />

    <service android:name=".gcm.FcmFetchForegroundService" />

    <!-- MOLLY: FcmReceiveService moved to nonFree/AndroidManifest.xml -->

    <receiver android:name=".notifications.MarkReadReceiver"
              android:enabled="true"
              android:exported="false">
        <intent-filter>
            <action android:name="org.thoughtcrime.securesms.notifications.CLEAR"/>
        </intent-filter>
    </receiver>

    <receiver android:name=".notifications.RemoteReplyReceiver"
              android:enabled="true"
              android:exported="false">
        <intent-filter>
            <action android:name="org.thoughtcrime.securesms.notifications.WEAR_REPLY"/>
        </intent-filter>
    </receiver>

    <receiver android:name=".service.ExpirationListener" />

    <receiver android:name=".service.ExpiringStoriesManager$ExpireStoriesAlarm" />

    <receiver android:name=".revealable.ViewOnceMessageManager$ViewOnceAlarm" />

    <receiver android:name=".service.PendingRetryReceiptManager$PendingRetryReceiptAlarm" />

    <receiver android:name=".service.TrimThreadsByDateManager$TrimThreadsByDateAlarm" />

    <receiver android:name=".payments.backup.phrase.ClearClipboardAlarmReceiver" />

    <provider android:name=".providers.PartProvider"
              android:grantUriPermissions="true"
              android:exported="false"
              android:authorities="${applicationId}.part" />

    <provider android:name=".providers.BlobContentProvider"
              android:authorities="${applicationId}.blob"
              android:exported="false"
              android:grantUriPermissions="true" />

    <provider android:name=".providers.MmsBodyProvider"
              android:grantUriPermissions="true"
              android:exported="false"
              android:authorities="${applicationId}.mms" />

    <provider android:name="androidx.core.content.FileProvider"
              android:authorities="${applicationId}.fileprovider"
              android:exported="false"
              android:grantUriPermissions="true">

        <meta-data android:name="android.support.FILE_PROVIDER_PATHS" android:resource="@xml/file_provider_paths" />

    </provider>

    <receiver android:name=".service.BootReceiver">
        <intent-filter>
            <action android:name="android.intent.action.BOOT_COMPLETED"/>
            <action android:name="org.thoughtcrime.securesms.RESTART"/>
        </intent-filter>
    </receiver>

    <receiver android:name=".service.DirectoryRefreshListener">
        <intent-filter>
            <action android:name="android.intent.action.BOOT_COMPLETED" />
        </intent-filter>
    </receiver>

    <receiver android:name=".service.RotateSignedPreKeyListener">
        <intent-filter>
            <action android:name="android.intent.action.BOOT_COMPLETED" />
        </intent-filter>
    </receiver>

    <receiver android:name=".service.RotateSenderCertificateListener">
        <intent-filter>
            <action android:name="android.intent.action.BOOT_COMPLETED" />
        </intent-filter>
    </receiver>

    <receiver android:name=".messageprocessingalarm.MessageProcessReceiver">
        <intent-filter>
            <action android:name="android.intent.action.BOOT_COMPLETED" />
            <action android:name="org.thoughtcrime.securesms.action.PROCESS_MESSAGES" />
        </intent-filter>
    </receiver>

    <receiver android:name=".service.LocalBackupListener">
        <intent-filter>
            <action android:name="android.intent.action.BOOT_COMPLETED" />
        </intent-filter>
    </receiver>

    <receiver android:name=".service.PersistentConnectionBootListener">
        <intent-filter>
            <action android:name="android.intent.action.BOOT_COMPLETED"/>
        </intent-filter>
    </receiver>

    <receiver android:name=".service.UpdateApkRefreshListener">
        <intent-filter>
            <action android:name="android.intent.action.BOOT_COMPLETED" />
        </intent-filter>
    </receiver>

    <receiver android:name=".service.UpdateApkReadyListener">
        <intent-filter>
            <action android:name="android.intent.action.DOWNLOAD_COMPLETE"/>
        </intent-filter>
    </receiver>

    <receiver android:name=".notifications.LocaleChangedReceiver">
        <intent-filter>
            <action android:name="android.intent.action.LOCALE_CHANGED"/>
        </intent-filter>
    </receiver>

    <receiver android:name=".notifications.MessageNotifier$ReminderReceiver"/>

    <receiver android:name=".notifications.DeleteNotificationReceiver">
        <intent-filter>
            <action android:name="org.thoughtcrime.securesms.DELETE_NOTIFICATION"/>
        </intent-filter>
    </receiver>

    <receiver
        android:name=".service.PanicResponderListener"
        android:exported="true">
        <intent-filter>
            <action android:name="info.guardianproject.panic.action.TRIGGER" />
        </intent-filter>
    </receiver>

    <service
        android:name=".gcm.FcmJobService"
        android:permission="android.permission.BIND_JOB_SERVICE"
        android:enabled="@bool/enable_job_service"
        tools:targetApi="26" />

    <service
        android:name=".jobmanager.JobSchedulerScheduler$SystemService"
        android:permission="android.permission.BIND_JOB_SERVICE"
        android:enabled="@bool/enable_job_service"
        tools:targetApi="26" />

    <service
        android:name=".jobmanager.KeepAliveService"
        android:enabled="@bool/enable_alarm_manager" />

    <receiver
        android:name=".jobmanager.AlarmManagerScheduler$RetryReceiver"
        android:enabled="@bool/enable_alarm_manager" />

    <uses-library android:name="org.apache.http.legacy" android:required="false"/>

</application>
</manifest><|MERGE_RESOLUTION|>--- conflicted
+++ resolved
@@ -328,18 +328,11 @@
             android:launchMode="singleTop"
             android:configChanges="touchscreen|keyboard|keyboardHidden|orientation|screenLayout|screenSize"/>
 
-<<<<<<< HEAD
-=======
         <activity android:name=".conversation.mutiselect.forward.MultiselectForwardActivity"
             android:theme="@style/Signal.DayNight.NoActionBar"
             android:windowSoftInputMode="stateAlwaysHidden|adjustNothing"
             android:configChanges="touchscreen|keyboard|keyboardHidden|orientation|screenLayout|screenSize" />
 
-    <activity android:name=".PassphraseChangeActivity"
-              android:label="@string/AndroidManifest__change_passphrase"
-              android:configChanges="touchscreen|keyboard|keyboardHidden|orientation|screenLayout|screenSize"/>
-
->>>>>>> 36c882e3
     <activity android:name=".verify.VerifyIdentityActivity"
               android:theme="@style/Signal.DayNight.NoActionBar"
               android:configChanges="touchscreen|keyboard|keyboardHidden|orientation|screenLayout|screenSize"/>
