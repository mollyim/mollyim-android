<?xml version="1.0" encoding="utf-8"?>
<manifest xmlns:android="http://schemas.android.com/apk/res/android"
          xmlns:tools="http://schemas.android.com/tools"
          android:targetSandboxVersion="2">

    <uses-sdk tools:overrideLibrary="androidx.camera.core,androidx.camera.camera2,androidx.camera.lifecycle,androidx.camera.view" />

    <permission android:name="${applicationId}.ACCESS_SECRETS"
                android:label="Access to TextSecure Secrets"
                android:protectionLevel="signature" />

    <uses-feature android:name="android.hardware.camera" android:required="false" />
    <uses-feature android:name="android.hardware.bluetooth" android:required="false" />
    <uses-feature android:name="android.hardware.location" android:required="false"/>
    <uses-feature android:name="android.hardware.location.network" android:required="false"/>
    <uses-feature android:name="android.hardware.location.gps" android:required="false"/>
    <uses-feature android:name="android.hardware.microphone" android:required="false"/>
    <uses-feature android:name="android.hardware.wifi" android:required="false"/>
    <uses-feature android:name="android.hardware.portrait" android:required="false"/>
    <uses-feature android:name="android.hardware.touchscreen" android:required="false"/>
    <uses-feature android:name="android.hardware.telephony" android:required="false" />

    <uses-permission android:name="android.permission.USE_BIOMETRIC"/>
    <uses-permission android:name="${applicationId}.ACCESS_SECRETS"/>
    <uses-permission android:name="android.permission.READ_PROFILE"/>
    <uses-permission android:name="android.permission.READ_CONTACTS"/>
    <uses-permission android:name="android.permission.WRITE_CONTACTS"/>
    <uses-permission android:name="android.permission.ACCESS_NOTIFICATION_POLICY" />

    <uses-permission android:name="android.permission.READ_PHONE_STATE" />
    <uses-permission android:name="android.permission.READ_PHONE_NUMBERS" />

    <uses-permission android:name="android.permission.WRITE_EXTERNAL_STORAGE"
                     android:maxSdkVersion="28" />

    <uses-permission android:name="android.permission.CAMERA" />

    <uses-permission android:name="android.permission.ACCESS_COARSE_LOCATION"/>
    <uses-permission android:name="android.permission.ACCESS_FINE_LOCATION"/>

    <uses-permission android:name="android.permission.NEARBY_WIFI_DEVICES" android:usesPermissionFlags="neverForLocation" />

    <uses-permission android:name="android.permission.RECORD_AUDIO" />
    <uses-permission android:name="android.permission.MODIFY_AUDIO_SETTINGS" />
    <uses-permission android:name="android.permission.READ_CALL_STATE"/>

    <!-- Normal -->
    <uses-permission android:name="android.permission.RECEIVE_BOOT_COMPLETED" />
    <uses-permission android:name="android.permission.VIBRATE"/>
    <uses-permission android:name="android.permission.ACCESS_NETWORK_STATE" />
    <uses-permission android:name="android.permission.WAKE_LOCK" />
    <uses-permission android:name="android.permission.INTERNET" />
    <uses-permission android:name="android.permission.FOREGROUND_SERVICE"/>

    <!-- So we can add a TextSecure 'Account' -->
    <uses-permission android:name="android.permission.READ_SYNC_SETTINGS" />
    <uses-permission android:name="android.permission.WRITE_SYNC_SETTINGS" />
    <uses-permission android:name="android.permission.AUTHENTICATE_ACCOUNTS" />
    <uses-permission android:name="android.permission.USE_CREDENTIALS"/>

    <!-- For conversation 'shortcuts' on the desktop -->
    <uses-permission android:name="android.permission.INSTALL_SHORTCUT"/>
    <uses-permission android:name="com.android.launcher.permission.INSTALL_SHORTCUT" />

    <!-- For device transfer -->
    <uses-permission android:name="android.permission.ACCESS_WIFI_STATE"/>
    <uses-permission android:name="android.permission.CHANGE_WIFI_STATE"/>
    <uses-permission android:name="android.permission.CHANGE_NETWORK_STATE" />

    <uses-permission android:name="android.permission.BLUETOOTH" />

    <uses-permission android:name="android.permission.RAISED_THREAD_PRIORITY" />
    <uses-permission android:name="android.permission.REQUEST_IGNORE_BATTERY_OPTIMIZATIONS"/>
    <uses-permission android:name="android.permission.USE_FULL_SCREEN_INTENT"/>

    <uses-permission android:name="android.permission.MANAGE_OWN_CALLS"/>

    <uses-permission android:name="android.permission.SCHEDULE_EXACT_ALARM"
        tools:ignore="ProtectedPermissions" />
    <uses-permission android:name="android.permission.USE_EXACT_ALARM"
        tools:ignore="ExactAlarm" />

    <uses-permission android:name="android.permission.POST_NOTIFICATIONS" />
    <uses-permission android:name="android.permission.READ_MEDIA_IMAGES" />
    <uses-permission android:name="android.permission.READ_MEDIA_VIDEO" />
    <uses-permission android:name="android.permission.READ_MEDIA_VISUAL_USER_SELECTED" />

    <!-- For services -->
    <uses-permission android:name="android.permission.FOREGROUND_SERVICE_REMOTE_MESSAGING" />
    <uses-permission android:name="android.permission.FOREGROUND_SERVICE_DATA_SYNC" />
    <uses-permission android:name="android.permission.FOREGROUND_SERVICE_MEDIA_PLAYBACK" />
    <uses-permission android:name="android.permission.FOREGROUND_SERVICE_MICROPHONE" />
    <uses-permission android:name="android.permission.FOREGROUND_SERVICE_CAMERA" />
    <!-- For vestigial telecom integration service -->
    <uses-permission android:name="android.permission.FOREGROUND_SERVICE_PHONE_CALL" />

    <application android:name=".ApplicationContext"
                 android:icon="@mipmap/ic_launcher"
                 android:label="@string/app_name"
                 android:memtagMode="async"
                 android:supportsRtl="true"
                 android:resizeableActivity="true"
                 android:fullBackupOnly="false"
                 android:enableOnBackInvokedCallback="false"
                 android:allowBackup="true"
                 android:backupAgent=".absbackup.SignalBackupAgent"
                 android:theme="@style/Theme.Molly.Starting"
                 android:largeHeap="true"
                 android:networkSecurityConfig="@xml/network_security_config"
                 tools:replace="android:networkSecurityConfig">

    <!-- MOLLY: GMS and Google Maps stuff moved to gms/AndroidManifest.xml -->

    <activity
        android:name="im.molly.unifiedpush.components.settings.app.notifications.MollySocketQrScannerActivity"
        android:configChanges="touchscreen|keyboard|keyboardHidden|orientation|screenLayout|screenSize"
        android:theme="@style/Theme.Signal.DayNight.NoActionBar"
        android:exported="false" />

    <activity
        android:name="im.molly.unifiedpush.UnifiedPushDefaultDistributorLinkActivity"
        android:theme="@style/TextSecure.DialogActivity"
        android:exported="false" />

    <meta-data android:name="android.supports_size_changes"
               android:value="true" />

    <meta-data android:name="com.google.android.gms.car.application"
               android:resource="@xml/automotive_app_desc" />

    <meta-data android:name="firebase_analytics_collection_deactivated" android:value="true" />
    <meta-data android:name="google_analytics_adid_collection_enabled" android:value="false" />
    <meta-data android:name="firebase_messaging_auto_init_enabled" android:value="false" />
    <meta-data android:name="android.webkit.WebView.MetricsOptOut" android:value="true" />
    <meta-data android:name="android.webkit.WebView.EnableSafeBrowsing" android:value="false" />

    <activity android:name=".components.webrtc.v2.WebRtcCallActivity"
              android:theme="@style/TextSecure.DarkTheme.WebRTCCall"
              android:excludeFromRecents="true"
              android:supportsPictureInPicture="true"
              android:windowSoftInputMode="stateAlwaysHidden"
              android:configChanges="screenSize|smallestScreenSize|screenLayout"
              android:taskAffinity=".calling"
              android:resizeableActivity="true"
              android:launchMode="singleTask"
              android:exported="false" />

        <activity android:name=".messagerequests.CalleeMustAcceptMessageRequestActivity"
              android:theme="@style/TextSecure.DarkNoActionBar"
              android:noHistory="true"
              android:configChanges="touchscreen|keyboard|keyboardHidden|orientation|screenLayout|screenSize"
              android:exported="false" />

    <activity android:name=".DeviceProvisioningActivity"
              android:configChanges="touchscreen|keyboard|keyboardHidden|orientation|screenLayout|screenSize"
              android:exported="true">
        <intent-filter>
            <action android:name="android.intent.action.VIEW" />
            <category android:name="android.intent.category.DEFAULT" />
            <category android:name="android.intent.category.BROWSABLE" />
            <data android:scheme="tsdevice"/>
        </intent-filter>

        <intent-filter>
            <action android:name="android.intent.action.VIEW" />
            <category android:name="android.intent.category.DEFAULT" />
            <category android:name="android.intent.category.BROWSABLE" />
            <data android:scheme="sgnl"
                  android:host="linkdevice"/>
        </intent-filter>
    </activity>

    <activity android:name=".sharing.interstitial.ShareInterstitialActivity"
              android:configChanges="touchscreen|keyboard|keyboardHidden|orientation|screenLayout|screenSize"
              android:windowSoftInputMode="adjustResize"
              android:exported="false" />

    <activity android:name=".sharing.v2.ShareActivity"
              android:theme="@style/Theme.Signal.DayNight.NoActionBar"
              android:exported="true"
              android:excludeFromRecents="true"
              android:taskAffinity=""
              android:windowSoftInputMode="stateHidden"
              android:configChanges="touchscreen|keyboard|keyboardHidden|orientation|screenLayout|screenSize">
        <intent-filter>
            <action android:name="android.intent.action.SEND" />
            <category android:name="android.intent.category.DEFAULT"/>
            <data android:mimeType="audio/*" />
            <data android:mimeType="image/*" />
            <data android:mimeType="text/plain" />
            <data android:mimeType="video/*" />
            <data android:mimeType="application/*"/>
            <data android:mimeType="text/*"/>
            <data android:mimeType="*/*"/>
        </intent-filter>

        <intent-filter>
            <action android:name="android.intent.action.SEND_MULTIPLE" />
            <category android:name="android.intent.category.DEFAULT"/>
            <data android:mimeType="image/*" />
            <data android:mimeType="video/*" />
        </intent-filter>

      <meta-data
          android:name="android.service.chooser.chooser_target_service"
          android:value="androidx.sharetarget.ChooserTargetServiceCompat"
          tools:targetApi="23" />

    </activity>

    <activity android:name=".stickers.StickerPackPreviewActivity"
              android:exported="true"
              android:theme="@style/Theme.Signal.DayNight.NoActionBar"
              android:launchMode="singleTask"
              android:noHistory="true"
              android:windowSoftInputMode="stateHidden"
              android:configChanges="touchscreen|keyboard|keyboardHidden|orientation|screenLayout|screenSize">
        <intent-filter>
            <action android:name="android.intent.action.VIEW" android:exported="true" />
            <category android:name="android.intent.category.DEFAULT" />
            <category android:name="android.intent.category.BROWSABLE" />
            <data android:scheme="sgnl"
                  android:host="addstickers" />
        </intent-filter>
        <intent-filter>
            <action android:name="android.intent.action.VIEW" />
            <category android:name="android.intent.category.DEFAULT" />
            <category android:name="android.intent.category.BROWSABLE" />
            <data android:scheme="https"
                  android:host="signal.art"
                  android:pathPrefix="/addstickers"/>
        </intent-filter>
    </activity>

    <activity-alias android:name=".RoutingActivity"
                    android:targetActivity=".MainActivity"
                    android:resizeableActivity="true"
                    android:exported="true">

        <intent-filter>
            <action android:name="android.intent.action.MAIN" />
            <category android:name="android.intent.category.LAUNCHER" />
            <category android:name="android.intent.category.MULTIWINDOW_LAUNCHER" />
        </intent-filter>

        <meta-data android:name="com.sec.minimode.icon.portrait.normal"
                   android:resource="@mipmap/ic_launcher" />
        <meta-data android:name="com.sec.minimode.icon.landscape.normal"
                   android:resource="@mipmap/ic_launcher" />

        <meta-data android:name="android.app.shortcuts"
                   android:resource="@xml/shortcuts" />

    </activity-alias>

        <activity-alias
            android:name=".RoutingActivityAltYellow"
            android:enabled="false"
            android:exported="true"
            android:icon="@mipmap/ic_launcher_alt_heart"
            android:targetActivity=".MainActivity">

            <intent-filter>
                <action android:name="android.intent.action.MAIN" />

                <category android:name="android.intent.category.LAUNCHER" />
                <category android:name="android.intent.category.MULTIWINDOW_LAUNCHER" />
            </intent-filter>

            <meta-data
                android:name="com.sec.minimode.icon.portrait.normal"
                android:resource="@mipmap/ic_launcher_alt_heart" />
            <meta-data
                android:name="com.sec.minimode.icon.landscape.normal"
                android:resource="@mipmap/ic_launcher_alt_heart" />

            <meta-data
                android:name="android.app.shortcuts"
                android:resource="@xml/shortcuts" />

        </activity-alias>

        <activity-alias
            android:name=".RoutingActivityAltBubbles"
            android:enabled="false"
            android:exported="true"
            android:icon="@mipmap/ic_launcher_alt_xmas"
            android:targetActivity=".MainActivity">

            <intent-filter>
                <action android:name="android.intent.action.MAIN" />

                <category android:name="android.intent.category.LAUNCHER" />
                <category android:name="android.intent.category.MULTIWINDOW_LAUNCHER" />
            </intent-filter>

            <meta-data
                android:name="com.sec.minimode.icon.portrait.normal"
                android:resource="@mipmap/ic_launcher_alt_xmas" />
            <meta-data
                android:name="com.sec.minimode.icon.landscape.normal"
                android:resource="@mipmap/ic_launcher_alt_xmas" />

            <meta-data
                android:name="android.app.shortcuts"
                android:resource="@xml/shortcuts" />

        </activity-alias>

        <activity-alias
            android:name=".RoutingActivityAltChat"
            android:enabled="false"
            android:exported="true"
            android:icon="@mipmap/ic_launcher_alt_neon"
            android:targetActivity=".MainActivity">

            <intent-filter>
                <action android:name="android.intent.action.MAIN" />

                <category android:name="android.intent.category.LAUNCHER" />
                <category android:name="android.intent.category.MULTIWINDOW_LAUNCHER" />
            </intent-filter>

            <meta-data
                android:name="com.sec.minimode.icon.portrait.normal"
                android:resource="@mipmap/ic_launcher_alt_neon" />
            <meta-data
                android:name="com.sec.minimode.icon.landscape.normal"
                android:resource="@mipmap/ic_launcher_alt_neon" />

            <meta-data
                android:name="android.app.shortcuts"
                android:resource="@xml/shortcuts" />

        </activity-alias>

        <activity-alias
            android:name=".RoutingActivityAltNews"
            android:enabled="false"
            android:exported="true"
            android:icon="@mipmap/ic_launcher_alt_zen"
            android:label="@string/app_icon_label_zen"
            android:targetActivity=".MainActivity">

            <intent-filter>
                <action android:name="android.intent.action.MAIN" />

                <category android:name="android.intent.category.LAUNCHER" />
                <category android:name="android.intent.category.MULTIWINDOW_LAUNCHER" />
            </intent-filter>

            <meta-data
                android:name="com.sec.minimode.icon.portrait.normal"
                android:resource="@mipmap/ic_launcher_alt_zen" />
            <meta-data
                android:name="com.sec.minimode.icon.landscape.normal"
                android:resource="@mipmap/ic_launcher_alt_zen" />

            <meta-data
                android:name="android.app.shortcuts"
                android:resource="@xml/shortcuts" />

        </activity-alias>

        <activity-alias
            android:name=".RoutingActivityAltNotes"
            android:enabled="false"
            android:exported="true"
            android:icon="@mipmap/ic_launcher_alt_notes"
            android:label="@string/app_icon_label_notes"
            android:targetActivity=".MainActivity">

            <intent-filter>
                <action android:name="android.intent.action.MAIN" />

                <category android:name="android.intent.category.LAUNCHER" />
                <category android:name="android.intent.category.MULTIWINDOW_LAUNCHER" />
            </intent-filter>

            <meta-data
                android:name="com.sec.minimode.icon.portrait.normal"
                android:resource="@mipmap/ic_launcher_alt_notes" />
            <meta-data
                android:name="com.sec.minimode.icon.landscape.normal"
                android:resource="@mipmap/ic_launcher_alt_notes" />

            <meta-data
                android:name="android.app.shortcuts"
                android:resource="@xml/shortcuts" />

        </activity-alias>

        <activity-alias
            android:name=".RoutingActivityAltColor"
            android:enabled="false"
            android:exported="true"
            android:icon="@mipmap/ic_launcher_alt_signal"
            android:targetActivity=".MainActivity">

            <intent-filter>
                <action android:name="android.intent.action.MAIN" />

                <category android:name="android.intent.category.LAUNCHER" />
                <category android:name="android.intent.category.MULTIWINDOW_LAUNCHER" />
            </intent-filter>

            <meta-data
                android:name="com.sec.minimode.icon.portrait.normal"
                android:resource="@mipmap/ic_launcher_alt_signal" />
            <meta-data
                android:name="com.sec.minimode.icon.landscape.normal"
                android:resource="@mipmap/ic_launcher_alt_signal" />

            <meta-data
                android:name="android.app.shortcuts"
                android:resource="@xml/shortcuts" />

        </activity-alias>

        <activity-alias
            android:name=".RoutingActivityAltDark"
            android:enabled="false"
            android:exported="true"
            android:icon="@mipmap/ic_launcher_alt_colorful"
            android:targetActivity=".MainActivity">

            <intent-filter>
                <action android:name="android.intent.action.MAIN" />

                <category android:name="android.intent.category.LAUNCHER" />
                <category android:name="android.intent.category.MULTIWINDOW_LAUNCHER" />
            </intent-filter>

            <meta-data
                android:name="com.sec.minimode.icon.portrait.normal"
                android:resource="@mipmap/ic_launcher_alt_colorful" />
            <meta-data
                android:name="com.sec.minimode.icon.landscape.normal"
                android:resource="@mipmap/ic_launcher_alt_colorful" />

            <meta-data
                android:name="android.app.shortcuts"
                android:resource="@xml/shortcuts" />

        </activity-alias>

        <activity-alias
            android:name=".RoutingActivityAltDarkVariant"
            android:enabled="false"
            android:exported="true"
            android:icon="@mipmap/ic_launcher_alt_gold"
            android:targetActivity=".MainActivity">

            <intent-filter>
                <action android:name="android.intent.action.MAIN" />

                <category android:name="android.intent.category.LAUNCHER" />
                <category android:name="android.intent.category.MULTIWINDOW_LAUNCHER" />
            </intent-filter>

            <meta-data
                android:name="com.sec.minimode.icon.portrait.normal"
                android:resource="@mipmap/ic_launcher_alt_gold" />
            <meta-data
                android:name="com.sec.minimode.icon.landscape.normal"
                android:resource="@mipmap/ic_launcher_alt_gold" />

            <meta-data
                android:name="android.app.shortcuts"
                android:resource="@xml/shortcuts" />

        </activity-alias>

        <activity-alias
            android:name=".RoutingActivityAltWhite"
            android:enabled="false"
            android:exported="true"
            android:icon="@mipmap/ic_launcher_alt_light"
            android:targetActivity=".MainActivity">

            <intent-filter>
                <action android:name="android.intent.action.MAIN" />

                <category android:name="android.intent.category.LAUNCHER" />
                <category android:name="android.intent.category.MULTIWINDOW_LAUNCHER" />
            </intent-filter>

            <meta-data
                android:name="com.sec.minimode.icon.portrait.normal"
                android:resource="@mipmap/ic_launcher_alt_light" />
            <meta-data
                android:name="com.sec.minimode.icon.landscape.normal"
                android:resource="@mipmap/ic_launcher_alt_light" />

            <meta-data
                android:name="android.app.shortcuts"
                android:resource="@xml/shortcuts" />

        </activity-alias>

        <activity-alias
            android:name=".RoutingActivityAltWaves"
            android:enabled="false"
            android:exported="true"
            android:icon="@mipmap/ic_launcher_alt_music"
            android:label="@string/app_icon_label_music"
            android:targetActivity=".MainActivity">

            <intent-filter>
                <action android:name="android.intent.action.MAIN" />

                <category android:name="android.intent.category.LAUNCHER" />
                <category android:name="android.intent.category.MULTIWINDOW_LAUNCHER" />
            </intent-filter>

            <meta-data
                android:name="com.sec.minimode.icon.portrait.normal"
                android:resource="@mipmap/ic_launcher_alt_music" />
            <meta-data
                android:name="com.sec.minimode.icon.landscape.normal"
                android:resource="@mipmap/ic_launcher_alt_music" />

            <meta-data
                android:name="android.app.shortcuts"
                android:resource="@xml/shortcuts" />

        </activity-alias>

        <activity-alias
            android:name=".RoutingActivityAltWeather"
            android:enabled="false"
            android:exported="true"
            android:icon="@mipmap/ic_launcher_alt_moon"
            android:label="@string/app_icon_label_moon"
            android:targetActivity=".MainActivity">

            <intent-filter>
                <action android:name="android.intent.action.MAIN" />

                <category android:name="android.intent.category.LAUNCHER" />
                <category android:name="android.intent.category.MULTIWINDOW_LAUNCHER" />
            </intent-filter>

            <meta-data
                android:name="com.sec.minimode.icon.portrait.normal"
                android:resource="@mipmap/ic_launcher_alt_moon" />
            <meta-data
                android:name="com.sec.minimode.icon.landscape.normal"
                android:resource="@mipmap/ic_launcher_alt_moon" />

            <meta-data
                android:name="android.app.shortcuts"
                android:resource="@xml/shortcuts" />

        </activity-alias>

    <activity android:name=".deeplinks.DeepLinkEntryActivity"
              android:exported="true"
              android:noHistory="true"
              android:theme="@style/Signal.Transparent">

        <intent-filter>
            <action android:name="android.intent.action.VIEW" />
            <category android:name="android.intent.category.DEFAULT" />
            <category android:name="android.intent.category.BROWSABLE" />
            <data android:scheme="sgnl"
                  android:host="signal.group" />
        </intent-filter>

        <intent-filter>
            <action android:name="android.intent.action.VIEW" />
            <category android:name="android.intent.category.DEFAULT" />
            <category android:name="android.intent.category.BROWSABLE" />
            <data android:scheme="https"
                  android:host="signal.group"/>
        </intent-filter>

        <intent-filter>
            <action android:name="android.intent.action.VIEW" />
            <category android:name="android.intent.category.DEFAULT" />
            <category android:name="android.intent.category.BROWSABLE" />
            <data android:scheme="https"/>
            <data android:host="signaldonations.org"/>
            <data android:pathPrefix="/stripe/return/ideal"/>
        </intent-filter>

        <intent-filter>
            <action android:name="android.intent.action.VIEW" />
            <category android:name="android.intent.category.DEFAULT" />
            <category android:name="android.intent.category.BROWSABLE" />
            <data android:scheme="sgnl"/>
            <data android:host="ideal"/>
        </intent-filter>

        <intent-filter>
            <action android:name="android.intent.action.VIEW" />
            <category android:name="android.intent.category.DEFAULT" />
            <category android:name="android.intent.category.BROWSABLE" />
            <data android:scheme="https" />
            <data android:host="signal.me" />
        </intent-filter>
        <intent-filter>
            <action android:name="android.intent.action.VIEW" />
            <category android:name="android.intent.category.DEFAULT" />
            <category android:name="android.intent.category.BROWSABLE" />
            <data android:scheme="sgnl" />
            <data android:host="signal.me" />
        </intent-filter>

        <intent-filter>
            <action android:name="android.intent.action.VIEW" />
            <category android:name="android.intent.category.DEFAULT" />
            <category android:name="android.intent.category.BROWSABLE" />
            <data android:scheme="https" />
            <data android:host="signal.link" />
        </intent-filter>
        <intent-filter>
            <action android:name="android.intent.action.VIEW" />
            <category android:name="android.intent.category.DEFAULT" />
            <category android:name="android.intent.category.BROWSABLE" />
            <data android:scheme="sgnl" />
            <data android:host="signal.link" />
        </intent-filter>
    </activity>

    <activity android:name=".conversation.v2.ConversationActivity"
              android:windowSoftInputMode="stateUnchanged"
              android:launchMode="singleTask"
              android:configChanges="touchscreen|keyboard|keyboardHidden|orientation|screenLayout|screenSize|uiMode"
              android:parentActivityName=".MainActivity"
              android:resizeableActivity="true"
              android:exported="false">
        <meta-data
                android:name="android.support.PARENT_ACTIVITY"
                android:value="org.thoughtcrime.securesms.MainActivity" />
    </activity>

    <activity android:name=".conversation.BubbleConversationActivity"
        android:theme="@style/Signal.DayNight"
        android:allowEmbedded="true"
        android:resizeableActivity="true"
        android:exported="false"/>

    <activity android:name=".conversation.ConversationPopupActivity"
              android:windowSoftInputMode="stateVisible"
              android:launchMode="singleTask"
              android:taskAffinity=""
              android:excludeFromRecents="true"
              android:theme="@style/TextSecure.LightTheme.Popup"
              android:configChanges="touchscreen|keyboard|keyboardHidden|orientation|screenLayout|screenSize"
              android:exported="false"/>

    <activity android:name=".groups.ui.invitesandrequests.ManagePendingAndRequestingMembersActivity"
              android:configChanges="touchscreen|keyboard|keyboardHidden|orientation|screenLayout|screenSize"
              android:theme="@style/Theme.Signal.DayNight.NoActionBar"
              android:exported="false"/>

    <activity android:name=".recipients.ui.disappearingmessages.RecipientDisappearingMessagesActivity"
              android:configChanges="touchscreen|keyboard|keyboardHidden|orientation|screenLayout|screenSize"
              android:theme="@style/Theme.Signal.DayNight.NoActionBar"
              android:windowSoftInputMode="adjustResize"
              android:exported="false"/>

    <activity android:name=".migrations.ApplicationMigrationActivity"
              android:theme="@style/Theme.Signal.DayNight.NoActionBar"
              android:launchMode="singleTask"
              android:configChanges="touchscreen|keyboard|keyboardHidden|orientation|screenLayout|screenSize"
              android:exported="false"/>

    <activity android:name=".PassphraseCreateActivity"
              android:label="@string/AndroidManifest__create_passphrase"
              android:windowSoftInputMode="stateAlwaysHidden"
              android:theme="@style/TextSecure.LightIntroTheme"
              android:launchMode="singleTask"
              android:configChanges="touchscreen|keyboard|keyboardHidden|orientation|screenLayout|screenSize"
              android:exported="false"/>

    <activity android:name=".PassphrasePromptActivity"
              android:launchMode="singleTask"
              android:theme="@style/Signal.DayNight"
              android:windowSoftInputMode="stateVisible"
              android:configChanges="touchscreen|keyboard|keyboardHidden|orientation|screenLayout|screenSize"
              android:exported="false"/>

    <activity android:name=".NewConversationActivity"
              android:theme="@style/Theme.Signal.DayNight.NoActionBar"
              android:configChanges="touchscreen|keyboard|keyboardHidden|orientation|screenLayout|screenSize"
              android:exported="false"/>

    <activity android:name=".recipients.ui.findby.FindByActivity"
              android:theme="@style/Theme.Signal.DayNight.NoActionBar"
              android:windowSoftInputMode="adjustResize"
              android:configChanges="touchscreen|keyboard|keyboardHidden|orientation|screenLayout|screenSize"
              android:exported="false"/>

    <activity android:name=".calls.links.details.CallLinkDetailsActivity"
              android:theme="@style/Theme.Signal.DayNight.NoActionBar"
              android:windowSoftInputMode="stateAlwaysHidden"
              android:configChanges="touchscreen|keyboard|keyboardHidden|orientation|screenLayout|screenSize"
              android:exported="false"/>

    <activity android:name=".calls.new.NewCallActivity"
              android:theme="@style/Theme.Signal.DayNight.NoActionBar"
              android:windowSoftInputMode="stateAlwaysVisible"
              android:configChanges="touchscreen|keyboard|keyboardHidden|orientation|screenLayout|screenSize"
              android:exported="false"/>

    <activity android:name=".PushContactSelectionActivity"
              android:label="@string/AndroidManifest__select_contacts"
              android:windowSoftInputMode="stateHidden"
              android:configChanges="touchscreen|keyboard|keyboardHidden|orientation|screenLayout|screenSize"
              android:exported="false"/>

    <activity android:name=".giph.ui.GiphyActivity"
              android:theme="@style/Theme.Signal.DayNight.NoActionBar"
              android:windowSoftInputMode="stateHidden"
              android:configChanges="touchscreen|keyboard|keyboardHidden|orientation|screenLayout|screenSize"
              android:exported="false"/>

    <activity android:name=".mediasend.v2.MediaSelectionActivity"
              android:theme="@style/TextSecure.DarkNoActionBar"
              android:windowSoftInputMode="stateAlwaysHidden|adjustNothing"
              android:launchMode="singleTop"
              android:screenOrientation="portrait"
              android:configChanges="touchscreen|keyboard|keyboardHidden|orientation|screenLayout|screenSize|uiMode"
              android:exported="false"/>

    <activity android:name=".conversation.mutiselect.forward.MultiselectForwardActivity"
              android:theme="@style/Theme.Signal.DayNight.NoActionBar"
              android:windowSoftInputMode="stateAlwaysHidden|adjustNothing"
              android:configChanges="touchscreen|keyboard|keyboardHidden|orientation|screenLayout|screenSize"
              android:exported="false"/>

    <activity android:name=".mediasend.v2.stories.StoriesMultiselectForwardActivity"
              android:theme="@style/Theme.Signal.DayNight.NoActionBar"
              android:windowSoftInputMode="stateAlwaysHidden|adjustNothing"
              android:configChanges="touchscreen|keyboard|keyboardHidden|orientation|screenLayout|screenSize"
              android:exported="false"/>

    <activity android:name=".verify.VerifyIdentityActivity"
              android:exported="false"
              android:theme="@style/Theme.Signal.DayNight.NoActionBar"
              android:configChanges="touchscreen|keyboard|keyboardHidden|orientation|screenLayout|screenSize"/>

    <activity android:name=".components.settings.app.AppSettingsActivity"
              android:exported="true"
              android:configChanges="touchscreen|keyboard|keyboardHidden|orientation|screenLayout|screenSize"
              android:theme="@style/Theme.Signal.DayNight.NoActionBar"
              android:windowSoftInputMode="adjustResize">
        <intent-filter>
            <action android:name="android.intent.action.MAIN" />
            <category android:name="android.intent.category.NOTIFICATION_PREFERENCES" />
        </intent-filter>
    </activity>

    <activity
        android:name=".stories.my.MyStoriesActivity"
        android:configChanges="touchscreen|keyboard|keyboardHidden|orientation|screenLayout|screenSize"
        android:theme="@style/Theme.Signal.DayNight.NoActionBar"
        android:windowSoftInputMode="stateAlwaysHidden"
        android:exported="false"/>

    <activity
        android:name=".stories.settings.StorySettingsActivity"
        android:configChanges="touchscreen|keyboard|keyboardHidden|orientation|screenLayout|screenSize"
        android:theme="@style/Theme.Signal.DayNight.NoActionBar"
        android:windowSoftInputMode="stateAlwaysHidden|adjustResize"
        android:exported="false"/>

    <activity
        android:name=".stories.viewer.StoryViewerActivity"
        android:screenOrientation="portrait"
        android:configChanges="touchscreen|keyboard|keyboardHidden|orientation|screenLayout|screenSize"
        android:theme="@style/TextSecure.DarkNoActionBar.StoryViewer"
        android:launchMode="singleTask"
        android:windowSoftInputMode="stateAlwaysHidden|adjustNothing"
        android:parentActivityName=".MainActivity"
        android:exported="false">

        <meta-data
            android:name="android.support.PARENT_ACTIVITY"
            android:value="org.thoughtcrime.securesms.MainActivity" />
    </activity>

    <activity
        android:name=".components.settings.app.changenumber.ChangeNumberLockActivity"
        android:theme="@style/Theme.Signal.DayNight.NoActionBar"
        android:configChanges="touchscreen|keyboard|keyboardHidden|orientation|screenLayout|screenSize"
        android:exported="false"/>

    <activity
        android:name=".components.settings.conversation.ConversationSettingsActivity"
        android:configChanges="touchscreen|keyboard|keyboardHidden|screenLayout|screenSize"
        android:theme="@style/Signal.DayNight.ConversationSettings"
        android:windowSoftInputMode="stateAlwaysHidden"
        android:exported="false"/>

    <activity
        android:name=".components.settings.conversation.CallInfoActivity"
        android:configChanges="touchscreen|keyboard|keyboardHidden|screenLayout|screenSize"
        android:theme="@style/Theme.Signal.DayNight.NoActionBar"
        android:windowSoftInputMode="stateAlwaysHidden"
        android:exported="false"/>

    <activity
        android:name=".wallpaper.ChatWallpaperActivity"
        android:configChanges="touchscreen|keyboard|keyboardHidden|orientation|screenLayout|screenSize"
        android:windowSoftInputMode="stateAlwaysHidden"
        android:exported="false"/>

    <activity
        android:name=".wallpaper.ChatWallpaperPreviewActivity"
        android:configChanges="touchscreen|keyboard|keyboardHidden|orientation|screenLayout|screenSize"
        android:windowSoftInputMode="stateAlwaysHidden"
        android:exported="false"/>

    <activity
        android:name=".devicetransfer.olddevice.OldDeviceTransferActivity"
        android:theme="@style/TextSecure.LightRegistrationTheme"
        android:launchMode="singleTask"
        android:configChanges="touchscreen|keyboard|keyboardHidden|orientation|screenLayout|screenSize"
        android:exported="false"/>

    <activity
        android:name=".devicetransfer.olddevice.OldDeviceExitActivity"
        android:noHistory="true"
        android:excludeFromRecents="true"
        android:configChanges="touchscreen|keyboard|keyboardHidden|orientation|screenLayout|screenSize"
        android:exported="false"/>

    <activity android:name=".registration.olddevice.TransferAccountActivity"
        android:configChanges="touchscreen|keyboard|keyboardHidden|orientation|screenLayout|screenSize"
        android:theme="@style/Theme.Signal.DayNight.NoActionBar"
        android:exported="false"/>

    <activity android:name=".registration.ui.RegistrationActivity"
        android:launchMode="singleTask"
        android:theme="@style/Theme.Signal.DayNight.NoActionBar"
        android:windowSoftInputMode="stateHidden|adjustResize"
        android:configChanges="touchscreen|keyboard|keyboardHidden|orientation|screenLayout|screenSize"
        android:exported="false"/>

    <activity android:name=".restore.RestoreActivity"
              android:launchMode="singleTask"
              android:theme="@style/Theme.Signal.DayNight.NoActionBar"
              android:windowSoftInputMode="stateHidden|adjustResize"
              android:configChanges="touchscreen|keyboard|keyboardHidden|orientation|screenLayout|screenSize"
              android:exported="false"/>

    <activity android:name=".revealable.ViewOnceMessageActivity"
              android:launchMode="singleTask"
              android:theme="@style/TextSecure.FullScreenMedia"
              android:windowSoftInputMode="stateHidden"
              android:excludeFromRecents="true"
              android:configChanges="touchscreen|keyboard|keyboardHidden|orientation|screenLayout|screenSize"
              android:exported="false"/>

    <activity android:name=".stickers.StickerManagementActivity"
              android:exported="false"
              android:theme="@style/Theme.Signal.DayNight.NoActionBar" />

    <activity android:name=".logsubmit.SubmitDebugLogActivity"
              android:windowSoftInputMode="stateHidden"
              android:configChanges="touchscreen|keyboard|keyboardHidden|orientation|screenLayout|screenSize"
              android:exported="false"/>

    <activity android:name=".mediapreview.MediaPreviewV2Activity"
              android:label="@string/AndroidManifest__media_preview"
              android:windowSoftInputMode="stateHidden"
              android:launchMode="singleTask"
              android:theme="@style/Theme.Signal.DayNight.NoActionBar"
              android:exported="false"
              android:configChanges="touchscreen|keyboard|keyboardHidden|orientation|screenLayout|screenSize"/>

    <activity android:name=".AvatarPreviewActivity"
              android:label="@string/AndroidManifest__media_preview"
              android:windowSoftInputMode="stateHidden"
              android:configChanges="touchscreen|keyboard|keyboardHidden|orientation|screenLayout|screenSize"
              android:exported="false"/>

    <activity android:name=".avatar.photo.PhotoEditorActivity"
              android:configChanges="touchscreen|keyboard|keyboardHidden|orientation|screenLayout|screenSize|uiMode"
              android:label="@string/AndroidManifest__media_preview"
              android:theme="@style/TextSecure.DarkNoActionBar"
              android:windowSoftInputMode="stateHidden"
              android:exported="false"/>

    <activity android:name=".mediaoverview.MediaOverviewActivity"
              android:theme="@style/Theme.Signal.DayNight.NoActionBar"
              android:windowSoftInputMode="stateHidden"
              android:configChanges="touchscreen|keyboard|keyboardHidden|orientation|screenLayout|screenSize"
              android:exported="false"/>

    <activity android:name=".DummyActivity"
              android:theme="@android:style/Theme.NoDisplay"
              android:enabled="true"
              android:allowTaskReparenting="true"
              android:noHistory="true"
              android:excludeFromRecents="true"
              android:alwaysRetainTaskState="false"
              android:stateNotNeeded="true"
              android:clearTaskOnLaunch="true"
              android:finishOnTaskLaunch="true"
              android:exported="false"/>

<<<<<<< HEAD
    <activity android:name=".SmsSendtoActivity" android:exported="true">
        <intent-filter tools:ignore="AppLinkUrlError">
=======
    <activity android:name=".PlayServicesProblemActivity"
              android:exported="false"
              android:theme="@style/TextSecure.DialogActivity"
              android:configChanges="touchscreen|keyboard|keyboardHidden|orientation|screenLayout|screenSize"/>

    <activity android:name=".SystemContactsEntrypointActivity" android:exported="true">
        <intent-filter>
>>>>>>> cf1afb73
            <action android:name="android.intent.action.VIEW" />
            <category android:name="android.intent.category.DEFAULT" />
            <data android:mimeType="vnd.android.cursor.item/vnd.org.thoughtcrime.securesms.contact" />
        </intent-filter>
    </activity>

    <activity android:name=".webrtc.VoiceCallShare"
        android:exported="true"
        android:excludeFromRecents="true"
        android:permission="android.permission.CALL_PHONE"
        android:theme="@style/NoAnimation.Theme.BlackScreen"
        android:launchMode="singleTask"
        android:configChanges="touchscreen|keyboard|keyboardHidden|orientation|screenLayout|screenSize">

        <intent-filter tools:ignore="AppLinkUrlError">
            <action android:name="android.intent.action.VIEW" />
            <category android:name="android.intent.category.DEFAULT" />
            <data android:mimeType="vnd.android.cursor.item/vnd.org.thoughtcrime.securesms.call" />
        </intent-filter>

        <intent-filter tools:ignore="AppLinkUrlError">
            <action android:name="android.intent.action.VIEW" />
            <category android:name="android.intent.category.DEFAULT" />
            <data android:mimeType="vnd.android.cursor.item/vnd.org.thoughtcrime.securesms.videocall" />
        </intent-filter>

    </activity>

    <activity android:name=".mediasend.AvatarSelectionActivity"
              android:theme="@style/TextSecure.DarkNoActionBar"
              android:configChanges="touchscreen|keyboard|keyboardHidden|orientation|screenLayout|screenSize"
              android:exported="false"/>

    <activity android:name=".blocked.BlockedUsersActivity"
              android:theme="@style/TextSecure.LightTheme"
              android:windowSoftInputMode="stateHidden"
              android:configChanges="touchscreen|keyboard|keyboardHidden|orientation|screenLayout|screenSize"
              android:exported="false"/>

    <activity android:name=".scribbles.ImageEditorStickerSelectActivity"
              android:theme="@style/Theme.Signal.DayNight.NoActionBar"
              android:configChanges="touchscreen|keyboard|keyboardHidden|orientation|screenLayout|screenSize"
              android:exported="false"/>

    <activity android:name=".profiles.edit.CreateProfileActivity"
              android:theme="@style/TextSecure.LightRegistrationTheme"
              android:windowSoftInputMode="stateVisible|adjustResize"
              android:exported="false"/>

<<<<<<< HEAD
    <activity android:name=".registrationv3.ui.restore.RemoteRestoreActivity"
              android:theme="@style/Theme.Signal.DayNight.NoActionBar"
=======
    <activity android:name=".registration.ui.restore.RemoteRestoreActivity"
              android:theme="@style/Signal.DayNight.NoActionBar"
>>>>>>> cf1afb73
              android:exported="false"/>

    <activity android:name=".profiles.manage.EditProfileActivity"
              android:theme="@style/TextSecure.LightTheme"
              android:windowSoftInputMode="stateVisible|adjustResize"
              android:exported="false"/>

    <activity android:name=".nicknames.NicknameActivity"
              android:theme="@style/TextSecure.LightTheme"
              android:windowSoftInputMode="stateVisible|adjustResize"
              android:exported="false"/>

    <activity
        android:name=".lock.v2.CreateSvrPinActivity"
        android:theme="@style/TextSecure.LightRegistrationTheme"
        android:windowSoftInputMode="adjustResize"
        android:configChanges="touchscreen|keyboard|keyboardHidden|orientation|screenLayout|screenSize"
        android:exported="false"/>

    <activity
        android:name=".lock.v2.SvrMigrationActivity"
        android:theme="@style/TextSecure.LightRegistrationTheme"
        android:windowSoftInputMode="adjustResize"
        android:configChanges="touchscreen|keyboard|keyboardHidden|orientation|screenLayout|screenSize"
        android:exported="false"/>

    <activity android:name=".contacts.TurnOffContactJoinedNotificationsActivity"
              android:theme="@style/TextSecure.DialogActivity"
              android:exported="false"/>

    <activity android:name=".contactshare.ContactShareEditActivity"
              android:theme="@style/TextSecure.LightTheme"
              android:configChanges="touchscreen|keyboard|keyboardHidden|orientation|screenLayout|screenSize"
              android:exported="false"/>

    <activity android:name=".contactshare.ContactNameEditActivity"
              android:theme="@style/Theme.Signal.DayNight.NoActionBar"
              android:configChanges="touchscreen|keyboard|keyboardHidden|orientation|screenLayout|screenSize"
              android:exported="false"/>

    <activity android:name=".contactshare.SharedContactDetailsActivity"
              android:theme="@style/Theme.Signal.DayNight.NoActionBar"
              android:configChanges="touchscreen|keyboard|keyboardHidden|orientation|screenLayout|screenSize"
              android:exported="false"/>

    <activity android:name=".ShortcutLauncherActivity"
              android:theme="@style/Theme.Signal.DayNight.NoActionBar"
              android:exported="true"
              android:configChanges="touchscreen|keyboard|keyboardHidden|orientation|screenLayout|screenSize"/>

    <activity android:name=".maps.PlacePickerActivity"
              android:label="@string/PlacePickerActivity_title"
              android:theme="@style/Theme.Signal.DayNight.NoActionBar"
              android:configChanges="touchscreen|keyboard|keyboardHidden|orientation|screenLayout|screenSize"
              android:exported="false"/>

    <activity android:name=".MainActivity"
              android:enableOnBackInvokedCallback="true"
              android:theme="@style/Theme.Molly.Starting"
              android:configChanges="touchscreen|keyboard|keyboardHidden|orientation|screenLayout"
              android:windowSoftInputMode="stateUnchanged"
              android:resizeableActivity="true"
              android:exported="false"/>

    <activity android:name=".pin.PinRestoreActivity"
              android:theme="@style/Theme.Signal.DayNight.NoActionBar"
              android:configChanges="touchscreen|keyboard|keyboardHidden|orientation|screenLayout|screenSize"
              android:exported="false"/>

    <activity android:name=".groups.ui.creategroup.CreateGroupActivity"
              android:theme="@style/Theme.Signal.DayNight.NoActionBar"
              android:exported="false"/>

    <activity android:name=".groups.ui.addtogroup.AddToGroupsActivity"
              android:theme="@style/Theme.Signal.DayNight.NoActionBar"
              android:exported="false"/>

    <activity android:name=".groups.ui.addmembers.AddMembersActivity"
              android:theme="@style/Theme.Signal.DayNight.NoActionBar"
              android:exported="false"/>

    <activity android:name=".groups.ui.creategroup.details.AddGroupDetailsActivity"
              android:theme="@style/Theme.Signal.DayNight.NoActionBar"
              android:exported="false"/>

    <activity android:name=".groups.ui.chooseadmin.ChooseNewAdminActivity"
              android:configChanges="touchscreen|keyboard|keyboardHidden|orientation|screenLayout|screenSize"
              android:exported="false"/>

    <activity android:name=".megaphone.ClientDeprecatedActivity"
              android:theme="@style/Theme.Signal.DayNight.NoActionBar"
              android:configChanges="touchscreen|keyboard|keyboardHidden|orientation|screenLayout|screenSize"
              android:launchMode="singleTask"
              android:exported="false"/>

    <activity android:name=".ratelimit.RecaptchaProofActivity"
              android:theme="@style/Theme.Signal.DayNight.NoActionBar"
              android:configChanges="touchscreen|keyboard|keyboardHidden|orientation|screenLayout|screenSize"
              android:exported="false"/>

    <activity android:name=".wallpaper.crop.WallpaperImageSelectionActivity"
              android:configChanges="touchscreen|keyboard|keyboardHidden|orientation|screenLayout|screenSize"
              android:theme="@style/TextSecure.DarkNoActionBar"
              android:exported="false"/>

    <activity android:name=".wallpaper.crop.WallpaperCropActivity"
              android:configChanges="touchscreen|keyboard|keyboardHidden|orientation|screenLayout|screenSize"
              android:screenOrientation="portrait"
              android:theme="@style/Theme.Signal.WallpaperCropper"
              android:exported="false"/>

    <activity android:name=".components.settings.app.usernamelinks.main.QrImageSelectionActivity"
        android:configChanges="touchscreen|keyboard|keyboardHidden|orientation|screenLayout|screenSize"
        android:theme="@style/TextSecure.DarkNoActionBar"
        android:exported="false"/>

    <activity android:name=".components.settings.app.usernamelinks.main.UsernameQrScannerActivity"
              android:configChanges="touchscreen|keyboard|keyboardHidden|orientation|screenLayout|screenSize"
              android:theme="@style/Theme.Signal.DayNight.NoActionBar"
              android:exported="false"/>

    <activity android:name=".reactions.edit.EditReactionsActivity"
              android:theme="@style/Theme.Signal.DayNight.NoActionBar"
              android:configChanges="touchscreen|keyboard|keyboardHidden|orientation|screenLayout|screenSize"
              android:exported="false"/>

    <activity android:name=".backup.v2.ui.subscription.MessageBackupsCheckoutActivity"
            android:theme="@style/Theme.Signal.DayNight.NoActionBar"
            android:windowSoftInputMode="adjustResize"
            android:configChanges="touchscreen|keyboard|keyboardHidden|orientation|screenLayout|screenSize"
            android:exported="false"/>

    <activity android:name=".backup.v2.ui.verify.VerifyBackupKeyActivity"
            android:exported="false"
            android:windowSoftInputMode="adjustResize"
            android:theme="@style/Theme.Signal.DayNight.NoActionBar" />

    <activity android:name=".groups.ui.incommon.GroupsInCommonActivity"
              android:exported="false"
              android:theme="@style/Theme.Signal.DayNight.NoActionBar" />

    <service
        android:enabled="true"
        android:exported="false"
        android:name=".service.KeyCachingService"
        android:foregroundServiceType="remoteMessaging"/>

    <service
        android:enabled="true"
        android:name=".messages.IncomingMessageObserver$ForegroundService"
        android:foregroundServiceType="remoteMessaging"
        android:exported="false"/>

    <service
        android:enabled="true"
        android:name=".messages.IncomingMessageObserver$BackgroundService"
        android:exported="false"/>

    <service
        android:name=".service.webrtc.AndroidCallConnectionService"
        android:permission="android.permission.BIND_TELECOM_CONNECTION_SERVICE"
        android:foregroundServiceType="phoneCall"
        android:exported="true"
        tools:targetApi="28">
        <intent-filter>
            <action android:name="android.telecom.ConnectionService" />
        </intent-filter>
    </service>

    <service
        android:name=".components.voice.VoiceNotePlaybackService"
        android:foregroundServiceType="mediaPlayback"
        android:exported="true">
        <intent-filter>
            <action android:name="android.media.browse.MediaBrowserService" />
            <action android:name="androidx.media3.session.MediaSessionService"/>
        </intent-filter>
    </service>

    <receiver android:name="androidx.media.session.MediaButtonReceiver" android:exported="true">
        <intent-filter>
            <action android:name="android.intent.action.MEDIA_BUTTON" />
        </intent-filter>
    </receiver>

    <service android:name=".service.AccountAuthenticatorService" android:exported="true">
        <intent-filter>
            <action android:name="android.accounts.AccountAuthenticator" />
        </intent-filter>
        <meta-data android:name="android.accounts.AccountAuthenticator" android:resource="@xml/authenticator" />
    </service>

    <service android:name=".service.ContactsSyncAdapterService" android:exported="true">
        <intent-filter>
            <action android:name="android.content.SyncAdapter"/>
        </intent-filter>
        <meta-data android:name="android.content.SyncAdapter" android:resource="@xml/syncadapter" />
        <meta-data android:name="android.provider.CONTACTS_STRUCTURE" android:resource="@xml/contactsformat" />
    </service>

    <service
        android:name=".service.GenericForegroundService"
        android:foregroundServiceType="dataSync"
        android:exported="false"/>

    <service
        android:name=".service.AttachmentProgressService"
        android:foregroundServiceType="dataSync"
        android:exported="false"/>

    <service
        android:name=".service.BackupProgressService"
        android:foregroundServiceType="dataSync"
        android:exported="false"/>

    <service
        android:name=".service.BackupMediaRestoreService"
        android:foregroundServiceType="dataSync"
        android:exported="false"/>

    <service
        android:name=".gcm.FcmFetchBackgroundService"
        android:exported="false"/>

    <service
        android:name=".gcm.FcmFetchForegroundService"
        android:foregroundServiceType="remoteMessaging"
        android:exported="false"/>

    <!-- MOLLY: FcmReceiveService moved to gms/AndroidManifest.xml -->

    <service
        android:name=".service.WipeMemoryService"
        android:exported="false"
        android:foregroundServiceType="remoteMessaging" />

    <receiver android:name=".notifications.MarkReadReceiver"
              android:enabled="true"
              android:exported="false">
        <intent-filter>
            <action android:name="org.thoughtcrime.securesms.notifications.CLEAR"/>
        </intent-filter>
    </receiver>

    <receiver android:name=".notifications.RemoteReplyReceiver"
              android:enabled="true"
              android:exported="false">
        <intent-filter>
            <action android:name="org.thoughtcrime.securesms.notifications.WEAR_REPLY"/>
        </intent-filter>
    </receiver>

    <receiver
        android:name=".service.ExpirationListener"
        android:exported="false"/>

    <receiver
        android:name=".service.ExpiringStoriesManager$ExpireStoriesAlarm"
        android:exported="false"/>

    <receiver
        android:name=".revealable.ViewOnceMessageManager$ViewOnceAlarm"
        android:exported="false"/>

    <receiver
        android:name=".service.ScheduledMessageManager$ScheduledMessagesAlarm"
        android:exported="false"/>

    <receiver
        android:name=".service.PendingRetryReceiptManager$PendingRetryReceiptAlarm"
        android:exported="false"/>

    <receiver
        android:name=".service.TrimThreadsByDateManager$TrimThreadsByDateAlarm"
        android:exported="false"/>

    <receiver
        android:name=".payments.backup.phrase.ClearClipboardAlarmReceiver"
        android:exported="false"/>

    <provider android:name=".providers.AvatarProvider"
              android:authorities="${applicationId}.avatar"
              android:exported="false"
              android:grantUriPermissions="true" />

    <provider android:name=".providers.PartProvider"
              android:grantUriPermissions="true"
              android:exported="false"
              android:authorities="${applicationId}.part" />

    <provider android:name=".providers.BlobContentProvider"
              android:authorities="${applicationId}.blob"
              android:exported="false"
              android:grantUriPermissions="true" />

    <provider android:name="androidx.core.content.FileProvider"
              android:authorities="${applicationId}.fileprovider"
              android:exported="false"
              android:grantUriPermissions="true">

        <meta-data android:name="android.support.FILE_PROVIDER_PATHS" android:resource="@xml/file_provider_paths" />

    </provider>

    <receiver android:name=".service.BootReceiver" android:exported="false">
        <intent-filter>
            <action android:name="android.intent.action.BOOT_COMPLETED"/>
            <action android:name="android.intent.action.MY_PACKAGE_REPLACED" />
        </intent-filter>
    </receiver>

    <receiver android:name=".service.DirectoryRefreshListener" android:exported="false">
        <intent-filter>
            <action android:name="android.intent.action.BOOT_COMPLETED" />
        </intent-filter>
    </receiver>

    <receiver android:name=".service.RotateSignedPreKeyListener" android:exported="false">
        <intent-filter>
            <action android:name="android.intent.action.BOOT_COMPLETED" />
        </intent-filter>
    </receiver>

    <receiver android:name=".service.RotateSenderCertificateListener" android:exported="false">
        <intent-filter>
            <action android:name="android.intent.action.BOOT_COMPLETED" />
        </intent-filter>
    </receiver>

    <receiver android:name=".messageprocessingalarm.RoutineMessageFetchReceiver" android:exported="false">
        <intent-filter>
            <action android:name="android.intent.action.BOOT_COMPLETED" />
            <action android:name="org.thoughtcrime.securesms.action.PROCESS_MESSAGES" />
        </intent-filter>
    </receiver>

    <receiver android:name=".service.LocalBackupListener" android:exported="false">
        <intent-filter>
            <action android:name="android.intent.action.BOOT_COMPLETED" />
        </intent-filter>
    </receiver>

    <receiver android:name=".service.MessageBackupListener" android:exported="false">
        <intent-filter>
            <action android:name="android.intent.action.BOOT_COMPLETED" />
        </intent-filter>
    </receiver>

    <receiver android:name=".service.AnalyzeDatabaseAlarmListener" android:exported="false">
        <intent-filter>
            <action android:name="android.intent.action.BOOT_COMPLETED" />
        </intent-filter>
    </receiver>

    <receiver android:name="org.thoughtcrime.securesms.jobs.ForegroundServiceUtil$Receiver" android:exported="false" />

    <!-- MOLLY: Duplicates functionality of existing BootReceiver -->

    <receiver android:name=".notifications.LocaleChangedReceiver" android:exported="false">
        <intent-filter>
            <action android:name="android.intent.action.TIME_SET"/> <!-- MOLLY: Triggered by 12/24h format change -->
            <action android:name="android.intent.action.LOCALE_CHANGED"/>
        </intent-filter>
    </receiver>

    <receiver android:name=".notifications.MessageNotifier$ReminderReceiver"/>

    <receiver android:name=".notifications.DeleteNotificationReceiver" android:exported="false">
        <intent-filter>
            <action android:name="org.thoughtcrime.securesms.DELETE_NOTIFICATION"/>
        </intent-filter>
    </receiver>

    <receiver
        android:name=".service.PanicResponderListener"
        android:exported="true">
        <intent-filter>
            <action android:name="info.guardianproject.panic.action.TRIGGER" />
        </intent-filter>
    </receiver>

    <receiver
        android:name="im.molly.unifiedpush.receiver.UnifiedPushReceiver"
        android:enabled="true"
        android:exported="true">
        <intent-filter>
            <action android:name="org.unifiedpush.android.connector.MESSAGE" />
            <action android:name="org.unifiedpush.android.connector.UNREGISTERED" />
            <action android:name="org.unifiedpush.android.connector.NEW_ENDPOINT" />
            <action android:name="org.unifiedpush.android.connector.REGISTRATION_FAILED" />
        </intent-filter>
    </receiver>

    <service
        android:name=".gcm.FcmJobService"
        android:permission="android.permission.BIND_JOB_SERVICE"
        android:exported="false"
        tools:targetApi="26" />

    <service
        android:name=".jobmanager.JobSchedulerScheduler$SystemService"
        android:permission="android.permission.BIND_JOB_SERVICE"
        android:exported="false"
        tools:targetApi="26" />

    <service
        android:name=".service.webrtc.ActiveCallManager$ActiveCallForegroundService"
        android:exported="false"
        android:foregroundServiceType="dataSync|microphone|camera" />

    <receiver android:name=".service.webrtc.ActiveCallManager$ActiveCallServiceReceiver" android:exported="false">
        <intent-filter>
            <action android:name="org.thoughtcrime.securesms.service.webrtc.ActiveCallAction.DENY"/>
        </intent-filter>
        <intent-filter>
            <action android:name="org.thoughtcrime.securesms.service.webrtc.ActiveCallAction.HANGUP"/>
        </intent-filter>
    </receiver>

</application>
</manifest><|MERGE_RESOLUTION|>--- conflicted
+++ resolved
@@ -903,18 +903,8 @@
               android:finishOnTaskLaunch="true"
               android:exported="false"/>
 
-<<<<<<< HEAD
-    <activity android:name=".SmsSendtoActivity" android:exported="true">
+    <activity android:name=".SystemContactsEntrypointActivity" android:exported="true">
         <intent-filter tools:ignore="AppLinkUrlError">
-=======
-    <activity android:name=".PlayServicesProblemActivity"
-              android:exported="false"
-              android:theme="@style/TextSecure.DialogActivity"
-              android:configChanges="touchscreen|keyboard|keyboardHidden|orientation|screenLayout|screenSize"/>
-
-    <activity android:name=".SystemContactsEntrypointActivity" android:exported="true">
-        <intent-filter>
->>>>>>> cf1afb73
             <action android:name="android.intent.action.VIEW" />
             <category android:name="android.intent.category.DEFAULT" />
             <data android:mimeType="vnd.android.cursor.item/vnd.org.thoughtcrime.securesms.contact" />
@@ -964,13 +954,8 @@
               android:windowSoftInputMode="stateVisible|adjustResize"
               android:exported="false"/>
 
-<<<<<<< HEAD
-    <activity android:name=".registrationv3.ui.restore.RemoteRestoreActivity"
-              android:theme="@style/Theme.Signal.DayNight.NoActionBar"
-=======
     <activity android:name=".registration.ui.restore.RemoteRestoreActivity"
-              android:theme="@style/Signal.DayNight.NoActionBar"
->>>>>>> cf1afb73
+              android:theme="@style/Theme.Signal.DayNight.NoActionBar"
               android:exported="false"/>
 
     <activity android:name=".profiles.manage.EditProfileActivity"
