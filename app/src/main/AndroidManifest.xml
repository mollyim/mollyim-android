--- conflicted
+++ resolved
@@ -134,14 +134,6 @@
             android:value=".MainActivity" />
     </activity>
 
-<<<<<<< HEAD
-=======
-    <activity android:name=".PromptMmsActivity"
-              android:label="Configure MMS Settings"
-              android:windowSoftInputMode="stateUnchanged"
-              android:configChanges="touchscreen|keyboard|keyboardHidden|orientation|screenLayout|screenSize"/>
-
->>>>>>> e75a03b6
     <activity android:name=".DeviceProvisioningActivity"
               android:configChanges="touchscreen|keyboard|keyboardHidden|orientation|screenLayout|screenSize">
         <intent-filter>
@@ -152,12 +144,6 @@
         </intent-filter>
     </activity>
 
-<<<<<<< HEAD
-=======
-    <activity android:name=".preferences.MmsPreferencesActivity"
-               android:configChanges="touchscreen|keyboard|keyboardHidden|orientation|screenLayout|screenSize"/>
-
->>>>>>> e75a03b6
     <activity android:name=".sharing.ShareActivity"
               android:theme="@style/Theme.Signal.DayNight.NoActionBar"
               android:excludeFromRecents="true"
@@ -282,14 +268,6 @@
               android:windowSoftInputMode="stateAlwaysHidden"
               android:configChanges="touchscreen|keyboard|keyboardHidden|orientation|screenLayout|screenSize"/>
 
-<<<<<<< HEAD
-=======
-    <activity android:name=".DatabaseMigrationActivity"
-              android:theme="@style/NoAnimation.Theme.AppCompat.Light.DarkActionBar"
-              android:launchMode="singleTask"
-              android:configChanges="touchscreen|keyboard|keyboardHidden|orientation|screenLayout|screenSize"/>
-
->>>>>>> e75a03b6
     <activity android:name=".migrations.ApplicationMigrationActivity"
               android:theme="@style/NoAnimation.Theme.AppCompat.Light.DarkActionBar"
               android:launchMode="singleTask"
@@ -306,12 +284,8 @@
               android:launchMode="singleTask"
               android:noHistory="true"
               android:theme="@style/TextSecure.LightIntroTheme"
-<<<<<<< HEAD
               android:windowSoftInputMode="stateVisible"
-              android:configChanges="touchscreen|keyboard|keyboardHidden|orientation|screenLayout|screenSize|uiMode"/>
-=======
-              android:configChanges="touchscreen|keyboard|keyboardHidden|orientation|screenLayout|screenSize"/>
->>>>>>> e75a03b6
+              android:configChanges="touchscreen|keyboard|keyboardHidden|orientation|screenLayout|screenSize"/>
 
     <activity android:name=".NewConversationActivity"
               android:theme="@style/Theme.Signal.DayNight.NoActionBar"
@@ -334,13 +308,6 @@
               android:launchMode="singleTop"
               android:configChanges="touchscreen|keyboard|keyboardHidden|orientation|screenLayout|screenSize"/>
 
-<<<<<<< HEAD
-=======
-    <activity android:name=".PassphraseChangeActivity"
-              android:label="@string/AndroidManifest__change_passphrase"
-              android:configChanges="touchscreen|keyboard|keyboardHidden|orientation|screenLayout|screenSize"/>
-
->>>>>>> e75a03b6
     <activity android:name=".VerifyIdentityActivity"
               android:configChanges="touchscreen|keyboard|keyboardHidden|orientation|screenLayout|screenSize"/>
 
@@ -531,12 +498,7 @@
               android:configChanges="touchscreen|keyboard|keyboardHidden|orientation|screenLayout|screenSize|uiMode"
               android:launchMode="singleTask" />
 
-<<<<<<< HEAD
-    <service android:enabled="true" android:name="org.thoughtcrime.securesms.service.WebRtcCallService"/>
-=======
     <service android:enabled="true" android:name=".service.WebRtcCallService"/>
-    <service android:enabled="true" android:name=".service.ApplicationMigrationService"/>
->>>>>>> e75a03b6
     <service android:enabled="true" android:exported="false" android:name=".service.KeyCachingService"/>
     <service android:enabled="true" android:exported="false" android:name=".service.WipeMemoryService"/>
     <service android:enabled="true" android:name=".messages.IncomingMessageObserver$ForegroundService"/>
@@ -612,20 +574,12 @@
     <provider android:name=".providers.PartProvider"
               android:grantUriPermissions="true"
               android:exported="false"
-<<<<<<< HEAD
-              android:authorities="${applicationId}.provider.securesms" />
-=======
               android:authorities="${applicationId}.part" />
->>>>>>> e75a03b6
 
     <provider android:name=".providers.MmsBodyProvider"
               android:grantUriPermissions="true"
               android:exported="false"
-<<<<<<< HEAD
-              android:authorities="${applicationId}.provider.securesms.mms" />
-=======
               android:authorities="${applicationId}.mms" />
->>>>>>> e75a03b6
 
     <provider android:name="androidx.core.content.FileProvider"
               android:authorities="${applicationId}.fileprovider"
