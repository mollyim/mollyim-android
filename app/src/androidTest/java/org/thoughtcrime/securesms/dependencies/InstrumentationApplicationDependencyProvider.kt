package org.thoughtcrime.securesms.dependencies

import android.app.Application
import okhttp3.ConnectionSpec
import okhttp3.WebSocketListener
import okhttp3.mockwebserver.Dispatcher
import okhttp3.mockwebserver.MockResponse
import okhttp3.mockwebserver.MockWebServer
import okhttp3.mockwebserver.RecordedRequest
import org.mockito.kotlin.any
import org.mockito.kotlin.doReturn
import org.mockito.kotlin.mock
import org.thoughtcrime.securesms.BuildConfig
import org.thoughtcrime.securesms.KbsEnclave
import org.thoughtcrime.securesms.net.Network
import org.thoughtcrime.securesms.push.SignalServiceNetworkAccess
import org.thoughtcrime.securesms.push.SignalServiceTrustStore
import org.thoughtcrime.securesms.recipients.LiveRecipientCache
import org.thoughtcrime.securesms.testing.Get
import org.thoughtcrime.securesms.testing.Verb
import org.thoughtcrime.securesms.testing.runSync
import org.thoughtcrime.securesms.testing.success
import org.thoughtcrime.securesms.util.Base64
import org.whispersystems.signalservice.api.KeyBackupService
import org.whispersystems.signalservice.api.SignalServiceAccountManager
import org.whispersystems.signalservice.api.push.TrustStore
import org.whispersystems.signalservice.internal.configuration.SignalCdnUrl
import org.whispersystems.signalservice.internal.configuration.SignalCdsiUrl
import org.whispersystems.signalservice.internal.configuration.SignalKeyBackupServiceUrl
import org.whispersystems.signalservice.internal.configuration.SignalServiceConfiguration
import org.whispersystems.signalservice.internal.configuration.SignalServiceUrl
import org.whispersystems.signalservice.internal.configuration.SignalStorageUrl
import java.security.KeyStore

/**
 * Dependency provider used for instrumentation tests (aka androidTests).
 *
 * Handles setting up a mock web server for API calls, and provides mockable versions of [SignalServiceNetworkAccess] and
 * [KeyBackupService].
 */
class InstrumentationApplicationDependencyProvider(application: Application, default: ApplicationDependencyProvider) : ApplicationDependencies.Provider by default {

  private val serviceTrustStore: TrustStore
  private val uncensoredConfiguration: SignalServiceConfiguration
  private val serviceNetworkAccessMock: SignalServiceNetworkAccess
  private val keyBackupService: KeyBackupService
  private val recipientCache: LiveRecipientCache

  init {
    runSync {
      webServer = MockWebServer()
      baseUrl = webServer.url("").toString()

      addMockWebRequestHandlers(
        Get("/v1/websocket/") {
          MockResponse().success().withWebSocketUpgrade(object : WebSocketListener() {})
        }
      )
    }

    webServer.setDispatcher(object : Dispatcher() {
      override fun dispatch(request: RecordedRequest): MockResponse {
        val handler = handlers.firstOrNull {
          request.method == it.verb && request.path.startsWith("/${it.path}")
        }
        return handler?.responseFactory?.invoke(request) ?: MockResponse().setResponseCode(500)
      }
    })

    serviceTrustStore = SignalServiceTrustStore(application)
    uncensoredConfiguration = SignalServiceConfiguration(
      arrayOf(SignalServiceUrl(baseUrl, "localhost", serviceTrustStore, ConnectionSpec.CLEARTEXT)),
      mapOf(
        0 to arrayOf(SignalCdnUrl(baseUrl, "localhost", serviceTrustStore, ConnectionSpec.CLEARTEXT)),
        2 to arrayOf(SignalCdnUrl(baseUrl, "localhost", serviceTrustStore, ConnectionSpec.CLEARTEXT))
      ),
      arrayOf(SignalKeyBackupServiceUrl(baseUrl, "localhost", serviceTrustStore, ConnectionSpec.CLEARTEXT)),
      arrayOf(SignalStorageUrl(baseUrl, "localhost", serviceTrustStore, ConnectionSpec.CLEARTEXT)),
      arrayOf(SignalCdsiUrl(baseUrl, "localhost", serviceTrustStore, ConnectionSpec.CLEARTEXT)),
      emptyList(),
<<<<<<< HEAD
      Network.socketFactory,
      Network.dns,
      Base64.decode(BuildConfig.ZKGROUP_SERVER_PUBLIC_PARAMS),
      true
=======
      Optional.of(SignalServiceNetworkAccess.DNS),
      Optional.empty(),
      Base64.decode(BuildConfig.ZKGROUP_SERVER_PUBLIC_PARAMS)
>>>>>>> f3c6f2e3
    )

    serviceNetworkAccessMock = mock {
      on { getConfiguration() } doReturn uncensoredConfiguration
      on { getConfiguration(any()) } doReturn uncensoredConfiguration
      on { uncensoredConfiguration } doReturn uncensoredConfiguration
    }

    keyBackupService = mock()

    recipientCache = LiveRecipientCache(application) { r -> r.run() }
  }

  override fun provideSignalServiceNetworkAccess(): SignalServiceNetworkAccess {
    return serviceNetworkAccessMock
  }

  override fun provideKeyBackupService(signalServiceAccountManager: SignalServiceAccountManager, keyStore: KeyStore, enclave: KbsEnclave): KeyBackupService {
    return keyBackupService
  }

  override fun provideRecipientCache(): LiveRecipientCache {
    return recipientCache
  }

  companion object {
    lateinit var webServer: MockWebServer
      private set
    lateinit var baseUrl: String
      private set

    private val handlers: MutableList<Verb> = mutableListOf()

    fun addMockWebRequestHandlers(vararg verbs: Verb) {
      handlers.addAll(verbs)
    }

    fun clearHandlers() {
      handlers.clear()
    }
  }
}<|MERGE_RESOLUTION|>--- conflicted
+++ resolved
@@ -78,16 +78,9 @@
       arrayOf(SignalStorageUrl(baseUrl, "localhost", serviceTrustStore, ConnectionSpec.CLEARTEXT)),
       arrayOf(SignalCdsiUrl(baseUrl, "localhost", serviceTrustStore, ConnectionSpec.CLEARTEXT)),
       emptyList(),
-<<<<<<< HEAD
       Network.socketFactory,
       Network.dns,
-      Base64.decode(BuildConfig.ZKGROUP_SERVER_PUBLIC_PARAMS),
-      true
-=======
-      Optional.of(SignalServiceNetworkAccess.DNS),
-      Optional.empty(),
       Base64.decode(BuildConfig.ZKGROUP_SERVER_PUBLIC_PARAMS)
->>>>>>> f3c6f2e3
     )
 
     serviceNetworkAccessMock = mock {
