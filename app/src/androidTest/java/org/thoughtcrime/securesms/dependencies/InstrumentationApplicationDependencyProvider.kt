package org.thoughtcrime.securesms.dependencies

import android.app.Application
import okhttp3.ConnectionSpec
import okhttp3.Response
import okhttp3.WebSocket
import okhttp3.WebSocketListener
import okhttp3.mockwebserver.Dispatcher
import okhttp3.mockwebserver.MockResponse
import okhttp3.mockwebserver.MockWebServer
import okhttp3.mockwebserver.RecordedRequest
import okio.ByteString
import org.mockito.kotlin.any
import org.mockito.kotlin.doReturn
import org.mockito.kotlin.mock
import org.signal.core.util.logging.Log
import org.thoughtcrime.securesms.BuildConfig
import org.thoughtcrime.securesms.KbsEnclave
import org.thoughtcrime.securesms.net.Network
import org.thoughtcrime.securesms.push.SignalServiceNetworkAccess
import org.thoughtcrime.securesms.push.SignalServiceTrustStore
import org.thoughtcrime.securesms.recipients.LiveRecipientCache
import org.thoughtcrime.securesms.testing.Get
import org.thoughtcrime.securesms.testing.Verb
import org.thoughtcrime.securesms.testing.runSync
import org.thoughtcrime.securesms.testing.success
import org.thoughtcrime.securesms.util.Base64
import org.whispersystems.signalservice.api.KeyBackupService
import org.whispersystems.signalservice.api.SignalServiceAccountManager
import org.whispersystems.signalservice.api.push.TrustStore
import org.whispersystems.signalservice.internal.configuration.SignalCdnUrl
import org.whispersystems.signalservice.internal.configuration.SignalCdsiUrl
import org.whispersystems.signalservice.internal.configuration.SignalKeyBackupServiceUrl
import org.whispersystems.signalservice.internal.configuration.SignalServiceConfiguration
import org.whispersystems.signalservice.internal.configuration.SignalServiceUrl
import org.whispersystems.signalservice.internal.configuration.SignalStorageUrl
import org.whispersystems.signalservice.internal.configuration.SignalSvr2Url
import java.security.KeyStore

/**
 * Dependency provider used for instrumentation tests (aka androidTests).
 *
 * Handles setting up a mock web server for API calls, and provides mockable versions of [SignalServiceNetworkAccess] and
 * [KeyBackupService].
 */
class InstrumentationApplicationDependencyProvider(application: Application, default: ApplicationDependencyProvider) : ApplicationDependencies.Provider by default {

  private val serviceTrustStore: TrustStore
  private val uncensoredConfiguration: SignalServiceConfiguration
  private val serviceNetworkAccessMock: SignalServiceNetworkAccess
  private val keyBackupService: KeyBackupService
  private val recipientCache: LiveRecipientCache

  init {
    runSync {
      webServer = MockWebServer()
      baseUrl = webServer.url("").toString()

      addMockWebRequestHandlers(
        Get("/v1/websocket/?login=") {
          MockResponse().success().withWebSocketUpgrade(mockIdentifiedWebSocket)
        },
        Get("/v1/websocket", { !it.path.contains("login") }) {
          MockResponse().success().withWebSocketUpgrade(object : WebSocketListener() {})
        }
      )
    }

    webServer.setDispatcher(object : Dispatcher() {
      override fun dispatch(request: RecordedRequest): MockResponse {
        val handler = handlers.firstOrNull { it.requestPredicate(request) }
        return handler?.responseFactory?.invoke(request) ?: MockResponse().setResponseCode(500)
      }
    })

    serviceTrustStore = SignalServiceTrustStore(application)
    uncensoredConfiguration = SignalServiceConfiguration(
      signalServiceUrls = arrayOf(SignalServiceUrl(baseUrl, "localhost", serviceTrustStore, ConnectionSpec.CLEARTEXT)),
      signalCdnUrlMap = mapOf(
        0 to arrayOf(SignalCdnUrl(baseUrl, "localhost", serviceTrustStore, ConnectionSpec.CLEARTEXT)),
        2 to arrayOf(SignalCdnUrl(baseUrl, "localhost", serviceTrustStore, ConnectionSpec.CLEARTEXT))
      ),
<<<<<<< HEAD
      arrayOf(SignalKeyBackupServiceUrl(baseUrl, "localhost", serviceTrustStore, ConnectionSpec.CLEARTEXT)),
      arrayOf(SignalStorageUrl(baseUrl, "localhost", serviceTrustStore, ConnectionSpec.CLEARTEXT)),
      arrayOf(SignalCdsiUrl(baseUrl, "localhost", serviceTrustStore, ConnectionSpec.CLEARTEXT)),
      emptyArray(),
      emptyList(),
      Network.socketFactory,
      Network.proxySelectorForSocks,
      Network.dns,
      Base64.decode(BuildConfig.ZKGROUP_SERVER_PUBLIC_PARAMS),
      Base64.decode(BuildConfig.GENERIC_SERVER_PUBLIC_PARAMS)
=======
      signalKeyBackupServiceUrls = arrayOf(SignalKeyBackupServiceUrl(baseUrl, "localhost", serviceTrustStore, ConnectionSpec.CLEARTEXT)),
      signalStorageUrls = arrayOf(SignalStorageUrl(baseUrl, "localhost", serviceTrustStore, ConnectionSpec.CLEARTEXT)),
      signalCdsiUrls = arrayOf(SignalCdsiUrl(baseUrl, "localhost", serviceTrustStore, ConnectionSpec.CLEARTEXT)),
      signalSvr2Urls = arrayOf(SignalSvr2Url(baseUrl, serviceTrustStore, "localhost", ConnectionSpec.CLEARTEXT)),
      networkInterceptors = emptyList(),
      dns = Optional.of(SignalServiceNetworkAccess.DNS),
      signalProxy = Optional.empty(),
      zkGroupServerPublicParams = Base64.decode(BuildConfig.ZKGROUP_SERVER_PUBLIC_PARAMS),
      genericServerPublicParams = Base64.decode(BuildConfig.GENERIC_SERVER_PUBLIC_PARAMS)
>>>>>>> c82ed473
    )

    serviceNetworkAccessMock = mock {
      on { getConfiguration() } doReturn uncensoredConfiguration
      on { getConfiguration(any()) } doReturn uncensoredConfiguration
      on { uncensoredConfiguration } doReturn uncensoredConfiguration
    }

    keyBackupService = mock()

    recipientCache = LiveRecipientCache(application) { r -> r.run() }
  }

  override fun provideSignalServiceNetworkAccess(): SignalServiceNetworkAccess {
    return serviceNetworkAccessMock
  }

  override fun provideKeyBackupService(signalServiceAccountManager: SignalServiceAccountManager, keyStore: KeyStore, enclave: KbsEnclave): KeyBackupService {
    return keyBackupService
  }

  override fun provideRecipientCache(): LiveRecipientCache {
    return recipientCache
  }

  class MockWebSocket : WebSocketListener() {
    private val TAG = "MockWebSocket"

    var webSocket: WebSocket? = null
      private set

    override fun onOpen(webSocket: WebSocket, response: Response) {
      Log.i(TAG, "onOpen(${webSocket.hashCode()})")
      this.webSocket = webSocket
    }

    override fun onClosing(webSocket: WebSocket, code: Int, reason: String) {
      Log.i(TAG, "onClosing(${webSocket.hashCode()}): $code, $reason")
      this.webSocket = null
    }

    override fun onClosed(webSocket: WebSocket, code: Int, reason: String) {
      Log.i(TAG, "onClosed(${webSocket.hashCode()}): $code, $reason")
      this.webSocket = null
    }

    override fun onFailure(webSocket: WebSocket, t: Throwable, response: Response?) {
      Log.w(TAG, "onFailure(${webSocket.hashCode()})", t)
      this.webSocket = null
    }
  }

  companion object {
    lateinit var webServer: MockWebServer
      private set
    lateinit var baseUrl: String
      private set

    val mockIdentifiedWebSocket = MockWebSocket()

    private val handlers: MutableList<Verb> = mutableListOf()

    fun addMockWebRequestHandlers(vararg verbs: Verb) {
      handlers.addAll(verbs)
    }

    fun injectWebSocketMessage(value: ByteString) {
      mockIdentifiedWebSocket.webSocket!!.send(value)
    }

    fun clearHandlers() {
      handlers.clear()
    }
  }
}<|MERGE_RESOLUTION|>--- conflicted
+++ resolved
@@ -80,28 +80,16 @@
         0 to arrayOf(SignalCdnUrl(baseUrl, "localhost", serviceTrustStore, ConnectionSpec.CLEARTEXT)),
         2 to arrayOf(SignalCdnUrl(baseUrl, "localhost", serviceTrustStore, ConnectionSpec.CLEARTEXT))
       ),
-<<<<<<< HEAD
-      arrayOf(SignalKeyBackupServiceUrl(baseUrl, "localhost", serviceTrustStore, ConnectionSpec.CLEARTEXT)),
-      arrayOf(SignalStorageUrl(baseUrl, "localhost", serviceTrustStore, ConnectionSpec.CLEARTEXT)),
-      arrayOf(SignalCdsiUrl(baseUrl, "localhost", serviceTrustStore, ConnectionSpec.CLEARTEXT)),
-      emptyArray(),
-      emptyList(),
-      Network.socketFactory,
-      Network.proxySelectorForSocks,
-      Network.dns,
-      Base64.decode(BuildConfig.ZKGROUP_SERVER_PUBLIC_PARAMS),
-      Base64.decode(BuildConfig.GENERIC_SERVER_PUBLIC_PARAMS)
-=======
       signalKeyBackupServiceUrls = arrayOf(SignalKeyBackupServiceUrl(baseUrl, "localhost", serviceTrustStore, ConnectionSpec.CLEARTEXT)),
       signalStorageUrls = arrayOf(SignalStorageUrl(baseUrl, "localhost", serviceTrustStore, ConnectionSpec.CLEARTEXT)),
       signalCdsiUrls = arrayOf(SignalCdsiUrl(baseUrl, "localhost", serviceTrustStore, ConnectionSpec.CLEARTEXT)),
       signalSvr2Urls = arrayOf(SignalSvr2Url(baseUrl, serviceTrustStore, "localhost", ConnectionSpec.CLEARTEXT)),
       networkInterceptors = emptyList(),
-      dns = Optional.of(SignalServiceNetworkAccess.DNS),
-      signalProxy = Optional.empty(),
+      socketFactory = Network.socketFactory,
+      proxySelector = Network.proxySelectorForSocks,
+      dns = Network.dns,
       zkGroupServerPublicParams = Base64.decode(BuildConfig.ZKGROUP_SERVER_PUBLIC_PARAMS),
       genericServerPublicParams = Base64.decode(BuildConfig.GENERIC_SERVER_PUBLIC_PARAMS)
->>>>>>> c82ed473
     )
 
     serviceNetworkAccessMock = mock {
