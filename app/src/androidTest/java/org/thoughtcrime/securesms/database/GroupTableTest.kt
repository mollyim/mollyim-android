--- conflicted
+++ resolved
@@ -166,18 +166,6 @@
   }
 
   @Test
-<<<<<<< HEAD
-  fun givenAGroup_whenIUpdateMembers_thenIExpectUpdatedMembers() {
-    val v2Group = insertPushGroup()
-    groupTable.updateMembers(v2Group, listOf(harness.self.id, harness.others[1]))
-    val groupRecord = groupTable.getGroup(v2Group)
-
-    assertEquals(setOf(harness.self.id, harness.others[1]), groupRecord.get().members.toSet())
-  }
-
-  @Test
-=======
->>>>>>> 46638a19
   fun givenTwoGroupsWithoutMembers_whenIQueryThem_thenIExpectEach() {
     val g1 = insertPushGroup(listOf())
     val g2 = insertPushGroup(listOf())
