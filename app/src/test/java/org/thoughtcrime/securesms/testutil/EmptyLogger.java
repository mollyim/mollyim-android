package org.thoughtcrime.securesms.testutil;

import org.signal.core.util.logging.Log;

public class EmptyLogger extends Log.Logger {
  @Override
  public void v(String tag, String message, Throwable t, boolean keepLonger) { }

  @Override
  public void d(String tag, String message, Throwable t, boolean keepLonger) { }

  @Override
  public void i(String tag, String message, Throwable t, boolean keepLonger) { }

  @Override
  public void w(String tag, String message, Throwable t, boolean keepLonger) { }

  @Override
  public void e(String tag, String message, Throwable t, boolean keepLonger) { }

  @Override
<<<<<<< HEAD
  public void wtf(String tag, String message, Throwable t) { }

  @Override
  public void blockUntilAllWritesFinished() { }

  @Override
  public void clear() { }
=======
  public void flush() { }
>>>>>>> e374f3af
}<|MERGE_RESOLUTION|>--- conflicted
+++ resolved
@@ -19,15 +19,8 @@
   public void e(String tag, String message, Throwable t, boolean keepLonger) { }
 
   @Override
-<<<<<<< HEAD
-  public void wtf(String tag, String message, Throwable t) { }
-
-  @Override
-  public void blockUntilAllWritesFinished() { }
+  public void flush() { }
 
   @Override
   public void clear() { }
-=======
-  public void flush() { }
->>>>>>> e374f3af
 }