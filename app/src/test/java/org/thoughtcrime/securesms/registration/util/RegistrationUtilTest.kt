/*
 * Copyright 2024 Signal Messenger, LLC
 * SPDX-License-Identifier: AGPL-3.0-only
 */

package org.thoughtcrime.securesms.registration.util

import android.app.Application
import assertk.assertThat
import assertk.assertions.each
import assertk.assertions.extracting
import assertk.assertions.hasSize
import assertk.assertions.isEmpty
import assertk.assertions.isEqualTo
import io.mockk.every
import io.mockk.mockk
import io.mockk.mockkObject
import io.mockk.mockkStatic
import io.mockk.unmockkAll
import io.mockk.verify
import org.junit.After
import org.junit.Before
import org.junit.Rule
import org.junit.Test
import org.junit.runner.RunWith
import org.robolectric.RobolectricTestRunner
import org.robolectric.annotation.Config
import org.signal.core.util.logging.Log.initialize
import org.thoughtcrime.securesms.database.model.databaseprotos.RestoreDecisionState
import org.thoughtcrime.securesms.keyvalue.PhoneNumberPrivacyValues
import org.thoughtcrime.securesms.keyvalue.SignalStore
import org.thoughtcrime.securesms.keyvalue.Skipped
import org.thoughtcrime.securesms.keyvalue.Start
import org.thoughtcrime.securesms.profiles.ProfileName
import org.thoughtcrime.securesms.recipients.Recipient
import org.thoughtcrime.securesms.testutil.LogRecorder
import org.thoughtcrime.securesms.testutil.MockAppDependenciesRule
import org.thoughtcrime.securesms.testutil.MockSignalStoreRule
import org.thoughtcrime.securesms.util.RemoteConfig

@RunWith(RobolectricTestRunner::class)
@Config(application = Application::class, manifest = Config.NONE)
class RegistrationUtilTest {
  @get:Rule
  val signalStore = MockSignalStoreRule(relaxed = setOf(PhoneNumberPrivacyValues::class))

  @get:Rule
  val appDependencies = MockAppDependenciesRule()

  private lateinit var logRecorder: LogRecorder

  @Before
  fun setup() {
    mockkObject(Recipient)
    mockkStatic(RemoteConfig::class)

    logRecorder = LogRecorder()
    initialize(logRecorder)

    every { SignalStore.backup.backupTier } returns null
    every { SignalStore.backup.backupsInitialized = any() } answers { }
    every { SignalStore.backup.cachedMediaCdnPath = any() } answers { }
    every { SignalStore.backup.mediaCredentials } returns mockk {
      every { clearAll() } answers {}
    }
    every { SignalStore.backup.messageCredentials } returns mockk {
      every { clearAll() } answers {}
    }
  }

  @After
  fun tearDown() {
    unmockkAll()
  }

  @Test
<<<<<<< HEAD
  fun maybeMarkRegistrationComplete_allValidNoRestoreOption() {
    every { signalStore.registration.isRegistrationComplete } returns false
    every { signalStore.account.isRegistered } returns true
    every { Recipient.self() } returns Recipient(profileName = ProfileName.fromParts("Dark", "Helmet"))
    every { signalStore.svr.hasPin() } returns true
    every { RemoteConfig.restoreAfterRegistration } returns false

    RegistrationUtil.maybeMarkRegistrationComplete()

    verify { signalStore.registration.markRegistrationComplete() }
  }

  @Test
  fun maybeMarkRegistrationComplete_allValidNoRestoreOptionSvrOptOut() {
    every { signalStore.registration.isRegistrationComplete } returns false
    every { signalStore.account.isRegistered } returns true
    every { Recipient.self() } returns Recipient(profileName = ProfileName.fromParts("Dark", "Helmet"))
    every { signalStore.svr.hasPin() } returns false
    every { signalStore.account.isLinkedDevice } returns false
    every { signalStore.svr.hasOptedOut() } returns true
    every { RemoteConfig.restoreAfterRegistration } returns false

    RegistrationUtil.maybeMarkRegistrationComplete()

    verify { signalStore.registration.markRegistrationComplete() }
  }

  @Test
=======
>>>>>>> cf1afb73
  fun maybeMarkRegistrationComplete_allValidWithRestoreOption() {
    every { signalStore.registration.isRegistrationComplete } returns false
    every { signalStore.account.isRegistered } returns true
    every { Recipient.self() } returns Recipient(profileName = ProfileName.fromParts("Dark", "Helmet"))
    every { signalStore.svr.hasPin() } returns true
    every { signalStore.registration.restoreDecisionState } returns RestoreDecisionState.Skipped

    RegistrationUtil.maybeMarkRegistrationComplete()

    verify { signalStore.registration.markRegistrationComplete() }
  }

  @Test
  fun maybeMarkRegistrationComplete_missingData() {
    every { signalStore.registration.isRegistrationComplete } returns false
    every { signalStore.account.isRegistered } returns false
    every { signalStore.account.isLinkedDevice } returns false

    RegistrationUtil.maybeMarkRegistrationComplete()

    every { signalStore.account.isRegistered } returns true
    every { Recipient.self() } returns Recipient(profileName = ProfileName.EMPTY)

    RegistrationUtil.maybeMarkRegistrationComplete()

    every { Recipient.self() } returns Recipient(profileName = ProfileName.fromParts("Dark", "Helmet"))
    every { signalStore.svr.hasPin() } returns false
    every { signalStore.svr.hasOptedOut() } returns false

    RegistrationUtil.maybeMarkRegistrationComplete()

    every { signalStore.svr.hasPin() } returns true
    every { signalStore.registration.restoreDecisionState } returns RestoreDecisionState.Start

    RegistrationUtil.maybeMarkRegistrationComplete()

    verify(exactly = 0) { signalStore.registration.markRegistrationComplete() }

    val regUtilLogs = logRecorder.information.filter { it.tag == "RegistrationUtil" }
    assertThat(regUtilLogs).hasSize(4)
    assertThat(regUtilLogs)
      .extracting { it.message }
      .each { it.isEqualTo("Registration is not yet complete.") }
  }

  @Test
  fun maybeMarkRegistrationComplete_alreadyMarked() {
    every { signalStore.registration.isRegistrationComplete } returns true

    RegistrationUtil.maybeMarkRegistrationComplete()

    verify(exactly = 0) { signalStore.registration.markRegistrationComplete() }

    val regUtilLogs = logRecorder.information.filter { it.tag == "RegistrationUtil" }
    assertThat(regUtilLogs).isEmpty()
  }
}<|MERGE_RESOLUTION|>--- conflicted
+++ resolved
@@ -74,37 +74,6 @@
   }
 
   @Test
-<<<<<<< HEAD
-  fun maybeMarkRegistrationComplete_allValidNoRestoreOption() {
-    every { signalStore.registration.isRegistrationComplete } returns false
-    every { signalStore.account.isRegistered } returns true
-    every { Recipient.self() } returns Recipient(profileName = ProfileName.fromParts("Dark", "Helmet"))
-    every { signalStore.svr.hasPin() } returns true
-    every { RemoteConfig.restoreAfterRegistration } returns false
-
-    RegistrationUtil.maybeMarkRegistrationComplete()
-
-    verify { signalStore.registration.markRegistrationComplete() }
-  }
-
-  @Test
-  fun maybeMarkRegistrationComplete_allValidNoRestoreOptionSvrOptOut() {
-    every { signalStore.registration.isRegistrationComplete } returns false
-    every { signalStore.account.isRegistered } returns true
-    every { Recipient.self() } returns Recipient(profileName = ProfileName.fromParts("Dark", "Helmet"))
-    every { signalStore.svr.hasPin() } returns false
-    every { signalStore.account.isLinkedDevice } returns false
-    every { signalStore.svr.hasOptedOut() } returns true
-    every { RemoteConfig.restoreAfterRegistration } returns false
-
-    RegistrationUtil.maybeMarkRegistrationComplete()
-
-    verify { signalStore.registration.markRegistrationComplete() }
-  }
-
-  @Test
-=======
->>>>>>> cf1afb73
   fun maybeMarkRegistrationComplete_allValidWithRestoreOption() {
     every { signalStore.registration.isRegistrationComplete } returns false
     every { signalStore.account.isRegistered } returns true
