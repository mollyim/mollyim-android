package org.thoughtcrime.securesms.util;

import android.app.Application;

import org.junit.Rule;
import org.junit.Test;
import org.junit.runner.RunWith;
import org.robolectric.ParameterizedRobolectricTestRunner;
import org.robolectric.annotation.Config;
import org.thoughtcrime.securesms.SignalStoreRule;
import org.thoughtcrime.securesms.dependencies.ApplicationDependencies;
import org.thoughtcrime.securesms.keyvalue.AccountValues;

import java.util.Arrays;
import java.util.Collection;

import kotlin.Unit;

import static junit.framework.TestCase.assertEquals;

@RunWith(ParameterizedRobolectricTestRunner.class)
@Config(manifest = Config.NONE, application = Application.class)
public class SignalMeUtilText_parseE164FromLink {

  private final String input;
  private final String output;

  @ParameterizedRobolectricTestRunner.Parameters
  public static Collection<Object[]> data() {
    return Arrays.asList(new Object[][]{
        { "https://signal.me/#p/+15555555555", "+15555555555" },
        { "https://signal.me/#p/5555555555",   null },
        { "https://signal.me",                 null },
        { "https://signal.me/#p/",             null },
        { "signal.me/#p/+15555555555",         null },
        { "sgnl://signal.me/#p/+15555555555",  "+15555555555" },
        { "sgnl://signal.me/#p/5555555555",    null },
        { "sgnl://signal.me",                  null },
        { "sgnl://signal.me/#p/",              null },
        { "",                                  null },
        { null,                                null }
    });
  }

<<<<<<< HEAD
  @Before
  public void setup() {
    if (!ApplicationDependencies.isInitialized()) {
      ApplicationDependencies.init(new MockApplicationDependencyProvider());
    }

    KeyValueDataSet dataSet = new KeyValueDataSet();
=======
  @Rule
  public SignalStoreRule signalStore = new SignalStoreRule(dataSet -> {
>>>>>>> a0235cbc
    dataSet.putString(AccountValues.KEY_E164, "+15555555555");
    return Unit.INSTANCE;
  });

  public SignalMeUtilText_parseE164FromLink(String input, String output) {
    this.input  = input;
    this.output = output;
  }

  @Test
  public void parse() {
    assertEquals(output, SignalMeUtil.parseE164FromLink(ApplicationDependencies.getApplication(), input));
  }
}<|MERGE_RESOLUTION|>--- conflicted
+++ resolved
@@ -42,18 +42,8 @@
     });
   }
 
-<<<<<<< HEAD
-  @Before
-  public void setup() {
-    if (!ApplicationDependencies.isInitialized()) {
-      ApplicationDependencies.init(new MockApplicationDependencyProvider());
-    }
-
-    KeyValueDataSet dataSet = new KeyValueDataSet();
-=======
   @Rule
   public SignalStoreRule signalStore = new SignalStoreRule(dataSet -> {
->>>>>>> a0235cbc
     dataSet.putString(AccountValues.KEY_E164, "+15555555555");
     return Unit.INSTANCE;
   });
