--- conflicted
+++ resolved
@@ -22,7 +22,7 @@
 val canonicalVersionName = "7.25.2"
 val currentHotfixVersion = 0
 val maxHotfixVersions = 100
-val mollyRevision = 2
+val mollyRevision = 1
 
 val sourceVersionNameWithRevision = "${canonicalVersionName}-${mollyRevision}"
 
@@ -82,12 +82,7 @@
   compileSdkVersion = signalCompileSdkVersion
   ndkVersion = signalNdkVersion
 
-<<<<<<< HEAD
   flavorDimensions += listOf("environment", "license", "distribution")
-  useLibrary("org.apache.http.legacy")
-=======
-  flavorDimensions += listOf("distribution", "environment")
->>>>>>> ed1348c2
   testBuildType = "instrumentation"
 
   android.bundle.language.enableSplit = false
