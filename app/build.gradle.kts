--- conflicted
+++ resolved
@@ -9,15 +9,8 @@
   id("molly")
 }
 
-<<<<<<< HEAD
-val canonicalVersionCode = 1602
-val canonicalVersionName = "7.61.2"
-=======
-apply(from = "static-ips.gradle.kts")
-
 val canonicalVersionCode = 1603
 val canonicalVersionName = "7.61.3"
->>>>>>> b9abe9c1
 val currentHotfixVersion = 0
 val maxHotfixVersions = 100
 val mollyRevision = 1
