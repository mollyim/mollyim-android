plugins {
  alias(libs.plugins.android.application)
  alias(libs.plugins.jetbrains.kotlin.android)
  alias(libs.plugins.compose.compiler)
  id("androidx.navigation.safeargs")
  id("kotlin-parcelize")
  id("com.squareup.wire")
  id("molly")
}

<<<<<<< HEAD
val canonicalVersionCode = 1543
val canonicalVersionName = "7.42.0"
=======
apply(from = "static-ips.gradle.kts")

val canonicalVersionCode = 1544
val canonicalVersionName = "7.42.1"
>>>>>>> 3b657ea7
val currentHotfixVersion = 0
val maxHotfixVersions = 100
val mollyRevision = 2

// MOLLY: Use default debug keystore generated by Android Studio at $HOME/.android/debug.keystore

val selectableVariants = listOf(
  "prodFossWebsiteDebug",
  "prodFossWebsiteRelease",
  "prodFossStoreDebug",
  "prodFossStoreRelease",
  "prodGmsWebsiteDebug",
  "prodGmsWebsiteRelease",
  "prodGmsWebsiteInstrumentation",
  "prodGmsWebsiteSpinner",
  "stagingFossWebsiteDebug",
  "stagingFossWebsiteRelease",
  "stagingGmsWebsiteDebug",
  "stagingGmsWebsiteRelease",
)

val signalBuildToolsVersion: String by rootProject.extra
val signalCompileSdkVersion: String by rootProject.extra
val signalTargetSdkVersion: Int by rootProject.extra
val signalMinSdkVersion: Int by rootProject.extra
val signalNdkVersion: String by rootProject.extra
val signalJavaVersion: JavaVersion by rootProject.extra
val signalKotlinJvmTarget: String by rootProject.extra

// Override build config via env vars when project property 'CI' is set
val ciEnabled = project.hasProperty("CI")

val baseAppTitle = getCiEnv("CI_APP_TITLE") ?: properties["baseAppTitle"] as String
val baseAppFileName = getCiEnv("CI_APP_FILENAME") ?: properties["baseAppFileName"] as String
val basePackageId = getCiEnv("CI_PACKAGE_ID") ?: properties["basePackageId"] as String
val buildVariants = getCiEnv("CI_BUILD_VARIANTS") ?: properties["buildVariants"] as String
val forceInternalUserFlag = getCiEnv("CI_FORCE_INTERNAL_USER_FLAG") ?: properties["forceInternalUserFlag"] as String
val mapsApiKey = getCiEnv("CI_MAPS_API_KEY") ?: properties["mapsApiKey"] as String

fun getCiEnv(name: String) = if (ciEnabled) System.getenv(name).takeUnless { it.isNullOrBlank() } else null

wire {
  kotlin {
    javaInterop = true
  }

  sourcePath {
    srcDir("src/main/protowire")
  }

  protoPath {
    srcDir("${project.rootDir}/libsignal-service/src/main/protowire")
  }
}

android {
  namespace = "org.thoughtcrime.securesms"

  buildToolsVersion = signalBuildToolsVersion
  compileSdkVersion = signalCompileSdkVersion
  ndkVersion = signalNdkVersion

  flavorDimensions += listOf("environment", "license", "distribution")
  testBuildType = "instrumentation"

  android.bundle.language.enableSplit = false

  kotlinOptions {
    jvmTarget = signalKotlinJvmTarget
    freeCompilerArgs = listOf("-Xjvm-default=all")
    suppressWarnings = true
  }

  signingConfigs {
    System.getenv("CI_KEYSTORE_PATH")?.let { path ->
      create("ci") {
        println("Signing release build with keystore: '$path'")
        storeFile = file(path)
        storePassword = System.getenv("CI_KEYSTORE_PASSWORD")
        keyAlias = System.getenv("CI_KEYSTORE_ALIAS")
        keyPassword = System.getenv("CI_KEYSTORE_PASSWORD")
        enableV4Signing = false
      }
    }
  }

  testOptions {
    execution = "ANDROIDX_TEST_ORCHESTRATOR"

    unitTests {
      isIncludeAndroidResources = true
    }
  }

  sourceSets {
    getByName("test") {
      java.srcDir("$projectDir/src/testShared")
    }

    getByName("androidTest") {
      java.srcDir("$projectDir/src/testShared")
    }
  }

  compileOptions {
    isCoreLibraryDesugaringEnabled = true
    sourceCompatibility = signalJavaVersion
    targetCompatibility = signalJavaVersion
  }

  packaging {
    jniLibs {
      excludes += setOf(
        "**/*.dylib",
        "**/*.dll"
      )
      // MOLLY: Compress native libs by default as APK is not split on ABIs
      useLegacyPackaging = true
    }
    resources {
      excludes += setOf(
        "LICENSE.txt",
        "LICENSE",
        "NOTICE",
        "asm-license.txt",
        "META-INF/LICENSE",
        "META-INF/LICENSE.md",
        "META-INF/NOTICE",
        "META-INF/LICENSE-notice.md",
        "META-INF/proguard/androidx-annotations.pro",
        "**/*.dylib",
        "**/*.dll"
      )
    }
  }

  buildFeatures {
    buildConfig = true
    viewBinding = true
    compose = true
  }

  composeOptions {
    kotlinCompilerExtensionVersion = "1.5.4"
  }

  if (mollyRevision < 0 || currentHotfixVersion < 0 || (mollyRevision + currentHotfixVersion) >= maxHotfixVersions) {
    throw GradleException("Molly revision $mollyRevision or Hotfix version $currentHotfixVersion out of range")
  }

  defaultConfig {
    val sourceVersionNameWithRevision = "${canonicalVersionName}-${mollyRevision}"

    versionCode = (canonicalVersionCode * maxHotfixVersions) + mollyRevision + currentHotfixVersion
    versionName = if (ciEnabled) getCommitTag() else sourceVersionNameWithRevision

    minSdk = signalMinSdkVersion
    targetSdk = signalTargetSdkVersion

    applicationId = basePackageId

    buildConfigField("String", "SIGNAL_PACKAGE_NAME", "\"org.thoughtcrime.securesms\"")
    buildConfigField("String", "SIGNAL_CANONICAL_VERSION_NAME", "\"$canonicalVersionName\"")
    buildConfigField("int", "SIGNAL_CANONICAL_VERSION_CODE", "$canonicalVersionCode")
    buildConfigField("String", "BACKUP_FILENAME", "\"${baseAppFileName.lowercase()}\"")
    buildConfigField("boolean", "FORCE_INTERNAL_USER_FLAG", forceInternalUserFlag)

    vectorDrawables.useSupportLibrary = true

    // MOLLY: BUILD_TIMESTAMP may be zero in debug builds.
    buildConfigField("long", "BUILD_OR_ZERO_TIMESTAMP", getLastCommitTimestamp() + "L")
    buildConfigField("String", "GIT_HASH", "\"${getGitHash()}\"")
    // MOLLY: Ensure to add any new URLs to SignalServiceNetworkAccess.HOSTNAMES list
    buildConfigField("String", "SIGNAL_URL", "\"https://chat.signal.org\"")
    buildConfigField("String", "STORAGE_URL", "\"https://storage.signal.org\"")
    buildConfigField("String", "SIGNAL_CDN_URL", "\"https://cdn.signal.org\"")
    buildConfigField("String", "SIGNAL_CDN2_URL", "\"https://cdn2.signal.org\"")
    buildConfigField("String", "SIGNAL_CDN3_URL", "\"https://cdn3.signal.org\"")
    buildConfigField("String", "SIGNAL_CDSI_URL", "\"https://cdsi.signal.org\"")
    buildConfigField("String", "SIGNAL_SERVICE_STATUS_URL", "\"uptime.signal.org\"")
    buildConfigField("String", "SIGNAL_SVR2_URL", "\"https://svr2.signal.org\"")
    buildConfigField("String", "SIGNAL_SFU_URL", "\"https://sfu.voip.signal.org\"")
    buildConfigField("String", "SIGNAL_STAGING_SFU_URL", "\"https://sfu.staging.voip.signal.org\"")
    buildConfigField("String[]", "SIGNAL_SFU_INTERNAL_NAMES", "new String[]{\"Test\", \"Staging\", \"Development\"}")
    buildConfigField("String[]", "SIGNAL_SFU_INTERNAL_URLS", "new String[]{\"https://sfu.test.voip.signal.org\", \"https://sfu.staging.voip.signal.org\", \"https://sfu.staging.test.voip.signal.org\"}")
    buildConfigField("String", "CONTENT_PROXY_HOST", "\"contentproxy.signal.org\"")
    buildConfigField("int", "CONTENT_PROXY_PORT", "443")
    buildConfigField("String", "SIGNAL_AGENT", "\"OWA\"")
    buildConfigField("String", "SVR2_MRENCLAVE_LEGACY", "\"9314436a9a144992bb3680770ea5fd7934a7ffd29257844a33763a238903d570\"")
    buildConfigField("String", "SVR2_MRENCLAVE", "\"093be9ea32405e85ae28dbb48eb668aebeb7dbe29517b9b86ad4bec4dfe0e6a6\"")
    buildConfigField("String", "UNIDENTIFIED_SENDER_TRUST_ROOT", "\"BXu6QIKVz5MA8gstzfOgRQGqyLqOwNKHL6INkv3IHWMF\"")
    buildConfigField("String", "ZKGROUP_SERVER_PUBLIC_PARAMS", "\"AMhf5ywVwITZMsff/eCyudZx9JDmkkkbV6PInzG4p8x3VqVJSFiMvnvlEKWuRob/1eaIetR31IYeAbm0NdOuHH8Qi+Rexi1wLlpzIo1gstHWBfZzy1+qHRV5A4TqPp15YzBPm0WSggW6PbSn+F4lf57VCnHF7p8SvzAA2ZZJPYJURt8X7bbg+H3i+PEjH9DXItNEqs2sNcug37xZQDLm7X36nOoGPs54XsEGzPdEV+itQNGUFEjY6X9Uv+Acuks7NpyGvCoKxGwgKgE5XyJ+nNKlyHHOLb6N1NuHyBrZrgtY/JYJHRooo5CEqYKBqdFnmbTVGEkCvJKxLnjwKWf+fEPoWeQFj5ObDjcKMZf2Jm2Ae69x+ikU5gBXsRmoF94GXTLfN0/vLt98KDPnxwAQL9j5V1jGOY8jQl6MLxEs56cwXN0dqCnImzVH3TZT1cJ8SW1BRX6qIVxEzjsSGx3yxF3suAilPMqGRp4ffyopjMD1JXiKR2RwLKzizUe5e8XyGOy9fplzhw3jVzTRyUZTRSZKkMLWcQ/gv0E4aONNqs4P+NameAZYOD12qRkxosQQP5uux6B2nRyZ7sAV54DgFyLiRcq1FvwKw2EPQdk4HDoePrO/RNUbyNddnM/mMgj4FW65xCoT1LmjrIjsv/Ggdlx46ueczhMgtBunx1/w8k8V+l8LVZ8gAT6wkU5J+DPQalQguMg12Jzug3q4TbdHiGCmD9EunCwOmsLuLJkz6EcSYXtrlDEnAM+hicw7iergYLLlMXpfTdGxJCWJmP4zqUFeTTmsmhsjGBt7NiEB/9pFFEB3pSbf4iiUukw63Eo8Aqnf4iwob6X1QviCWuc8t0LUlT9vALgh/f2DPVOOmR0RW6bgRvc7DSF20V/omg+YBw==\"")
    buildConfigField("String", "GENERIC_SERVER_PUBLIC_PARAMS", "\"AByD873dTilmOSG0TjKrvpeaKEsUmIO8Vx9BeMmftwUs9v7ikPwM8P3OHyT0+X3EUMZrSe9VUp26Wai51Q9I8mdk0hX/yo7CeFGJyzoOqn8e/i4Ygbn5HoAyXJx5eXfIbqpc0bIxzju4H/HOQeOpt6h742qii5u/cbwOhFZCsMIbElZTaeU+BWMBQiZHIGHT5IE0qCordQKZ5iPZom0HeFa8Yq0ShuEyAl0WINBiY6xE3H/9WnvzXBbMuuk//eRxXgzO8ieCeK8FwQNxbfXqZm6Ro1cMhCOF3u7xoX83QhpN\"")
    buildConfigField("String", "BACKUP_SERVER_PUBLIC_PARAMS", "\"AJwNSU55fsFCbgaxGRD11wO1juAs8Yr5GF8FPlGzzvdJJIKH5/4CC7ZJSOe3yL2vturVaRU2Cx0n751Vt8wkj1bozK3CBV1UokxV09GWf+hdVImLGjXGYLLhnI1J2TWEe7iWHyb553EEnRb5oxr9n3lUbNAJuRmFM7hrr0Al0F0wrDD4S8lo2mGaXe0MJCOM166F8oYRQqpFeEHfiLnxA1O8ZLh7vMdv4g9jI5phpRBTsJ5IjiJrWeP0zdIGHEssUeprDZ9OUJ14m0v61eYJMKsf59Bn+mAT2a7YfB+Don9O\"")
    buildConfigField("String[]", "LANGUAGES", "new String[]{ ${languageList().map { "\"$it\"" }.joinToString(separator = ", ")} }")
    buildConfigField("String", "DEFAULT_CURRENCIES", "\"EUR,AUD,GBP,CAD,CNY\"")
    buildConfigField("String", "GIPHY_API_KEY", "\"3o6ZsYH6U6Eri53TXy\"")
    buildConfigField("String", "SIGNAL_CAPTCHA_URL", "\"https://signalcaptchas.org/registration/generate.html\"")
    buildConfigField("String", "RECAPTCHA_PROOF_URL", "\"https://signalcaptchas.org/challenge/generate.html\"")
    buildConfigField("org.signal.libsignal.net.Network.Environment", "LIBSIGNAL_NET_ENV", "org.signal.libsignal.net.Network.Environment.PRODUCTION")
    buildConfigField("int", "LIBSIGNAL_LOG_LEVEL", "org.signal.libsignal.protocol.logging.SignalProtocolLogger.INFO")

    // MOLLY: Rely on the built-in variables FLAVOR and BUILD_TYPE instead of BUILD_*_TYPE
    buildConfigField("String", "BADGE_STATIC_ROOT", "\"https://updates2.signal.org/static/badges/\"")
    buildConfigField("String", "STRIPE_BASE_URL", "\"https://api.stripe.com/v1\"")
    buildConfigField("String", "STRIPE_PUBLISHABLE_KEY", "\"pk_live_6cmGZopuTsV8novGgJJW9JpC00vLIgtQ1D\"")
    buildConfigField("boolean", "TRACING_ENABLED", "false")

    ndk {
      //noinspection ChromeOsAbiSupport
      abiFilters += listOf("armeabi-v7a", "arm64-v8a", "x86_64")
    }

    resourceConfigurations += listOf()

    testInstrumentationRunner = "org.thoughtcrime.securesms.testing.SignalTestRunner"
    testInstrumentationRunnerArguments["clearPackageData"] = "true"
  }

  buildTypes {
    getByName("debug") {
      isDefault = true
      isMinifyEnabled = false
      proguardFiles(
        getDefaultProguardFile("proguard-android.txt"),
        "proguard/proguard-firebase-messaging.pro",
        "proguard/proguard-google-play-services.pro",
        "proguard/proguard-jackson.pro",
        "proguard/proguard-sqlite.pro",
        "proguard/proguard-appcompat-v7.pro",
        "proguard/proguard-square-okhttp.pro",
        "proguard/proguard-square-okio.pro",
        "proguard/proguard-rounded-image-view.pro",
        "proguard/proguard-glide.pro",
        "proguard/proguard-shortcutbadger.pro",
        "proguard/proguard-retrofit.pro",
        "proguard/proguard-klinker.pro",
        "proguard/proguard-retrolambda.pro",
        "proguard/proguard-okhttp.pro",
        "proguard/proguard-ez-vcard.pro",
        "proguard/proguard.cfg"
      )
      testProguardFiles(
        "proguard/proguard-automation.pro",
        "proguard/proguard.cfg"
      )

      buildConfigField("long", "BUILD_OR_ZERO_TIMESTAMP", "0L")
      buildConfigField("String", "GIT_HASH", "\"abc123def456\"")
    }

    getByName("release") {
      isMinifyEnabled = true
      isShrinkResources = true
      signingConfig = signingConfigs.findByName("ci")
      proguardFiles(*buildTypes["debug"].proguardFiles.toTypedArray())
    }

    create("instrumentation") {
      initWith(getByName("debug"))
      isDefault = false
      isMinifyEnabled = false
      matchingFallbacks += "debug"
      applicationIdSuffix = ".instrumentation"

      buildConfigField("String", "STRIPE_BASE_URL", "\"http://127.0.0.1:8080/stripe\"")
    }

    create("spinner") {
      initWith(getByName("debug"))
      isDefault = false
      isMinifyEnabled = false
      matchingFallbacks += "debug"
    }
  }

  productFlavors {
    create("store") {
      dimension = "distribution"
      buildConfigField("boolean", "MANAGES_MOLLY_UPDATES", "false")
    }

    create("website") {
      dimension = "distribution"
      isDefault = true
      buildConfigField("boolean", "MANAGES_MOLLY_UPDATES", "true")
    }

    create("gms") {
      dimension = "license"
      isDefault = true
      manifestPlaceholders["mapsApiKey"] = mapsApiKey
      buildConfigField("boolean", "USE_PLAY_SERVICES", "true")
      buildConfigField("boolean", "USE_OSM", "false")
      buildConfigField("String", "FDROID_UPDATE_URL", "\"https://molly.im/fdroid/repo\"")
    }

    create("foss") {
      dimension = "license"
      versionNameSuffix = "-FOSS"
      buildConfigField("boolean", "USE_PLAY_SERVICES", "false")
      buildConfigField("boolean", "USE_OSM", "true")
      buildConfigField("String", "FDROID_UPDATE_URL", "\"https://molly.im/fdroid/foss/repo\"")
    }

    create("prod") {
      dimension = "environment"

      isDefault = true

      buildConfigField("String", "MOBILE_COIN_ENVIRONMENT", "\"mainnet\"")
    }

    create("staging") {
      dimension = "environment"

      applicationIdSuffix = ".staging"

      buildConfigField("String", "SIGNAL_PACKAGE_NAME", "\"org.thoughtcrime.securesms.staging\"")

      buildConfigField("String", "SIGNAL_URL", "\"https://chat.staging.signal.org\"")
      buildConfigField("String", "STORAGE_URL", "\"https://storage-staging.signal.org\"")
      buildConfigField("String", "SIGNAL_CDN_URL", "\"https://cdn-staging.signal.org\"")
      buildConfigField("String", "SIGNAL_CDN2_URL", "\"https://cdn2-staging.signal.org\"")
      buildConfigField("String", "SIGNAL_CDN3_URL", "\"https://cdn3-staging.signal.org\"")
      buildConfigField("String", "SIGNAL_CDSI_URL", "\"https://cdsi.staging.signal.org\"")
      buildConfigField("String", "SIGNAL_SVR2_URL", "\"https://svr2.staging.signal.org\"")
      buildConfigField("String", "SVR2_MRENCLAVE_LEGACY", "\"38e01eff4fe357dc0b0e8ef7a44b4abc5489fbccba3a78780f3872c277f62bf3\"")
      buildConfigField("String", "SVR2_MRENCLAVE", "\"2e8cefe6e3f389d8426adb24e9b7fb7adf10902c96f06f7bbcee36277711ed91\"")
      buildConfigField("String", "UNIDENTIFIED_SENDER_TRUST_ROOT", "\"BbqY1DzohE4NUZoVF+L18oUPrK3kILllLEJh2UnPSsEx\"")
      buildConfigField("String", "ZKGROUP_SERVER_PUBLIC_PARAMS", "\"ABSY21VckQcbSXVNCGRYJcfWHiAMZmpTtTELcDmxgdFbtp/bWsSxZdMKzfCp8rvIs8ocCU3B37fT3r4Mi5qAemeGeR2X+/YmOGR5ofui7tD5mDQfstAI9i+4WpMtIe8KC3wU5w3Inq3uNWVmoGtpKndsNfwJrCg0Hd9zmObhypUnSkfYn2ooMOOnBpfdanRtrvetZUayDMSC5iSRcXKpdlukrpzzsCIvEwjwQlJYVPOQPj4V0F4UXXBdHSLK05uoPBCQG8G9rYIGedYsClJXnbrgGYG3eMTG5hnx4X4ntARBgELuMWWUEEfSK0mjXg+/2lPmWcTZWR9nkqgQQP0tbzuiPm74H2wMO4u1Wafe+UwyIlIT9L7KLS19Aw8r4sPrXZSSsOZ6s7M1+rTJN0bI5CKY2PX29y5Ok3jSWufIKcgKOnWoP67d5b2du2ZVJjpjfibNIHbT/cegy/sBLoFwtHogVYUewANUAXIaMPyCLRArsKhfJ5wBtTminG/PAvuBdJ70Z/bXVPf8TVsR292zQ65xwvWTejROW6AZX6aqucUjlENAErBme1YHmOSpU6tr6doJ66dPzVAWIanmO/5mgjNEDeK7DDqQdB1xd03HT2Qs2TxY3kCK8aAb/0iM0HQiXjxZ9HIgYhbtvGEnDKW5ILSUydqH/KBhW4Pb0jZWnqN/YgbWDKeJxnDbYcUob5ZY5Lt5ZCMKuaGUvCJRrCtuugSMaqjowCGRempsDdJEt+cMaalhZ6gczklJB/IbdwENW9KeVFPoFNFzhxWUIS5ML9riVYhAtE6JE5jX0xiHNVIIPthb458cfA8daR0nYfYAUKogQArm0iBezOO+mPk5vCNWI+wwkyFCqNDXz/qxl1gAntuCJtSfq9OC3NkdhQlgYQ==\"")
      buildConfigField("String", "GENERIC_SERVER_PUBLIC_PARAMS", "\"AHILOIrFPXX9laLbalbA9+L1CXpSbM/bTJXZGZiuyK1JaI6dK5FHHWL6tWxmHKYAZTSYmElmJ5z2A5YcirjO/yfoemE03FItyaf8W1fE4p14hzb5qnrmfXUSiAIVrhaXVwIwSzH6RL/+EO8jFIjJ/YfExfJ8aBl48CKHgu1+A6kWynhttonvWWx6h7924mIzW0Czj2ROuh4LwQyZypex4GuOPW8sgIT21KNZaafgg+KbV7XM1x1tF3XA17B4uGUaDbDw2O+nR1+U5p6qHPzmJ7ggFjSN6Utu+35dS1sS0P9N\"")
      buildConfigField("String", "BACKUP_SERVER_PUBLIC_PARAMS", "\"AHYrGb9IfugAAJiPKp+mdXUx+OL9zBolPYHYQz6GI1gWjpEu5me3zVNSvmYY4zWboZHif+HG1sDHSuvwFd0QszSwuSF4X4kRP3fJREdTZ5MCR0n55zUppTwfHRW2S4sdQ0JGz7YDQIJCufYSKh0pGNEHL6hv79Agrdnr4momr3oXdnkpVBIp3HWAQ6IbXQVSG18X36GaicI1vdT0UFmTwU2KTneluC2eyL9c5ff8PcmiS+YcLzh0OKYQXB5ZfQ06d6DiINvDQLy75zcfUOniLAj0lGJiHxGczin/RXisKSR8\"")
      buildConfigField("String", "MOBILE_COIN_ENVIRONMENT", "\"testnet\"")
      buildConfigField("String", "SIGNAL_CAPTCHA_URL", "\"https://signalcaptchas.org/staging/registration/generate.html\"")
      buildConfigField("String", "RECAPTCHA_PROOF_URL", "\"https://signalcaptchas.org/staging/challenge/generate.html\"")
      buildConfigField("org.signal.libsignal.net.Network.Environment", "LIBSIGNAL_NET_ENV", "org.signal.libsignal.net.Network.Environment.STAGING")
      buildConfigField("int", "LIBSIGNAL_LOG_LEVEL", "org.signal.libsignal.protocol.logging.SignalProtocolLogger.DEBUG")

      buildConfigField("String", "BUILD_ENVIRONMENT_TYPE", "\"Staging\"")
      buildConfigField("String", "STRIPE_PUBLISHABLE_KEY", "\"pk_test_sngOd8FnXNkpce9nPXawKrJD00kIDngZkD\"")
    }
  }

  lint {
    abortOnError = true
    baseline = file("lint-baseline.xml")
    ignoreWarnings = true
    quiet = true
  }

  applicationVariants.all {
    val isStaging = productFlavors.any { it.name == "staging" }

    resValue("string", "app_name", baseAppTitle + if (isStaging) " Staging" else "")
    resValue("string", "package_name", applicationId)

    outputs
      .map { it as com.android.build.gradle.internal.api.ApkVariantOutputImpl }
      .forEach { output ->
        val flavors = "-$baseName"
          .replace("-prod", "")
          .replace(Regex("-(foss|gms)"), "")
          .replace("-website", "")
          .replace("-release", "")
        val unsigned = if (isSigningReady) "" else "-unsigned"

        output.outputFileName = "${baseAppFileName}${flavors}${unsigned}-${versionName}.apk"
      }
  }

  androidComponents {
    beforeVariants { variant ->
      val selected = variant.name in selectableVariants
      if (!(selected && buildVariants.toRegex().containsMatchIn(variant.name))) {
        variant.enable = false
      }
    }
    onVariants { variant ->
      // Include the test-only library on debug builds.
      if (variant.buildType != "instrumentation") {
        variant.packaging.jniLibs.excludes.add("**/libsignal_jni_testing.so")
      }
    }
  }

  val releaseDir = "$projectDir/src/release/java"
  val debugDir = "$projectDir/src/debug/java"

  android.buildTypes.configureEach {
    val path = if (name == "release") releaseDir else debugDir
    sourceSets.named(name) {
      java.srcDir(path)
    }
  }
}

dependencies {
  lintChecks(project(":lintchecks"))
  coreLibraryDesugaring(libs.android.tools.desugar)

  implementation(project(":libsignal-service"))
  implementation(project(":paging"))
  implementation(project(":core-util"))
  implementation(project(":glide-config"))
  implementation(project(":video"))
  implementation(project(":device-transfer"))
  implementation(project(":image-editor"))
  implementation(project(":donations"))
  implementation(project(":contacts"))
  implementation(project(":qr"))
  implementation(project(":sticky-header-grid"))
  implementation(project(":photoview"))
  implementation(project(":core-ui"))

  implementation(libs.androidx.fragment.ktx)
  implementation(libs.androidx.fragment.compose)
  implementation(libs.androidx.appcompat) {
    version {
      strictly("1.6.1")
    }
  }
  implementation(libs.androidx.window.window)
  implementation(libs.androidx.window.java)
  implementation(libs.androidx.recyclerview)
  implementation(libs.material.material)
  implementation(libs.androidx.legacy.support)
  implementation(libs.androidx.preference)
  implementation(libs.androidx.legacy.preference)
  implementation(libs.androidx.gridlayout)
  implementation(libs.androidx.exifinterface)
  implementation(libs.androidx.compose.rxjava3)
  implementation(libs.androidx.compose.runtime.livedata)
  implementation(libs.androidx.activity.compose)
  implementation(libs.androidx.constraintlayout)
  implementation(libs.androidx.navigation.fragment.ktx)
  implementation(libs.androidx.navigation.ui.ktx)
  implementation(libs.androidx.navigation.compose)
  implementation(libs.androidx.lifecycle.viewmodel.ktx)
  implementation(libs.androidx.lifecycle.livedata.ktx)
  implementation(libs.androidx.lifecycle.process)
  implementation(libs.androidx.lifecycle.viewmodel.savedstate)
  implementation(libs.androidx.lifecycle.common.java8)
  implementation(libs.androidx.lifecycle.reactivestreams.ktx)
  implementation(libs.androidx.lifecycle.runtime.compose)
  implementation(libs.androidx.activity.compose)
  implementation(libs.androidx.camera.core)
  implementation(libs.androidx.camera.camera2)
  implementation(libs.androidx.camera.extensions)
  implementation(libs.androidx.camera.lifecycle)
  implementation(libs.androidx.camera.view)
  implementation(libs.androidx.concurrent.futures)
  implementation(libs.androidx.autofill)
  implementation(libs.androidx.biometric)
  implementation(libs.androidx.sharetarget)
  implementation(libs.androidx.profileinstaller)
  implementation(libs.androidx.asynclayoutinflater)
  implementation(libs.androidx.asynclayoutinflater.appcompat)
  implementation(libs.androidx.emoji2)
  implementation(libs.androidx.splashscreen)
  implementation(libs.androidx.webkit)
  "gmsImplementation"(libs.firebase.messaging) {
    exclude(group = "com.google.firebase", module = "firebase-core")
    exclude(group = "com.google.firebase", module = "firebase-analytics")
    exclude(group = "com.google.firebase", module = "firebase-measurement-connector")
  }
  "gmsImplementation"(libs.google.play.services.maps)
  "gmsImplementation"(libs.google.play.services.auth)
  "fossImplementation"(project(":libfakegms"))
  implementation(libs.bundles.media3)
  implementation(libs.conscrypt.android)
  implementation(libs.signal.aesgcmprovider)
  implementation(libs.libsignal.android)
  implementation(libs.molly.ringrtc)
  implementation(libs.leolin.shortcutbadger)
  implementation(libs.emilsjolander.stickylistheaders)
  implementation(libs.glide.glide)
  implementation(libs.roundedimageview)
  implementation(libs.materialish.progress)
  implementation(libs.greenrobot.eventbus)
  implementation(libs.google.zxing.android.integration)
  implementation(libs.google.zxing.core)
  implementation(libs.google.flexbox)
  implementation(libs.subsampling.scale.image.view) {
    exclude(group = "com.android.support", module = "support-annotations")
  }
  implementation(libs.android.tooltips) {
    exclude(group = "com.android.support", module = "appcompat-v7")
  }
  implementation(libs.stream)
  implementation(libs.lottie)
  implementation(libs.lottie.compose)
  implementation(libs.signal.android.database.sqlcipher)
  implementation(libs.androidx.sqlite)
  testImplementation(libs.androidx.sqlite.framework)
  implementation(libs.google.ez.vcard) {
    exclude(group = "com.fasterxml.jackson.core")
    exclude(group = "org.freemarker")
  }
  implementation(libs.dnsjava)
  implementation(libs.kotlinx.collections.immutable)
  implementation(libs.accompanist.permissions)
  implementation(libs.accompanist.drawablepainter)
  implementation(libs.kotlin.stdlib.jdk8)
  implementation(libs.kotlin.reflect)
  "gmsImplementation"(libs.kotlinx.coroutines.play.services)
  implementation(libs.kotlinx.coroutines.rx3)
  implementation(libs.jackson.module.kotlin)
  implementation(libs.rxjava3.rxandroid)
  implementation(libs.rxjava3.rxkotlin)
  implementation(libs.rxdogtag)

  implementation(project(":libnetcipher"))
  implementation(libs.molly.argon2) { artifact { type = "aar" } }
  implementation(libs.molly.native.utils)
  implementation(libs.molly.glide.webp.decoder)
  implementation(libs.gosimple.nbvcxz)
  "fossImplementation"(libs.osmdroid.android)
  implementation(libs.unifiedpush.connector) {
    exclude(group = "org.jetbrains.kotlin", module = "kotlin-stdlib")
    exclude(group = "com.google.protobuf", module = "protobuf-java")
  }
  implementation(libs.unifiedpush.connector.ui) {
    exclude(group = "org.jetbrains.kotlin", module = "kotlin-stdlib")
  }

  "gmsImplementation"(project(":billing"))

  "spinnerImplementation"(project(":spinner"))

  "instrumentationImplementation"(libs.androidx.fragment.testing) {
    exclude(group = "androidx.test", module = "core")
  }

  testImplementation(testLibs.junit.junit)
  testImplementation(testLibs.assertk)
  testImplementation(testLibs.androidx.test.core)
  testImplementation(testLibs.robolectric.robolectric) {
    exclude(group = "com.google.protobuf", module = "protobuf-java")
  }
  testImplementation(testLibs.bouncycastle.bcprov.jdk15on) {
    version {
      strictly("1.70")
    }
  }
  testImplementation(testLibs.bouncycastle.bcpkix.jdk15on) {
    version {
      strictly("1.70")
    }
  }
  testImplementation(testLibs.conscrypt.openjdk.uber)
  testImplementation(testLibs.mockk)
  testImplementation(testFixtures(project(":libsignal-service")))
  testImplementation(testLibs.espresso.core)
  testImplementation(testLibs.kotlinx.coroutines.test)

  androidTestImplementation(platform(libs.androidx.compose.bom))
  androidTestImplementation(libs.androidx.compose.ui.test.junit4)
  androidTestImplementation(testLibs.androidx.test.ext.junit)
  androidTestImplementation(testLibs.espresso.core)
  androidTestImplementation(testLibs.androidx.test.core)
  androidTestImplementation(testLibs.androidx.test.core.ktx)
  androidTestImplementation(testLibs.androidx.test.ext.junit.ktx)
  androidTestImplementation(testLibs.assertk)
  androidTestImplementation(testLibs.mockk.android)
  androidTestImplementation(testLibs.square.okhttp.mockserver)
  androidTestImplementation(testLibs.diff.utils)

  androidTestUtil(testLibs.androidx.test.orchestrator)
}

fun assertIsGitRepo() {
  if (!project.rootDir.resolve(".git").exists()) {
    throw GradleException("Must be a git repository to guarantee reproducible builds! (git hash is part of APK)")
  }
}

fun getLastCommitTimestamp(): String {
  return try {
    providers.exec {
      commandLine("git", "log", "-1", "--pretty=format:%ct000")
    }.standardOutput.asText.get().trim()
  } catch (e: Throwable) {
    logger.warn("Failed to get Git commit timestamp: ${e.message}. Using mtime of current build script.")
    buildFile.lastModified().toString()
  }
}

fun getGitHash(): String {
  return try {
    providers.exec {
      commandLine("git", "rev-parse", "--short=12", "HEAD")
    }.standardOutput.asText.get().trim()
  } catch (e: Throwable) {
    logger.warn("Failed to get Git commit hash: ${e.message}. Using default value.")
    "abc123def456"
  }
}

fun getCommitTag(): String {
  assertIsGitRepo()

  val tag = providers.exec {
    commandLine("git", "describe", "--tags", "--exact-match")
  }.standardOutput.asText.get().trim()

  return tag.takeIf { it.isNotEmpty() } ?: "untagged"
}

fun getCurrentGitTag(): String? {
  assertIsGitRepo()

  val output = providers.exec {
    commandLine("git", "tag", "--points-at", "HEAD")
  }.standardOutput.asText.get().trim()

  return if (output.isNotEmpty()) {
    val tags = output.split("\n").toList()
    tags.firstOrNull { it.contains("nightly") } ?: tags[0]
  } else {
    null
  }
}

tasks.withType<Test>().configureEach {
  testLogging {
    events("failed")
    showCauses = true
    showExceptions = true
    showStackTraces = true
  }
}

fun Project.languageList(): List<String> {
  return fileTree("src/main/res") { include("**/strings.xml") }
    .map { stringFile -> stringFile.parentFile.name }
    .map { valuesFolderName -> valuesFolderName.replace("values-", "") }
    .filter { valuesFolderName -> valuesFolderName != "values" }
    .map { languageCode -> languageCode.replace("-r", "_") }
    .distinct()
    .sorted() + "en"
}

fun String.capitalize(): String {
  return this.replaceFirstChar { it.uppercase() }
}<|MERGE_RESOLUTION|>--- conflicted
+++ resolved
@@ -8,15 +8,8 @@
   id("molly")
 }
 
-<<<<<<< HEAD
-val canonicalVersionCode = 1543
-val canonicalVersionName = "7.42.0"
-=======
-apply(from = "static-ips.gradle.kts")
-
 val canonicalVersionCode = 1544
 val canonicalVersionName = "7.42.1"
->>>>>>> 3b657ea7
 val currentHotfixVersion = 0
 val maxHotfixVersions = 100
 val mollyRevision = 2
