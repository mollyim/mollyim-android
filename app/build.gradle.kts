import org.gradle.api.tasks.testing.logging.TestExceptionFormat
import java.io.ByteArrayOutputStream

plugins {
  id("com.android.application")
  id("kotlin-android")
  id("androidx.navigation.safeargs")
  id("org.jetbrains.kotlin.android")
  id("app.cash.exhaustive")
  id("kotlin-parcelize")
  id("com.squareup.wire")
  id("molly")
  id("licenses")
}

// Sort baseline.profm for reproducible builds
// See issue: https://issuetracker.google.com/issues/231837768
apply {
  from("fix-profm.gradle")
}

<<<<<<< HEAD
val canonicalVersionCode = 1413
val canonicalVersionName = "7.5.2"
val mollyRevision = 1
=======
val canonicalVersionCode = 1416
val canonicalVersionName = "7.6.2"
>>>>>>> 333fa22c

val postFixSize = 100

val selectableVariants = listOf(
  "prodFossWebsiteDebug",
  "prodFossWebsiteRelease",
  "prodFossStoreDebug",
  "prodFossStoreRelease",
  "prodGmsWebsiteDebug",
  "prodGmsWebsiteRelease",
  "prodGmsWebsiteCanary",
  "prodGmsWebsiteInstrumentation",
  "prodGmsWebsiteSpinner",
  "stagingFossWebsiteDebug",
  "stagingFossWebsiteRelease",
  "stagingGmsWebsiteDebug",
  "stagingGmsWebsiteRelease",
)

val signalBuildToolsVersion: String by rootProject.extra
val signalCompileSdkVersion: String by rootProject.extra
val signalTargetSdkVersion: Int by rootProject.extra
val signalMinSdkVersion: Int by rootProject.extra
val signalJavaVersion: JavaVersion by rootProject.extra
val signalKotlinJvmTarget: String by rootProject.extra

// Override build config via env vars when project property 'CI' is set
val ciEnabled = project.hasProperty("CI")

val baseAppTitle = getCiEnv("CI_APP_TITLE") ?: properties["baseAppTitle"] as String
val baseAppFileName = getCiEnv("CI_APP_FILENAME") ?: properties["baseAppFileName"] as String
val basePackageId = getCiEnv("CI_PACKAGE_ID") ?: properties["basePackageId"] as String
val buildVariants = getCiEnv("CI_BUILD_VARIANTS") ?: properties["buildVariants"] as String
val forceInternalUserFlag = getCiEnv("CI_FORCE_INTERNAL_USER_FLAG") ?: properties["forceInternalUserFlag"] as String
val mapsApiKey = getCiEnv("CI_MAPS_API_KEY") ?: properties["mapsApiKey"] as String

fun getCiEnv(name: String) = if (ciEnabled) System.getenv(name).takeUnless { it.isNullOrBlank() } else null

wire {
  kotlin {
    javaInterop = true
  }

  sourcePath {
    srcDir("src/main/protowire")
  }

  protoPath {
    srcDir("${project.rootDir}/libsignal-service/src/main/protowire")
  }
}

android {
  namespace = "org.thoughtcrime.securesms"

  buildToolsVersion = signalBuildToolsVersion
  compileSdkVersion = signalCompileSdkVersion

  flavorDimensions += listOf("environment", "license", "distribution")
  useLibrary("org.apache.http.legacy")
  testBuildType = "instrumentation"

  kotlinOptions {
    jvmTarget = signalKotlinJvmTarget
  }

  signingConfigs {
    System.getenv("CI_KEYSTORE_PATH")?.let { path ->
      create("ci") {
        println("Signing release build with keystore: '$path'")
        storeFile = file(path)
        storePassword = System.getenv("CI_KEYSTORE_PASSWORD")
        keyAlias = System.getenv("CI_KEYSTORE_ALIAS")
        keyPassword = System.getenv("CI_KEYSTORE_PASSWORD")
        enableV4Signing = false
      }
    }
  }

  testOptions {
    execution = "ANDROIDX_TEST_ORCHESTRATOR"

    unitTests {
      isIncludeAndroidResources = true
    }
  }

  sourceSets {
    getByName("test") {
      java.srcDir("$projectDir/src/testShared")
    }

    getByName("androidTest") {
      java.srcDir("$projectDir/src/testShared")
    }
  }

  compileOptions {
    isCoreLibraryDesugaringEnabled = true
    sourceCompatibility = signalJavaVersion
    targetCompatibility = signalJavaVersion
  }

  packagingOptions {
    resources {
      excludes += setOf("LICENSE.txt", "LICENSE", "NOTICE", "asm-license.txt", "META-INF/LICENSE", "META-INF/LICENSE.md", "META-INF/NOTICE", "META-INF/LICENSE-notice.md", "META-INF/proguard/androidx-annotations.pro", "libsignal_jni.dylib", "signal_jni.dll")
    }
    jniLibs {
      // MOLLY: Compress native libs by default as APK is not split on ABIs
      useLegacyPackaging = true
    }
  }

  buildFeatures {
    viewBinding = true
    compose = true
  }

  composeOptions {
    kotlinCompilerExtensionVersion = "1.4.4"
  }

  if (mollyRevision < 0 || mollyRevision >= postFixSize) {
    throw GradleException("Molly revision $mollyRevision out of range")
  }

  defaultConfig {
    versionCode = canonicalVersionCode * postFixSize + mollyRevision
    versionName = if (ciEnabled) getCommitTag() else canonicalVersionName

    minSdk = signalMinSdkVersion
    targetSdk = signalTargetSdkVersion

    applicationId = basePackageId

    multiDexEnabled = true

    buildConfigField("String", "SIGNAL_PACKAGE_NAME", "\"org.thoughtcrime.securesms\"")
    buildConfigField("String", "SIGNAL_CANONICAL_VERSION_NAME", "\"$canonicalVersionName\"")
    buildConfigField("int", "SIGNAL_CANONICAL_VERSION_CODE", "$canonicalVersionCode")
    buildConfigField("String", "BACKUP_FILENAME", "\"${baseAppFileName.lowercase()}\"")
    buildConfigField("boolean", "FORCE_INTERNAL_USER_FLAG", forceInternalUserFlag)

    vectorDrawables.useSupportLibrary = true

    // MOLLY: Ensure to add any new URLs to SignalServiceNetworkAccess.HOSTNAMES list
    buildConfigField("long", "BUILD_TIMESTAMP", getLastCommitTimestamp() + "L")
    buildConfigField("String", "GIT_HASH", "\"${getGitHash()}\"")
    buildConfigField("String", "SIGNAL_URL", "\"https://chat.signal.org\"")
    buildConfigField("String", "STORAGE_URL", "\"https://storage.signal.org\"")
    buildConfigField("String", "SIGNAL_CDN_URL", "\"https://cdn.signal.org\"")
    buildConfigField("String", "SIGNAL_CDN2_URL", "\"https://cdn2.signal.org\"")
    buildConfigField("String", "SIGNAL_CDN3_URL", "\"https://cdn3.signal.org\"")
    buildConfigField("String", "SIGNAL_CDSI_URL", "\"https://cdsi.signal.org\"")
    buildConfigField("String", "SIGNAL_SERVICE_STATUS_URL", "\"uptime.signal.org\"")
    buildConfigField("String", "SIGNAL_SVR2_URL", "\"https://svr2.signal.org\"")
    buildConfigField("String", "SIGNAL_SFU_URL", "\"https://sfu.voip.signal.org\"")
    buildConfigField("String", "SIGNAL_STAGING_SFU_URL", "\"https://sfu.staging.voip.signal.org\"")
    buildConfigField("String[]", "SIGNAL_SFU_INTERNAL_NAMES", "new String[]{\"Test\", \"Staging\", \"Development\"}")
    buildConfigField("String[]", "SIGNAL_SFU_INTERNAL_URLS", "new String[]{\"https://sfu.test.voip.signal.org\", \"https://sfu.staging.voip.signal.org\", \"https://sfu.staging.test.voip.signal.org\"}")
    buildConfigField("String", "CONTENT_PROXY_HOST", "\"contentproxy.signal.org\"")
    buildConfigField("int", "CONTENT_PROXY_PORT", "443")
    buildConfigField("String", "SIGNAL_AGENT", "\"OWA\"")
    buildConfigField("String", "CDSI_MRENCLAVE", "\"0f6fd79cdfdaa5b2e6337f534d3baf999318b0c462a7ac1f41297a3e4b424a57\"")
    buildConfigField("String", "SVR2_MRENCLAVE", "\"a6622ad4656e1abcd0bc0ff17c229477747d2ded0495c4ebee7ed35c1789fa97\"")
    buildConfigField("String", "UNIDENTIFIED_SENDER_TRUST_ROOT", "\"BXu6QIKVz5MA8gstzfOgRQGqyLqOwNKHL6INkv3IHWMF\"")
    buildConfigField("String", "ZKGROUP_SERVER_PUBLIC_PARAMS", "\"AMhf5ywVwITZMsff/eCyudZx9JDmkkkbV6PInzG4p8x3VqVJSFiMvnvlEKWuRob/1eaIetR31IYeAbm0NdOuHH8Qi+Rexi1wLlpzIo1gstHWBfZzy1+qHRV5A4TqPp15YzBPm0WSggW6PbSn+F4lf57VCnHF7p8SvzAA2ZZJPYJURt8X7bbg+H3i+PEjH9DXItNEqs2sNcug37xZQDLm7X36nOoGPs54XsEGzPdEV+itQNGUFEjY6X9Uv+Acuks7NpyGvCoKxGwgKgE5XyJ+nNKlyHHOLb6N1NuHyBrZrgtY/JYJHRooo5CEqYKBqdFnmbTVGEkCvJKxLnjwKWf+fEPoWeQFj5ObDjcKMZf2Jm2Ae69x+ikU5gBXsRmoF94GXTLfN0/vLt98KDPnxwAQL9j5V1jGOY8jQl6MLxEs56cwXN0dqCnImzVH3TZT1cJ8SW1BRX6qIVxEzjsSGx3yxF3suAilPMqGRp4ffyopjMD1JXiKR2RwLKzizUe5e8XyGOy9fplzhw3jVzTRyUZTRSZKkMLWcQ/gv0E4aONNqs4P+NameAZYOD12qRkxosQQP5uux6B2nRyZ7sAV54DgFyLiRcq1FvwKw2EPQdk4HDoePrO/RNUbyNddnM/mMgj4FW65xCoT1LmjrIjsv/Ggdlx46ueczhMgtBunx1/w8k8V+l8LVZ8gAT6wkU5J+DPQalQguMg12Jzug3q4TbdHiGCmD9EunCwOmsLuLJkz6EcSYXtrlDEnAM+hicw7iergYLLlMXpfTdGxJCWJmP4zqUFeTTmsmhsjGBt7NiEB/9pFFEB3pSbf4iiUukw63Eo8Aqnf4iwob6X1QviCWuc8t0LUlT9vALgh/f2DPVOOmR0RW6bgRvc7DSF20V/omg+YBw==\"")
    buildConfigField("String", "GENERIC_SERVER_PUBLIC_PARAMS", "\"AByD873dTilmOSG0TjKrvpeaKEsUmIO8Vx9BeMmftwUs9v7ikPwM8P3OHyT0+X3EUMZrSe9VUp26Wai51Q9I8mdk0hX/yo7CeFGJyzoOqn8e/i4Ygbn5HoAyXJx5eXfIbqpc0bIxzju4H/HOQeOpt6h742qii5u/cbwOhFZCsMIbElZTaeU+BWMBQiZHIGHT5IE0qCordQKZ5iPZom0HeFa8Yq0ShuEyAl0WINBiY6xE3H/9WnvzXBbMuuk//eRxXgzO8ieCeK8FwQNxbfXqZm6Ro1cMhCOF3u7xoX83QhpN\"")
    buildConfigField("String", "BACKUP_SERVER_PUBLIC_PARAMS", "\"AJwNSU55fsFCbgaxGRD11wO1juAs8Yr5GF8FPlGzzvdJJIKH5/4CC7ZJSOe3yL2vturVaRU2Cx0n751Vt8wkj1bozK3CBV1UokxV09GWf+hdVImLGjXGYLLhnI1J2TWEe7iWHyb553EEnRb5oxr9n3lUbNAJuRmFM7hrr0Al0F0wrDD4S8lo2mGaXe0MJCOM166F8oYRQqpFeEHfiLnxA1O8ZLh7vMdv4g9jI5phpRBTsJ5IjiJrWeP0zdIGHEssUeprDZ9OUJ14m0v61eYJMKsf59Bn+mAT2a7YfB+Don9O\"")
    buildConfigField("String[]", "LANGUAGES", "new String[]{ ${languageList().map { "\"$it\"" }.joinToString(separator = ", ")} }")
    buildConfigField("String", "DEFAULT_CURRENCIES", "\"EUR,AUD,GBP,CAD,CNY\"")
    buildConfigField("String", "GIPHY_API_KEY", "\"3o6ZsYH6U6Eri53TXy\"")
    buildConfigField("String", "SIGNAL_CAPTCHA_URL", "\"https://signalcaptchas.org/registration/generate.html\"")
    buildConfigField("String", "RECAPTCHA_PROOF_URL", "\"https://signalcaptchas.org/challenge/generate.html\"")
    buildConfigField("org.signal.libsignal.net.Network.Environment", "LIBSIGNAL_NET_ENV", "org.signal.libsignal.net.Network.Environment.PRODUCTION")

    // MOLLY: Rely on the built-in variables FLAVOR and BUILD_TYPE instead of BUILD_*_TYPE
    buildConfigField("String", "BADGE_STATIC_ROOT", "\"https://updates2.signal.org/static/badges/\"")
    buildConfigField("boolean", "TRACING_ENABLED", "false")
    buildConfigField("boolean", "MESSAGE_BACKUP_RESTORE_ENABLED", "false")

    ndk {
      //noinspection ChromeOsAbiSupport
      abiFilters += listOf("armeabi-v7a", "arm64-v8a", "x86_64")
    }

    resourceConfigurations += listOf()

    bundle {
      language {
        enableSplit = false
      }
    }

    testInstrumentationRunner = "org.thoughtcrime.securesms.testing.SignalTestRunner"
    testInstrumentationRunnerArguments["clearPackageData"] = "true"
  }

  buildTypes {
    getByName("debug") {
      isDefault = true
      isMinifyEnabled = false
      proguardFiles(
        getDefaultProguardFile("proguard-android.txt"),
        "proguard/proguard-firebase-messaging.pro",
        "proguard/proguard-google-play-services.pro",
        "proguard/proguard-jackson.pro",
        "proguard/proguard-sqlite.pro",
        "proguard/proguard-appcompat-v7.pro",
        "proguard/proguard-square-okhttp.pro",
        "proguard/proguard-square-okio.pro",
        "proguard/proguard-rounded-image-view.pro",
        "proguard/proguard-glide.pro",
        "proguard/proguard-shortcutbadger.pro",
        "proguard/proguard-retrofit.pro",
        "proguard/proguard-webrtc.pro",
        "proguard/proguard-klinker.pro",
        "proguard/proguard-mobilecoin.pro",
        "proguard/proguard-retrolambda.pro",
        "proguard/proguard-okhttp.pro",
        "proguard/proguard-ez-vcard.pro",
        "proguard/proguard.cfg"
      )
      testProguardFiles(
        "proguard/proguard-automation.pro",
        "proguard/proguard.cfg"
      )
    }

    getByName("release") {
      isMinifyEnabled = true
      isShrinkResources = true
      signingConfig = signingConfigs.findByName("ci")
      proguardFiles(*buildTypes["debug"].proguardFiles.toTypedArray())
    }

    create("instrumentation") {
      initWith(getByName("debug"))
      isDefault = false
      isMinifyEnabled = false
      matchingFallbacks += "debug"
      applicationIdSuffix = ".instrumentation"
    }

    create("spinner") {
      initWith(getByName("debug"))
      isDefault = false
      isMinifyEnabled = false
      matchingFallbacks += "debug"
    }

    create("canary") {
      initWith(getByName("debug"))
      isDefault = false
      isMinifyEnabled = false
      matchingFallbacks += "debug"
    }
  }

  productFlavors {
    create("store") {
      dimension = "distribution"
      buildConfigField("boolean", "MANAGES_MOLLY_UPDATES", "false")
    }

    create("website") {
      dimension = "distribution"
      isDefault = true
      buildConfigField("boolean", "MANAGES_MOLLY_UPDATES", "true")
    }

    create("gms") {
      dimension = "license"
      isDefault = true
      manifestPlaceholders["mapsApiKey"] = mapsApiKey
      buildConfigField("boolean", "USE_PLAY_SERVICES", "true")
      buildConfigField("boolean", "USE_OSM", "false")
      buildConfigField("String", "FDROID_UPDATE_URL", "\"https://molly.im/fdroid/repo\"")
    }

    create("foss") {
      dimension = "license"
      versionNameSuffix = "-FOSS"
      buildConfigField("boolean", "USE_PLAY_SERVICES", "false")
      buildConfigField("boolean", "USE_OSM", "true")
      buildConfigField("String", "FDROID_UPDATE_URL", "\"https://molly.im/fdroid/foss/repo\"")
    }

    create("prod") {
      dimension = "environment"

      isDefault = true

      buildConfigField("String", "MOBILE_COIN_ENVIRONMENT", "\"mainnet\"")
    }

    create("staging") {
      dimension = "environment"

      applicationIdSuffix = ".staging"

      buildConfigField("String", "SIGNAL_PACKAGE_NAME", "\"org.thoughtcrime.securesms.staging\"")

      buildConfigField("String", "SIGNAL_URL", "\"https://chat.staging.signal.org\"")
      buildConfigField("String", "STORAGE_URL", "\"https://storage-staging.signal.org\"")
      buildConfigField("String", "SIGNAL_CDN_URL", "\"https://cdn-staging.signal.org\"")
      buildConfigField("String", "SIGNAL_CDN2_URL", "\"https://cdn2-staging.signal.org\"")
      buildConfigField("String", "SIGNAL_CDN3_URL", "\"https://cdn3-staging.signal.org\"")
      buildConfigField("String", "SIGNAL_CDSI_URL", "\"https://cdsi.staging.signal.org\"")
      buildConfigField("String", "SIGNAL_SVR2_URL", "\"https://svr2.staging.signal.org\"")
      buildConfigField("String", "SVR2_MRENCLAVE", "\"acb1973aa0bbbd14b3b4e06f145497d948fd4a98efc500fcce363b3b743ec482\"")
      buildConfigField("String", "UNIDENTIFIED_SENDER_TRUST_ROOT", "\"BbqY1DzohE4NUZoVF+L18oUPrK3kILllLEJh2UnPSsEx\"")
      buildConfigField("String", "ZKGROUP_SERVER_PUBLIC_PARAMS", "\"ABSY21VckQcbSXVNCGRYJcfWHiAMZmpTtTELcDmxgdFbtp/bWsSxZdMKzfCp8rvIs8ocCU3B37fT3r4Mi5qAemeGeR2X+/YmOGR5ofui7tD5mDQfstAI9i+4WpMtIe8KC3wU5w3Inq3uNWVmoGtpKndsNfwJrCg0Hd9zmObhypUnSkfYn2ooMOOnBpfdanRtrvetZUayDMSC5iSRcXKpdlukrpzzsCIvEwjwQlJYVPOQPj4V0F4UXXBdHSLK05uoPBCQG8G9rYIGedYsClJXnbrgGYG3eMTG5hnx4X4ntARBgELuMWWUEEfSK0mjXg+/2lPmWcTZWR9nkqgQQP0tbzuiPm74H2wMO4u1Wafe+UwyIlIT9L7KLS19Aw8r4sPrXZSSsOZ6s7M1+rTJN0bI5CKY2PX29y5Ok3jSWufIKcgKOnWoP67d5b2du2ZVJjpjfibNIHbT/cegy/sBLoFwtHogVYUewANUAXIaMPyCLRArsKhfJ5wBtTminG/PAvuBdJ70Z/bXVPf8TVsR292zQ65xwvWTejROW6AZX6aqucUjlENAErBme1YHmOSpU6tr6doJ66dPzVAWIanmO/5mgjNEDeK7DDqQdB1xd03HT2Qs2TxY3kCK8aAb/0iM0HQiXjxZ9HIgYhbtvGEnDKW5ILSUydqH/KBhW4Pb0jZWnqN/YgbWDKeJxnDbYcUob5ZY5Lt5ZCMKuaGUvCJRrCtuugSMaqjowCGRempsDdJEt+cMaalhZ6gczklJB/IbdwENW9KeVFPoFNFzhxWUIS5ML9riVYhAtE6JE5jX0xiHNVIIPthb458cfA8daR0nYfYAUKogQArm0iBezOO+mPk5vCNWI+wwkyFCqNDXz/qxl1gAntuCJtSfq9OC3NkdhQlgYQ==\"")
      buildConfigField("String", "GENERIC_SERVER_PUBLIC_PARAMS", "\"AHILOIrFPXX9laLbalbA9+L1CXpSbM/bTJXZGZiuyK1JaI6dK5FHHWL6tWxmHKYAZTSYmElmJ5z2A5YcirjO/yfoemE03FItyaf8W1fE4p14hzb5qnrmfXUSiAIVrhaXVwIwSzH6RL/+EO8jFIjJ/YfExfJ8aBl48CKHgu1+A6kWynhttonvWWx6h7924mIzW0Czj2ROuh4LwQyZypex4GuOPW8sgIT21KNZaafgg+KbV7XM1x1tF3XA17B4uGUaDbDw2O+nR1+U5p6qHPzmJ7ggFjSN6Utu+35dS1sS0P9N\"")
      buildConfigField("String", "BACKUP_SERVER_PUBLIC_PARAMS", "\"AHYrGb9IfugAAJiPKp+mdXUx+OL9zBolPYHYQz6GI1gWjpEu5me3zVNSvmYY4zWboZHif+HG1sDHSuvwFd0QszSwuSF4X4kRP3fJREdTZ5MCR0n55zUppTwfHRW2S4sdQ0JGz7YDQIJCufYSKh0pGNEHL6hv79Agrdnr4momr3oXdnkpVBIp3HWAQ6IbXQVSG18X36GaicI1vdT0UFmTwU2KTneluC2eyL9c5ff8PcmiS+YcLzh0OKYQXB5ZfQ06d6DiINvDQLy75zcfUOniLAj0lGJiHxGczin/RXisKSR8\"")
      buildConfigField("String", "MOBILE_COIN_ENVIRONMENT", "\"testnet\"")
      buildConfigField("String", "SIGNAL_CAPTCHA_URL", "\"https://signalcaptchas.org/staging/registration/generate.html\"")
      buildConfigField("String", "RECAPTCHA_PROOF_URL", "\"https://signalcaptchas.org/staging/challenge/generate.html\"")
      buildConfigField("org.signal.libsignal.net.Network.Environment", "LIBSIGNAL_NET_ENV", "org.signal.libsignal.net.Network.Environment.STAGING")

      buildConfigField("String", "BUILD_ENVIRONMENT_TYPE", "\"Staging\"")
      buildConfigField("String", "STRIPE_PUBLISHABLE_KEY", "\"pk_test_sngOd8FnXNkpce9nPXawKrJD00kIDngZkD\"")
      buildConfigField("boolean", "MESSAGE_BACKUP_RESTORE_ENABLED", "true")
    }
  }

  lint {
    abortOnError = true
    baseline = file("lint-baseline.xml")
    disable += "LintError"
  }

  applicationVariants.all {
    val isStaging = productFlavors.any { it.name == "staging" }

    resValue("string", "app_name", baseAppTitle + if (isStaging) " Staging" else "")
    resValue("string", "package_name", applicationId)

    outputs
      .map { it as com.android.build.gradle.internal.api.ApkVariantOutputImpl }
      .forEach { output ->
        val flavors = "-$baseName"
          .replace("-prod", "")
          .replace(Regex("-(foss|gms)"), "")
          .replace("-website", "")
          .replace("-release", "")
        val unsigned = if (isSigningReady) "" else "-unsigned"

        output.outputFileName = "${baseAppFileName}${flavors}${unsigned}-${versionName}.apk"
      }
  }

  androidComponents {
    beforeVariants { variant ->
      val selected = variant.name in selectableVariants
      if (!(selected && buildVariants.toRegex().containsMatchIn(variant.name))) {
        variant.enable = false
      }
    }
  }

  val releaseDir = "$projectDir/src/release/java"
  val debugDir = "$projectDir/src/debug/java"

  android.buildTypes.configureEach {
    val path = if (name == "release") releaseDir else debugDir
    sourceSets.named(name) {
      java.srcDir(path)
    }
  }
}

dependencies {
  lintChecks(project(":lintchecks"))
  coreLibraryDesugaring(libs.android.tools.desugar)

  implementation(project(":libsignal-service"))
  implementation(project(":paging"))
  implementation(project(":core-util"))
  implementation(project(":glide-config"))
  implementation(project(":video"))
  implementation(project(":device-transfer"))
  implementation(project(":image-editor"))
  implementation(project(":contacts"))
  implementation(project(":qr"))
  implementation(project(":sticky-header-grid"))
  implementation(project(":photoview"))
  implementation(project(":core-ui"))

  implementation(libs.androidx.fragment.ktx)
  implementation(libs.androidx.appcompat) {
    version {
      strictly("1.6.1")
    }
  }
  implementation(libs.androidx.window.window)
  implementation(libs.androidx.window.java)
  implementation(libs.androidx.recyclerview)
  implementation(libs.material.material)
  implementation(libs.androidx.legacy.support)
  implementation(libs.androidx.preference)
  implementation(libs.androidx.legacy.preference)
  implementation(libs.androidx.gridlayout)
  implementation(libs.androidx.exifinterface)
  implementation(libs.androidx.compose.rxjava3)
  implementation(libs.androidx.compose.runtime.livedata)
  implementation(libs.androidx.activity.compose)
  implementation(libs.androidx.constraintlayout)
  implementation(libs.androidx.multidex)
  implementation(libs.androidx.navigation.fragment.ktx)
  implementation(libs.androidx.navigation.ui.ktx)
  implementation(libs.androidx.navigation.compose)
  implementation(libs.androidx.lifecycle.viewmodel.ktx)
  implementation(libs.androidx.lifecycle.livedata.ktx)
  implementation(libs.androidx.lifecycle.process)
  implementation(libs.androidx.lifecycle.viewmodel.savedstate)
  implementation(libs.androidx.lifecycle.common.java8)
  implementation(libs.androidx.lifecycle.reactivestreams.ktx)
  implementation(libs.androidx.activity.compose)
  implementation(libs.androidx.camera.core)
  implementation(libs.androidx.camera.camera2)
  implementation(libs.androidx.camera.extensions)
  implementation(libs.androidx.camera.lifecycle)
  implementation(libs.androidx.camera.view)
  implementation(libs.androidx.concurrent.futures)
  implementation(libs.androidx.autofill)
  implementation(libs.androidx.biometric)
  implementation(libs.androidx.sharetarget)
  implementation(libs.androidx.profileinstaller)
  implementation(libs.androidx.asynclayoutinflater)
  implementation(libs.androidx.asynclayoutinflater.appcompat)
  implementation(libs.androidx.webkit)
  "gmsImplementation"(libs.firebase.messaging) {
    exclude(group = "com.google.firebase", module = "firebase-core")
    exclude(group = "com.google.firebase", module = "firebase-analytics")
    exclude(group = "com.google.firebase", module = "firebase-measurement-connector")
  }
  "gmsImplementation"(libs.google.play.services.maps)
  "gmsImplementation"(libs.google.play.services.auth)
  implementation(libs.bundles.media3)
  implementation(libs.conscrypt.android)
  implementation(libs.signal.aesgcmprovider)
  implementation(libs.libsignal.android)
  implementation(libs.mobilecoin)
  implementation(libs.molly.ringrtc)
  implementation(libs.leolin.shortcutbadger)
  implementation(libs.emilsjolander.stickylistheaders)
  implementation(libs.apache.httpclient.android)
  implementation(libs.glide.glide)
  implementation(libs.roundedimageview)
  implementation(libs.materialish.progress)
  implementation(libs.greenrobot.eventbus)
  implementation(libs.google.zxing.android.integration)
  implementation(libs.google.zxing.core)
  implementation(libs.google.flexbox)
  implementation(libs.subsampling.scale.image.view) {
    exclude(group = "com.android.support", module = "support-annotations")
  }
  implementation(libs.android.tooltips) {
    exclude(group = "com.android.support", module = "appcompat-v7")
  }
  implementation(libs.stream)
  implementation(libs.lottie)
  implementation(libs.signal.android.database.sqlcipher)
  implementation(libs.androidx.sqlite)
  implementation(libs.google.ez.vcard) {
    exclude(group = "com.fasterxml.jackson.core")
    exclude(group = "org.freemarker")
  }
  implementation(libs.dnsjava)
  implementation(libs.kotlinx.collections.immutable)
  implementation(libs.accompanist.permissions)
  implementation(libs.kotlin.stdlib.jdk8)
  implementation(libs.rxjava3.rxandroid)
  implementation(libs.rxjava3.rxkotlin)
  implementation(libs.rxdogtag)

  implementation(project(":libnetcipher"))
  implementation(libs.molly.argon2) { artifact { type = "aar" } }
  implementation(libs.molly.native.utils)
  implementation(libs.molly.glide.webp.decoder)
  implementation(libs.gosimple.nbvcxz)
  "fossImplementation"("org.osmdroid:osmdroid-android:6.1.16")
  "fossImplementation"(project(":libfakegms"))

  "spinnerImplementation"(project(":spinner"))

  "canaryImplementation"(libs.square.leakcanary)

  "instrumentationImplementation"(libs.androidx.fragment.testing) {
    exclude(group = "androidx.test", module = "core")
  }

  testImplementation(testLibs.junit.junit)
  testImplementation(testLibs.assertj.core)
  testImplementation(testLibs.mockito.core)
  testImplementation(testLibs.mockito.kotlin)
  testImplementation(testLibs.androidx.test.core)
  testImplementation(testLibs.robolectric.robolectric) {
    exclude(group = "com.google.protobuf", module = "protobuf-java")
  }
  testImplementation(testLibs.robolectric.shadows.multidex)
  testImplementation(testLibs.bouncycastle.bcprov.jdk15on) {
    version {
      strictly("1.70")
    }
  }
  testImplementation(testLibs.bouncycastle.bcpkix.jdk15on) {
    version {
      strictly("1.70")
    }
  }
  testImplementation(testLibs.conscrypt.openjdk.uber)
  testImplementation(testLibs.hamcrest.hamcrest)
  testImplementation(testLibs.mockk)
  testImplementation(testFixtures(project(":libsignal-service")))
  testImplementation(testLibs.espresso.core)

  androidTestImplementation(testLibs.androidx.test.ext.junit)
  androidTestImplementation(testLibs.espresso.core)
  androidTestImplementation(testLibs.androidx.test.core)
  androidTestImplementation(testLibs.androidx.test.core.ktx)
  androidTestImplementation(testLibs.androidx.test.ext.junit.ktx)
  androidTestImplementation(testLibs.mockito.android)
  androidTestImplementation(testLibs.mockito.kotlin)
  androidTestImplementation(testLibs.mockk.android)
  androidTestImplementation(testLibs.square.okhttp.mockserver)

  androidTestUtil(testLibs.androidx.test.orchestrator)
}

fun assertIsGitRepo() {
  if (!file("${project.rootDir}/.git").exists()) {
    throw IllegalStateException("Must be a git repository to guarantee reproducible builds! (git hash is part of APK)")
  }
}

fun getLastCommitTimestamp(): String {
  assertIsGitRepo()

  ByteArrayOutputStream().use { stdout ->
    exec {
      commandLine = listOf("git", "log", "-1", "--pretty=format:%ct000")
      standardOutput = stdout
    }

    return stdout.toString().trim()
  }
}

fun getGitHash(): String {
  assertIsGitRepo()

  ByteArrayOutputStream().use { stdout ->
    exec {
      commandLine = listOf("git", "rev-parse", "--short=12", "HEAD")
      standardOutput = stdout
    }

    return stdout.toString().trim()
  }
}

fun getCommitTag(): String {
  assertIsGitRepo()

  ByteArrayOutputStream().use { stdout ->
    exec {
      commandLine = listOf("git", "describe", "--tags", "--exact-match")
      standardOutput = stdout
    }

    return stdout.toString().trim().takeIf { it.isNotEmpty() } ?: "untagged"
  }
}

tasks.withType<Test>().configureEach {
  testLogging {
    events("failed")
    exceptionFormat = TestExceptionFormat.FULL
    showCauses = true
    showExceptions = true
    showStackTraces = true
  }
}

fun Project.languageList(): List<String> {
  return fileTree("src/main/res") { include("**/strings.xml") }
    .map { stringFile -> stringFile.parentFile.name }
    .map { valuesFolderName -> valuesFolderName.replace("values-", "") }
    .filter { valuesFolderName -> valuesFolderName != "values" }
    .map { languageCode -> languageCode.replace("-r", "_") }
    .distinct() + "en"
}

fun String.capitalize(): String {
  return this.replaceFirstChar { it.uppercase() }
}<|MERGE_RESOLUTION|>--- conflicted
+++ resolved
@@ -19,14 +19,9 @@
   from("fix-profm.gradle")
 }
 
-<<<<<<< HEAD
-val canonicalVersionCode = 1413
-val canonicalVersionName = "7.5.2"
-val mollyRevision = 1
-=======
 val canonicalVersionCode = 1416
 val canonicalVersionName = "7.6.2"
->>>>>>> 333fa22c
+val mollyRevision = 1
 
 val postFixSize = 100
 
