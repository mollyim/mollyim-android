--- conflicted
+++ resolved
@@ -19,14 +19,9 @@
   from("fix-profm.gradle")
 }
 
-<<<<<<< HEAD
-val canonicalVersionCode = 1394
-val canonicalVersionName = "7.0.0"
-val mollyRevision = 1
-=======
 val canonicalVersionCode = 1395
 val canonicalVersionName = "7.0.1"
->>>>>>> 9071fd00
+val mollyRevision = 1
 
 val postFixSize = 100
 
