import org.gradle.api.tasks.testing.logging.TestExceptionFormat
import java.io.ByteArrayOutputStream

plugins {
  alias(libs.plugins.android.application)
  alias(libs.plugins.jetbrains.kotlin.android)
  alias(libs.plugins.compose.compiler)
  id("androidx.navigation.safeargs")
  id("kotlin-parcelize")
  id("com.squareup.wire")
  id("molly")
}

<<<<<<< HEAD
val canonicalVersionCode = 1499
val canonicalVersionName = "7.29.2"
=======
apply(from = "static-ips.gradle.kts")

val canonicalVersionCode = 1500
val canonicalVersionName = "7.29.3"
>>>>>>> f6a1aca9
val currentHotfixVersion = 0
val maxHotfixVersions = 100
val mollyRevision = 1

val sourceVersionNameWithRevision = "${canonicalVersionName}-${mollyRevision}"

val selectableVariants = listOf(
  "prodFossWebsiteDebug",
  "prodFossWebsiteRelease",
  "prodFossStoreDebug",
  "prodFossStoreRelease",
  "prodGmsWebsiteDebug",
  "prodGmsWebsiteRelease",
  "prodGmsWebsiteInstrumentation",
  "prodGmsWebsiteSpinner",
  "stagingFossWebsiteDebug",
  "stagingFossWebsiteRelease",
  "stagingGmsWebsiteDebug",
  "stagingGmsWebsiteRelease",
)

val signalBuildToolsVersion: String by rootProject.extra
val signalCompileSdkVersion: String by rootProject.extra
val signalTargetSdkVersion: Int by rootProject.extra
val signalMinSdkVersion: Int by rootProject.extra
val signalNdkVersion: String by rootProject.extra
val signalJavaVersion: JavaVersion by rootProject.extra
val signalKotlinJvmTarget: String by rootProject.extra

// Override build config via env vars when project property 'CI' is set
val ciEnabled = project.hasProperty("CI")

val baseAppTitle = getCiEnv("CI_APP_TITLE") ?: properties["baseAppTitle"] as String
val baseAppFileName = getCiEnv("CI_APP_FILENAME") ?: properties["baseAppFileName"] as String
val basePackageId = getCiEnv("CI_PACKAGE_ID") ?: properties["basePackageId"] as String
val buildVariants = getCiEnv("CI_BUILD_VARIANTS") ?: properties["buildVariants"] as String
val forceInternalUserFlag = getCiEnv("CI_FORCE_INTERNAL_USER_FLAG") ?: properties["forceInternalUserFlag"] as String
val mapsApiKey = getCiEnv("CI_MAPS_API_KEY") ?: properties["mapsApiKey"] as String

fun getCiEnv(name: String) = if (ciEnabled) System.getenv(name).takeUnless { it.isNullOrBlank() } else null

wire {
  kotlin {
    javaInterop = true
  }

  sourcePath {
    srcDir("src/main/protowire")
  }

  protoPath {
    srcDir("${project.rootDir}/libsignal-service/src/main/protowire")
  }
}

android {
  namespace = "org.thoughtcrime.securesms"

  buildToolsVersion = signalBuildToolsVersion
  compileSdkVersion = signalCompileSdkVersion
  ndkVersion = signalNdkVersion

  flavorDimensions += listOf("environment", "license", "distribution")
  testBuildType = "instrumentation"

  android.bundle.language.enableSplit = false

  kotlinOptions {
    jvmTarget = signalKotlinJvmTarget
    freeCompilerArgs = listOf("-Xjvm-default=all")
  }

  signingConfigs {
    System.getenv("CI_KEYSTORE_PATH")?.let { path ->
      create("ci") {
        println("Signing release build with keystore: '$path'")
        storeFile = file(path)
        storePassword = System.getenv("CI_KEYSTORE_PASSWORD")
        keyAlias = System.getenv("CI_KEYSTORE_ALIAS")
        keyPassword = System.getenv("CI_KEYSTORE_PASSWORD")
        enableV4Signing = false
      }
    }
  }

  testOptions {
    execution = "ANDROIDX_TEST_ORCHESTRATOR"

    unitTests {
      isIncludeAndroidResources = true
    }
  }

  sourceSets {
    getByName("test") {
      java.srcDir("$projectDir/src/testShared")
    }

    getByName("androidTest") {
      java.srcDir("$projectDir/src/testShared")
    }
  }

  compileOptions {
    isCoreLibraryDesugaringEnabled = true
    sourceCompatibility = signalJavaVersion
    targetCompatibility = signalJavaVersion
  }

  packaging {
    jniLibs {
      excludes += setOf(
        "**/*.dylib",
        "**/*.dll"
      )
      // MOLLY: Compress native libs by default as APK is not split on ABIs
      useLegacyPackaging = true
    }
    resources {
      excludes += setOf(
        "LICENSE.txt",
        "LICENSE",
        "NOTICE",
        "asm-license.txt",
        "META-INF/LICENSE",
        "META-INF/LICENSE.md",
        "META-INF/NOTICE",
        "META-INF/LICENSE-notice.md",
        "META-INF/proguard/androidx-annotations.pro",
        "**/*.dylib",
        "**/*.dll"
      )
    }
  }

  buildFeatures {
    buildConfig = true
    viewBinding = true
    compose = true
  }

  composeOptions {
    kotlinCompilerExtensionVersion = "1.5.4"
  }

  if (mollyRevision < 0 || currentHotfixVersion < 0 || (mollyRevision + currentHotfixVersion) >= maxHotfixVersions) {
    throw GradleException("Molly revision $mollyRevision or Hotfix version $currentHotfixVersion out of range")
  }

  defaultConfig {
    versionCode = (canonicalVersionCode * maxHotfixVersions) + mollyRevision + currentHotfixVersion
    versionName = if (ciEnabled) getCommitTag() else sourceVersionNameWithRevision

    minSdk = signalMinSdkVersion
    targetSdk = signalTargetSdkVersion

    applicationId = basePackageId

    buildConfigField("String", "SIGNAL_PACKAGE_NAME", "\"org.thoughtcrime.securesms\"")
    buildConfigField("String", "SIGNAL_CANONICAL_VERSION_NAME", "\"$canonicalVersionName\"")
    buildConfigField("int", "SIGNAL_CANONICAL_VERSION_CODE", "$canonicalVersionCode")
    buildConfigField("String", "BACKUP_FILENAME", "\"${baseAppFileName.lowercase()}\"")
    buildConfigField("boolean", "FORCE_INTERNAL_USER_FLAG", forceInternalUserFlag)

    vectorDrawables.useSupportLibrary = true

    // MOLLY: BUILD_TIMESTAMP may be zero in debug builds.
    buildConfigField("long", "BUILD_OR_ZERO_TIMESTAMP", getLastCommitTimestamp() + "L")
    buildConfigField("String", "GIT_HASH", "\"${getGitHash()}\"")
    // MOLLY: Ensure to add any new URLs to SignalServiceNetworkAccess.HOSTNAMES list
    buildConfigField("String", "SIGNAL_URL", "\"https://chat.signal.org\"")
    buildConfigField("String", "STORAGE_URL", "\"https://storage.signal.org\"")
    buildConfigField("String", "SIGNAL_CDN_URL", "\"https://cdn.signal.org\"")
    buildConfigField("String", "SIGNAL_CDN2_URL", "\"https://cdn2.signal.org\"")
    buildConfigField("String", "SIGNAL_CDN3_URL", "\"https://cdn3.signal.org\"")
    buildConfigField("String", "SIGNAL_CDSI_URL", "\"https://cdsi.signal.org\"")
    buildConfigField("String", "SIGNAL_SERVICE_STATUS_URL", "\"uptime.signal.org\"")
    buildConfigField("String", "SIGNAL_SVR2_URL", "\"https://svr2.signal.org\"")
    buildConfigField("String", "SIGNAL_SFU_URL", "\"https://sfu.voip.signal.org\"")
    buildConfigField("String", "SIGNAL_STAGING_SFU_URL", "\"https://sfu.staging.voip.signal.org\"")
    buildConfigField("String[]", "SIGNAL_SFU_INTERNAL_NAMES", "new String[]{\"Test\", \"Staging\", \"Development\"}")
    buildConfigField("String[]", "SIGNAL_SFU_INTERNAL_URLS", "new String[]{\"https://sfu.test.voip.signal.org\", \"https://sfu.staging.voip.signal.org\", \"https://sfu.staging.test.voip.signal.org\"}")
    buildConfigField("String", "CONTENT_PROXY_HOST", "\"contentproxy.signal.org\"")
    buildConfigField("int", "CONTENT_PROXY_PORT", "443")
    buildConfigField("String", "SIGNAL_AGENT", "\"OWA\"")
    buildConfigField("String", "CDSI_MRENCLAVE", "\"0f6fd79cdfdaa5b2e6337f534d3baf999318b0c462a7ac1f41297a3e4b424a57\"")
    buildConfigField("String", "SVR2_MRENCLAVE_LEGACY", "\"a6622ad4656e1abcd0bc0ff17c229477747d2ded0495c4ebee7ed35c1789fa97\"")
    buildConfigField("String", "SVR2_MRENCLAVE", "\"9314436a9a144992bb3680770ea5fd7934a7ffd29257844a33763a238903d570\"")
    buildConfigField("String", "UNIDENTIFIED_SENDER_TRUST_ROOT", "\"BXu6QIKVz5MA8gstzfOgRQGqyLqOwNKHL6INkv3IHWMF\"")
    buildConfigField("String", "ZKGROUP_SERVER_PUBLIC_PARAMS", "\"AMhf5ywVwITZMsff/eCyudZx9JDmkkkbV6PInzG4p8x3VqVJSFiMvnvlEKWuRob/1eaIetR31IYeAbm0NdOuHH8Qi+Rexi1wLlpzIo1gstHWBfZzy1+qHRV5A4TqPp15YzBPm0WSggW6PbSn+F4lf57VCnHF7p8SvzAA2ZZJPYJURt8X7bbg+H3i+PEjH9DXItNEqs2sNcug37xZQDLm7X36nOoGPs54XsEGzPdEV+itQNGUFEjY6X9Uv+Acuks7NpyGvCoKxGwgKgE5XyJ+nNKlyHHOLb6N1NuHyBrZrgtY/JYJHRooo5CEqYKBqdFnmbTVGEkCvJKxLnjwKWf+fEPoWeQFj5ObDjcKMZf2Jm2Ae69x+ikU5gBXsRmoF94GXTLfN0/vLt98KDPnxwAQL9j5V1jGOY8jQl6MLxEs56cwXN0dqCnImzVH3TZT1cJ8SW1BRX6qIVxEzjsSGx3yxF3suAilPMqGRp4ffyopjMD1JXiKR2RwLKzizUe5e8XyGOy9fplzhw3jVzTRyUZTRSZKkMLWcQ/gv0E4aONNqs4P+NameAZYOD12qRkxosQQP5uux6B2nRyZ7sAV54DgFyLiRcq1FvwKw2EPQdk4HDoePrO/RNUbyNddnM/mMgj4FW65xCoT1LmjrIjsv/Ggdlx46ueczhMgtBunx1/w8k8V+l8LVZ8gAT6wkU5J+DPQalQguMg12Jzug3q4TbdHiGCmD9EunCwOmsLuLJkz6EcSYXtrlDEnAM+hicw7iergYLLlMXpfTdGxJCWJmP4zqUFeTTmsmhsjGBt7NiEB/9pFFEB3pSbf4iiUukw63Eo8Aqnf4iwob6X1QviCWuc8t0LUlT9vALgh/f2DPVOOmR0RW6bgRvc7DSF20V/omg+YBw==\"")
    buildConfigField("String", "GENERIC_SERVER_PUBLIC_PARAMS", "\"AByD873dTilmOSG0TjKrvpeaKEsUmIO8Vx9BeMmftwUs9v7ikPwM8P3OHyT0+X3EUMZrSe9VUp26Wai51Q9I8mdk0hX/yo7CeFGJyzoOqn8e/i4Ygbn5HoAyXJx5eXfIbqpc0bIxzju4H/HOQeOpt6h742qii5u/cbwOhFZCsMIbElZTaeU+BWMBQiZHIGHT5IE0qCordQKZ5iPZom0HeFa8Yq0ShuEyAl0WINBiY6xE3H/9WnvzXBbMuuk//eRxXgzO8ieCeK8FwQNxbfXqZm6Ro1cMhCOF3u7xoX83QhpN\"")
    buildConfigField("String", "BACKUP_SERVER_PUBLIC_PARAMS", "\"AJwNSU55fsFCbgaxGRD11wO1juAs8Yr5GF8FPlGzzvdJJIKH5/4CC7ZJSOe3yL2vturVaRU2Cx0n751Vt8wkj1bozK3CBV1UokxV09GWf+hdVImLGjXGYLLhnI1J2TWEe7iWHyb553EEnRb5oxr9n3lUbNAJuRmFM7hrr0Al0F0wrDD4S8lo2mGaXe0MJCOM166F8oYRQqpFeEHfiLnxA1O8ZLh7vMdv4g9jI5phpRBTsJ5IjiJrWeP0zdIGHEssUeprDZ9OUJ14m0v61eYJMKsf59Bn+mAT2a7YfB+Don9O\"")
    buildConfigField("String[]", "LANGUAGES", "new String[]{ ${languageList().map { "\"$it\"" }.joinToString(separator = ", ")} }")
    buildConfigField("String", "DEFAULT_CURRENCIES", "\"EUR,AUD,GBP,CAD,CNY\"")
    buildConfigField("String", "GIPHY_API_KEY", "\"3o6ZsYH6U6Eri53TXy\"")
    buildConfigField("String", "SIGNAL_CAPTCHA_URL", "\"https://signalcaptchas.org/registration/generate.html\"")
    buildConfigField("String", "RECAPTCHA_PROOF_URL", "\"https://signalcaptchas.org/challenge/generate.html\"")
    buildConfigField("org.signal.libsignal.net.Network.Environment", "LIBSIGNAL_NET_ENV", "org.signal.libsignal.net.Network.Environment.PRODUCTION")
    buildConfigField("int", "LIBSIGNAL_LOG_LEVEL", "org.signal.libsignal.protocol.logging.SignalProtocolLogger.INFO")

    // MOLLY: Rely on the built-in variables FLAVOR and BUILD_TYPE instead of BUILD_*_TYPE
    buildConfigField("String", "BADGE_STATIC_ROOT", "\"https://updates2.signal.org/static/badges/\"")
    buildConfigField("String", "STRIPE_BASE_URL", "\"https://api.stripe.com/v1\"")
    buildConfigField("String", "STRIPE_PUBLISHABLE_KEY", "\"pk_live_6cmGZopuTsV8novGgJJW9JpC00vLIgtQ1D\"")
    buildConfigField("boolean", "TRACING_ENABLED", "false")

    ndk {
      //noinspection ChromeOsAbiSupport
      abiFilters += listOf("armeabi-v7a", "arm64-v8a", "x86_64")
    }

    resourceConfigurations += listOf()

    testInstrumentationRunner = "org.thoughtcrime.securesms.testing.SignalTestRunner"
    testInstrumentationRunnerArguments["clearPackageData"] = "true"
  }

  buildTypes {
    getByName("debug") {
      isDefault = true
      isMinifyEnabled = false
      proguardFiles(
        getDefaultProguardFile("proguard-android.txt"),
        "proguard/proguard-firebase-messaging.pro",
        "proguard/proguard-google-play-services.pro",
        "proguard/proguard-jackson.pro",
        "proguard/proguard-sqlite.pro",
        "proguard/proguard-appcompat-v7.pro",
        "proguard/proguard-square-okhttp.pro",
        "proguard/proguard-square-okio.pro",
        "proguard/proguard-rounded-image-view.pro",
        "proguard/proguard-glide.pro",
        "proguard/proguard-shortcutbadger.pro",
        "proguard/proguard-retrofit.pro",
        "proguard/proguard-klinker.pro",
        "proguard/proguard-retrolambda.pro",
        "proguard/proguard-okhttp.pro",
        "proguard/proguard-ez-vcard.pro",
        "proguard/proguard.cfg"
      )
      testProguardFiles(
        "proguard/proguard-automation.pro",
        "proguard/proguard.cfg"
      )

      buildConfigField("long", "BUILD_OR_ZERO_TIMESTAMP", "0L")
      buildConfigField("String", "GIT_HASH", "\"abc123def456\"")
    }

    getByName("release") {
      isMinifyEnabled = true
      isShrinkResources = true
      signingConfig = signingConfigs.findByName("ci")
      proguardFiles(*buildTypes["debug"].proguardFiles.toTypedArray())
    }

    create("instrumentation") {
      initWith(getByName("debug"))
      isDefault = false
      isMinifyEnabled = false
      matchingFallbacks += "debug"
      applicationIdSuffix = ".instrumentation"

      buildConfigField("String", "STRIPE_BASE_URL", "\"http://127.0.0.1:8080/stripe\"")
    }

    create("spinner") {
      initWith(getByName("debug"))
      isDefault = false
      isMinifyEnabled = false
      matchingFallbacks += "debug"
    }
  }

  productFlavors {
    create("store") {
      dimension = "distribution"
      buildConfigField("boolean", "MANAGES_MOLLY_UPDATES", "false")
    }

    create("website") {
      dimension = "distribution"
      isDefault = true
      buildConfigField("boolean", "MANAGES_MOLLY_UPDATES", "true")
    }

    create("gms") {
      dimension = "license"
      isDefault = true
      manifestPlaceholders["mapsApiKey"] = mapsApiKey
      buildConfigField("boolean", "USE_PLAY_SERVICES", "true")
      buildConfigField("boolean", "USE_OSM", "false")
      buildConfigField("String", "FDROID_UPDATE_URL", "\"https://molly.im/fdroid/repo\"")
    }

    create("foss") {
      dimension = "license"
      versionNameSuffix = "-FOSS"
      buildConfigField("boolean", "USE_PLAY_SERVICES", "false")
      buildConfigField("boolean", "USE_OSM", "true")
      buildConfigField("String", "FDROID_UPDATE_URL", "\"https://molly.im/fdroid/foss/repo\"")
    }

    create("prod") {
      dimension = "environment"

      isDefault = true

      buildConfigField("String", "MOBILE_COIN_ENVIRONMENT", "\"mainnet\"")
    }

    create("staging") {
      dimension = "environment"

      applicationIdSuffix = ".staging"

      buildConfigField("String", "SIGNAL_PACKAGE_NAME", "\"org.thoughtcrime.securesms.staging\"")

      buildConfigField("String", "SIGNAL_URL", "\"https://chat.staging.signal.org\"")
      buildConfigField("String", "STORAGE_URL", "\"https://storage-staging.signal.org\"")
      buildConfigField("String", "SIGNAL_CDN_URL", "\"https://cdn-staging.signal.org\"")
      buildConfigField("String", "SIGNAL_CDN2_URL", "\"https://cdn2-staging.signal.org\"")
      buildConfigField("String", "SIGNAL_CDN3_URL", "\"https://cdn3-staging.signal.org\"")
      buildConfigField("String", "SIGNAL_CDSI_URL", "\"https://cdsi.staging.signal.org\"")
      buildConfigField("String", "SIGNAL_SVR2_URL", "\"https://svr2.staging.signal.org\"")
      buildConfigField("String", "SVR2_MRENCLAVE_LEGACY", "\"acb1973aa0bbbd14b3b4e06f145497d948fd4a98efc500fcce363b3b743ec482\"")
      buildConfigField("String", "SVR2_MRENCLAVE", "\"38e01eff4fe357dc0b0e8ef7a44b4abc5489fbccba3a78780f3872c277f62bf3\"")
      buildConfigField("String", "UNIDENTIFIED_SENDER_TRUST_ROOT", "\"BbqY1DzohE4NUZoVF+L18oUPrK3kILllLEJh2UnPSsEx\"")
      buildConfigField("String", "ZKGROUP_SERVER_PUBLIC_PARAMS", "\"ABSY21VckQcbSXVNCGRYJcfWHiAMZmpTtTELcDmxgdFbtp/bWsSxZdMKzfCp8rvIs8ocCU3B37fT3r4Mi5qAemeGeR2X+/YmOGR5ofui7tD5mDQfstAI9i+4WpMtIe8KC3wU5w3Inq3uNWVmoGtpKndsNfwJrCg0Hd9zmObhypUnSkfYn2ooMOOnBpfdanRtrvetZUayDMSC5iSRcXKpdlukrpzzsCIvEwjwQlJYVPOQPj4V0F4UXXBdHSLK05uoPBCQG8G9rYIGedYsClJXnbrgGYG3eMTG5hnx4X4ntARBgELuMWWUEEfSK0mjXg+/2lPmWcTZWR9nkqgQQP0tbzuiPm74H2wMO4u1Wafe+UwyIlIT9L7KLS19Aw8r4sPrXZSSsOZ6s7M1+rTJN0bI5CKY2PX29y5Ok3jSWufIKcgKOnWoP67d5b2du2ZVJjpjfibNIHbT/cegy/sBLoFwtHogVYUewANUAXIaMPyCLRArsKhfJ5wBtTminG/PAvuBdJ70Z/bXVPf8TVsR292zQ65xwvWTejROW6AZX6aqucUjlENAErBme1YHmOSpU6tr6doJ66dPzVAWIanmO/5mgjNEDeK7DDqQdB1xd03HT2Qs2TxY3kCK8aAb/0iM0HQiXjxZ9HIgYhbtvGEnDKW5ILSUydqH/KBhW4Pb0jZWnqN/YgbWDKeJxnDbYcUob5ZY5Lt5ZCMKuaGUvCJRrCtuugSMaqjowCGRempsDdJEt+cMaalhZ6gczklJB/IbdwENW9KeVFPoFNFzhxWUIS5ML9riVYhAtE6JE5jX0xiHNVIIPthb458cfA8daR0nYfYAUKogQArm0iBezOO+mPk5vCNWI+wwkyFCqNDXz/qxl1gAntuCJtSfq9OC3NkdhQlgYQ==\"")
      buildConfigField("String", "GENERIC_SERVER_PUBLIC_PARAMS", "\"AHILOIrFPXX9laLbalbA9+L1CXpSbM/bTJXZGZiuyK1JaI6dK5FHHWL6tWxmHKYAZTSYmElmJ5z2A5YcirjO/yfoemE03FItyaf8W1fE4p14hzb5qnrmfXUSiAIVrhaXVwIwSzH6RL/+EO8jFIjJ/YfExfJ8aBl48CKHgu1+A6kWynhttonvWWx6h7924mIzW0Czj2ROuh4LwQyZypex4GuOPW8sgIT21KNZaafgg+KbV7XM1x1tF3XA17B4uGUaDbDw2O+nR1+U5p6qHPzmJ7ggFjSN6Utu+35dS1sS0P9N\"")
      buildConfigField("String", "BACKUP_SERVER_PUBLIC_PARAMS", "\"AHYrGb9IfugAAJiPKp+mdXUx+OL9zBolPYHYQz6GI1gWjpEu5me3zVNSvmYY4zWboZHif+HG1sDHSuvwFd0QszSwuSF4X4kRP3fJREdTZ5MCR0n55zUppTwfHRW2S4sdQ0JGz7YDQIJCufYSKh0pGNEHL6hv79Agrdnr4momr3oXdnkpVBIp3HWAQ6IbXQVSG18X36GaicI1vdT0UFmTwU2KTneluC2eyL9c5ff8PcmiS+YcLzh0OKYQXB5ZfQ06d6DiINvDQLy75zcfUOniLAj0lGJiHxGczin/RXisKSR8\"")
      buildConfigField("String", "MOBILE_COIN_ENVIRONMENT", "\"testnet\"")
      buildConfigField("String", "SIGNAL_CAPTCHA_URL", "\"https://signalcaptchas.org/staging/registration/generate.html\"")
      buildConfigField("String", "RECAPTCHA_PROOF_URL", "\"https://signalcaptchas.org/staging/challenge/generate.html\"")
      buildConfigField("org.signal.libsignal.net.Network.Environment", "LIBSIGNAL_NET_ENV", "org.signal.libsignal.net.Network.Environment.STAGING")
      buildConfigField("int", "LIBSIGNAL_LOG_LEVEL", "org.signal.libsignal.protocol.logging.SignalProtocolLogger.DEBUG")

      buildConfigField("String", "BUILD_ENVIRONMENT_TYPE", "\"Staging\"")
      buildConfigField("String", "STRIPE_PUBLISHABLE_KEY", "\"pk_test_sngOd8FnXNkpce9nPXawKrJD00kIDngZkD\"")
    }
  }

  lint {
    abortOnError = true
    baseline = file("lint-baseline.xml")
    disable += "LintError"
  }

  applicationVariants.all {
    val isStaging = productFlavors.any { it.name == "staging" }

    resValue("string", "app_name", baseAppTitle + if (isStaging) " Staging" else "")
    resValue("string", "package_name", applicationId)

    outputs
      .map { it as com.android.build.gradle.internal.api.ApkVariantOutputImpl }
      .forEach { output ->
        val flavors = "-$baseName"
          .replace("-prod", "")
          .replace(Regex("-(foss|gms)"), "")
          .replace("-website", "")
          .replace("-release", "")
        val unsigned = if (isSigningReady) "" else "-unsigned"

        output.outputFileName = "${baseAppFileName}${flavors}${unsigned}-${versionName}.apk"
      }
  }

  androidComponents {
    beforeVariants { variant ->
      val selected = variant.name in selectableVariants
      if (!(selected && buildVariants.toRegex().containsMatchIn(variant.name))) {
        variant.enable = false
      }
    }
    onVariants { variant ->
      // Include the test-only library on debug builds.
      if (variant.buildType != "instrumentation") {
        variant.packaging.jniLibs.excludes.add("**/libsignal_jni_testing.so")
      }
    }
  }

  val releaseDir = "$projectDir/src/release/java"
  val debugDir = "$projectDir/src/debug/java"

  android.buildTypes.configureEach {
    val path = if (name == "release") releaseDir else debugDir
    sourceSets.named(name) {
      java.srcDir(path)
    }
  }
}

dependencies {
  lintChecks(project(":lintchecks"))
  coreLibraryDesugaring(libs.android.tools.desugar)

  implementation(project(":libsignal-service"))
  implementation(project(":paging"))
  implementation(project(":core-util"))
  implementation(project(":glide-config"))
  implementation(project(":video"))
  implementation(project(":device-transfer"))
  implementation(project(":image-editor"))
  implementation(project(":donations"))
  implementation(project(":contacts"))
  implementation(project(":qr"))
  implementation(project(":sticky-header-grid"))
  implementation(project(":photoview"))
  implementation(project(":core-ui"))

  implementation(libs.androidx.fragment.ktx)
  implementation(libs.androidx.appcompat) {
    version {
      strictly("1.6.1")
    }
  }
  implementation(libs.androidx.window.window)
  implementation(libs.androidx.window.java)
  implementation(libs.androidx.recyclerview)
  implementation(libs.material.material)
  implementation(libs.androidx.legacy.support)
  implementation(libs.androidx.preference)
  implementation(libs.androidx.legacy.preference)
  implementation(libs.androidx.gridlayout)
  implementation(libs.androidx.exifinterface)
  implementation(libs.androidx.compose.rxjava3)
  implementation(libs.androidx.compose.runtime.livedata)
  implementation(libs.androidx.activity.compose)
  implementation(libs.androidx.constraintlayout)
  implementation(libs.androidx.navigation.fragment.ktx)
  implementation(libs.androidx.navigation.ui.ktx)
  implementation(libs.androidx.navigation.compose)
  implementation(libs.androidx.lifecycle.viewmodel.ktx)
  implementation(libs.androidx.lifecycle.livedata.ktx)
  implementation(libs.androidx.lifecycle.process)
  implementation(libs.androidx.lifecycle.viewmodel.savedstate)
  implementation(libs.androidx.lifecycle.common.java8)
  implementation(libs.androidx.lifecycle.reactivestreams.ktx)
  implementation(libs.androidx.lifecycle.runtime.compose)
  implementation(libs.androidx.activity.compose)
  implementation(libs.androidx.camera.core)
  implementation(libs.androidx.camera.camera2)
  implementation(libs.androidx.camera.extensions)
  implementation(libs.androidx.camera.lifecycle)
  implementation(libs.androidx.camera.view)
  implementation(libs.androidx.concurrent.futures)
  implementation(libs.androidx.autofill)
  implementation(libs.androidx.biometric)
  implementation(libs.androidx.sharetarget)
  implementation(libs.androidx.profileinstaller)
  implementation(libs.androidx.asynclayoutinflater)
  implementation(libs.androidx.asynclayoutinflater.appcompat)
  implementation(libs.androidx.emoji2)
  implementation(libs.androidx.webkit)
  "gmsImplementation"(libs.firebase.messaging) {
    exclude(group = "com.google.firebase", module = "firebase-core")
    exclude(group = "com.google.firebase", module = "firebase-analytics")
    exclude(group = "com.google.firebase", module = "firebase-measurement-connector")
  }
  "gmsImplementation"(libs.google.play.services.maps)
  "gmsImplementation"(libs.google.play.services.auth)
  "fossImplementation"(project(":libfakegms"))
  implementation(libs.bundles.media3)
  implementation(libs.conscrypt.android)
  implementation(libs.signal.aesgcmprovider)
  implementation(libs.libsignal.android)
  implementation(libs.molly.ringrtc)
  implementation(libs.leolin.shortcutbadger)
  implementation(libs.emilsjolander.stickylistheaders)
  implementation(libs.glide.glide)
  implementation(libs.roundedimageview)
  implementation(libs.materialish.progress)
  implementation(libs.greenrobot.eventbus)
  implementation(libs.google.zxing.android.integration)
  implementation(libs.google.zxing.core)
  implementation(libs.google.flexbox)
  implementation(libs.subsampling.scale.image.view) {
    exclude(group = "com.android.support", module = "support-annotations")
  }
  implementation(libs.android.tooltips) {
    exclude(group = "com.android.support", module = "appcompat-v7")
  }
  implementation(libs.stream)
  implementation(libs.lottie)
  implementation(libs.lottie.compose)
  implementation(libs.signal.android.database.sqlcipher)
  implementation(libs.androidx.sqlite)
  implementation(libs.google.ez.vcard) {
    exclude(group = "com.fasterxml.jackson.core")
    exclude(group = "org.freemarker")
  }
  implementation(libs.dnsjava)
  implementation(libs.kotlinx.collections.immutable)
  implementation(libs.accompanist.permissions)
  implementation(libs.accompanist.drawablepainter)
  implementation(libs.kotlin.stdlib.jdk8)
  implementation(libs.kotlin.reflect)
  "gmsImplementation"(libs.kotlinx.coroutines.play.services)
  implementation(libs.kotlinx.coroutines.rx3)
  implementation(libs.jackson.module.kotlin)
  implementation(libs.rxjava3.rxandroid)
  implementation(libs.rxjava3.rxkotlin)
  implementation(libs.rxdogtag)

  implementation(project(":libnetcipher"))
  implementation(libs.molly.argon2) { artifact { type = "aar" } }
  implementation(libs.molly.native.utils)
  implementation(libs.molly.glide.webp.decoder)
  implementation(libs.gosimple.nbvcxz)
  "fossImplementation"(libs.osmdroid.android)
  implementation(libs.unifiedpush.connector) {
    exclude(group = "org.jetbrains.kotlin", module = "kotlin-stdlib")
    exclude(group = "com.google.protobuf", module = "protobuf-java")
  }
  implementation(libs.unifiedpush.connector.ui) {
    exclude(group = "org.jetbrains.kotlin", module = "kotlin-stdlib")
  }

  "gmsImplementation"(project(":billing"))

  "spinnerImplementation"(project(":spinner"))

  "instrumentationImplementation"(libs.androidx.fragment.testing) {
    exclude(group = "androidx.test", module = "core")
  }

  testImplementation(testLibs.junit.junit)
  testImplementation(testLibs.assertk)
  testImplementation(testLibs.androidx.test.core)
  testImplementation(testLibs.robolectric.robolectric) {
    exclude(group = "com.google.protobuf", module = "protobuf-java")
  }
  testImplementation(testLibs.bouncycastle.bcprov.jdk15on) {
    version {
      strictly("1.70")
    }
  }
  testImplementation(testLibs.bouncycastle.bcpkix.jdk15on) {
    version {
      strictly("1.70")
    }
  }
  testImplementation(testLibs.conscrypt.openjdk.uber)
  testImplementation(testLibs.hamcrest.hamcrest)
  testImplementation(testLibs.mockk)
  testImplementation(testFixtures(project(":libsignal-service")))
  testImplementation(testLibs.espresso.core)

  androidTestImplementation(testLibs.androidx.test.ext.junit)
  androidTestImplementation(testLibs.espresso.core)
  androidTestImplementation(testLibs.androidx.test.core)
  androidTestImplementation(testLibs.androidx.test.core.ktx)
  androidTestImplementation(testLibs.androidx.test.ext.junit.ktx)
  androidTestImplementation(testLibs.mockk.android)
  androidTestImplementation(testLibs.square.okhttp.mockserver)
  androidTestImplementation(testLibs.diff.utils)

  androidTestUtil(testLibs.androidx.test.orchestrator)
}

fun assertIsGitRepo() {
  if (!file("${project.rootDir}/.git").exists()) {
    throw IllegalStateException("Must be a git repository to guarantee reproducible builds! (git hash is part of APK)")
  }
}

fun getLastCommitTimestamp(): String {
  val stdout = ByteArrayOutputStream()
  return try {
    exec {
      commandLine = listOf("git", "log", "-1", "--pretty=format:%ct000")
      standardOutput = stdout
    }
    stdout.toString().trim()
  } catch (e: Throwable) {
    logger.warn("Failed to get Git commit timestamp: ${e.message}. Using mtime of current build script.")
    buildFile.lastModified().toString()
  }
}

fun getGitHash(): String {
  val stdout = ByteArrayOutputStream()
  return try {
    exec {
      commandLine = listOf("git", "rev-parse", "--short=12", "HEAD")
      standardOutput = stdout
    }
    stdout.toString().trim()
  } catch (e: Throwable) {
    logger.warn("Failed to get Git commit hash: ${e.message}. Using default value.")
    "abc123def456"
  }
}

fun getCommitTag(): String {
  assertIsGitRepo()

  val stdout = ByteArrayOutputStream()
  exec {
    commandLine = listOf("git", "describe", "--tags", "--exact-match")
    standardOutput = stdout
  }
  return stdout.toString().trim().takeIf { it.isNotEmpty() } ?: "untagged"
}

tasks.withType<Test>().configureEach {
  testLogging {
    events("failed")
    exceptionFormat = TestExceptionFormat.FULL
    showCauses = true
    showExceptions = true
    showStackTraces = true
  }
}

fun Project.languageList(): List<String> {
  return fileTree("src/main/res") { include("**/strings.xml") }
    .map { stringFile -> stringFile.parentFile.name }
    .map { valuesFolderName -> valuesFolderName.replace("values-", "") }
    .filter { valuesFolderName -> valuesFolderName != "values" }
    .map { languageCode -> languageCode.replace("-r", "_") }
    .distinct()
    .sorted() + "en"
}

fun String.capitalize(): String {
  return this.replaceFirstChar { it.uppercase() }
}<|MERGE_RESOLUTION|>--- conflicted
+++ resolved
@@ -11,15 +11,8 @@
   id("molly")
 }
 
-<<<<<<< HEAD
-val canonicalVersionCode = 1499
-val canonicalVersionName = "7.29.2"
-=======
-apply(from = "static-ips.gradle.kts")
-
 val canonicalVersionCode = 1500
 val canonicalVersionName = "7.29.3"
->>>>>>> f6a1aca9
 val currentHotfixVersion = 0
 val maxHotfixVersions = 100
 val mollyRevision = 1
