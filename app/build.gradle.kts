--- conflicted
+++ resolved
@@ -19,14 +19,9 @@
   from("fix-profm.gradle")
 }
 
-<<<<<<< HEAD
-val canonicalVersionCode = 1416
-val canonicalVersionName = "7.6.2"
-val mollyRevision = 2
-=======
 val canonicalVersionCode = 1419
 val canonicalVersionName = "7.7.2"
->>>>>>> 46638a19
+val mollyRevision = 1
 
 val postFixSize = 100
 
