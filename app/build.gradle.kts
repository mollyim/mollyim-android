--- conflicted
+++ resolved
@@ -19,14 +19,9 @@
   from("fix-profm.gradle")
 }
 
-<<<<<<< HEAD
-val canonicalVersionCode = 1409
-val canonicalVersionName = "7.4.1"
-val mollyRevision = 1
-=======
 val canonicalVersionCode = 1410
 val canonicalVersionName = "7.4.2"
->>>>>>> 34a36ddf
+val mollyRevision = 1
 
 val postFixSize = 100
 
