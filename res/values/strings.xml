<?xml version="1.0" encoding="utf-8"?>
<resources>
    <string name="yes">Yes</string>
    <string name="no">No</string>
    <string name="delete">Delete</string>
    <string name="please_wait">Please wait…</string>
    <string name="save">Save</string>
    <string name="note_to_self">Note to Self</string>

    <!-- AbstractNotificationBuilder -->
    <string name="AbstractNotificationBuilder_new_message">New message</string>

    <!-- AlbumThumbnailView -->
    <string name="AlbumThumbnailView_plus" translatable="false">\+%d</string>

    <!-- ApplicationMigrationActivity -->
    <string name="ApplicationMigrationActivity__signal_is_updating">Molly is updating…</string>

    <!-- ApplicationPreferencesActivity -->
    <string name="ApplicationPreferencesActivity_currently_s">Currently: %s</string>
    <string name="ApplicationPreferenceActivity_you_havent_set_a_passphrase_yet">You haven\'t set a passphrase yet!</string>
    <plurals name="ApplicationPreferencesActivity_messages_per_conversation">
        <item quantity="one">%d message per conversation</item>
        <item quantity="other">%d messages per conversation</item>
    </plurals>
    <string name="ApplicationPreferencesActivity_delete_all_old_messages_now">Delete all old messages now?</string>
    <plurals name="ApplicationPreferencesActivity_this_will_immediately_trim_all_conversations_to_the_d_most_recent_messages">
        <item quantity="one">This will immediately trim all conversations to the most recent message, but only for you.</item>
        <item quantity="other">This will immediately trim all conversations to the %d most recent messages, but only for you.</item>
    </plurals>
    <string name="ApplicationPreferencesActivity_delete">Delete</string>
    <string name="ApplicationPreferencesActivity_disable_passphrase">Disable passphrase?</string>
    <string name="ApplicationPreferencesActivity_this_will_permanently_unlock_signal_and_message_notifications">This will permanently unlock Molly and message notifications.</string>
    <string name="ApplicationPreferencesActivity_disable">Disable</string>
    <string name="ApplicationPreferencesActivity_unregistering">Unregistering</string>
    <string name="ApplicationPreferencesActivity_unregistering_from_signal_messages_and_calls">Unregistering from Molly messages and calls…</string>
    <string name="ApplicationPreferencesActivity_disable_signal_messages_and_calls">Disable Molly messages and calls?</string>
    <string name="ApplicationPreferencesActivity_disable_signal_messages_and_calls_by_unregistering">No longer receive or send any Molly messages and calls by unregistering your phone number from the server. After using this option you will need to re-register to receive or send Molly messages and calls again in the future.</string>
    <string name="ApplicationPreferencesActivity_error_connecting_to_server">Error connecting to server!</string>
    <string name="ApplicationPreferencesActivity_sms_enabled">SMS Enabled</string>
    <string name="ApplicationPreferencesActivity_touch_to_change_your_default_sms_app">Touch to change your default SMS app</string>
    <string name="ApplicationPreferencesActivity_sms_disabled">SMS Disabled</string>
    <string name="ApplicationPreferencesActivity_touch_to_make_signal_your_default_sms_app">Touch to make Signal your default SMS app</string>
    <string name="ApplicationPreferencesActivity_on">on</string>
    <string name="ApplicationPreferencesActivity_On">On</string>
    <string name="ApplicationPreferencesActivity_off">off</string>
    <string name="ApplicationPreferencesActivity_Off">Off</string>
    <string name="ApplicationPreferencesActivity_sms_mms_summary">SMS %1$s, MMS %2$s</string>
    <string name="ApplicationPreferencesActivity_privacy_summary">Screen lock %1$s, Registration lock %2$s</string>
    <string name="ApplicationPreferencesActivity_appearance_summary">Theme %1$s, Language %2$s</string>
    <string name="ApplicationPreferencesActivity_protection_summary">Database encryption %1$s, Registration lock %2$s</string>

    <!-- AppProtectionPreferenceFragment -->
    <plurals name="AppProtectionPreferenceFragment_minutes">
        <item quantity="one">%d minute</item>
        <item quantity="other">%d minutes</item>
    </plurals>

    <!-- DraftDatabase -->
    <string name="DraftDatabase_Draft_image_snippet">(image)</string>
    <string name="DraftDatabase_Draft_audio_snippet">(audio)</string>
    <string name="DraftDatabase_Draft_video_snippet">(video)</string>
    <string name="DraftDatabase_Draft_location_snippet">(location)</string>
    <string name="DraftDatabase_Draft_quote_snippet">(reply)</string>

    <!-- AttachmentManager -->
    <string name="AttachmentManager_cant_open_media_selection">Can\'t find an app to select media.</string>
    <string name="AttachmentManager_signal_requires_the_external_storage_permission_in_order_to_attach_photos_videos_or_audio">Signal requires permission to use the external storage in order to attach photos, videos, or audio, but that permission has been permanently denied. Please continue to the app settings menu, select \"Permissions\", and enable \"Storage\".</string>
    <string name="AttachmentManager_signal_requires_contacts_permission_in_order_to_attach_contact_information">Signal requires permission to view your contacts in order to attach contact information, but that permission has been permanently denied. Please continue to the app settings menu, select \"Permissions\", and enable \"Contacts\".</string>
    <string name="AttachmentManager_signal_requires_location_information_in_order_to_attach_a_location">Signal requires permission to view your location in order to attach a location, but that permission has been permanently denied. Please continue to the app settings menu, select \"Permissions\", and enable \"Location\".</string>
    <string name="AttachmentManager_signal_requires_the_camera_permission_in_order_to_take_photos_but_it_has_been_permanently_denied">Signal requires permission to use the camera in order to take photos, but that permission has been permanently denied. Please continue to the app settings menu, select \"Permissions\", and enable \"Camera\".</string>

    <!-- AttachmentUploadJob -->
    <string name="AttachmentUploadJob_uploading_media">Uploading media…</string>
    <string name="AttachmentUploadJob_compressing_video_start">Compressing video…</string>

    <!-- AudioSlidePlayer -->
    <string name="AudioSlidePlayer_error_playing_audio">Error playing audio!</string>

    <!-- BlockedContactsActivity -->
    <string name="BlockedContactsActivity_blocked_contacts">Blocked contacts</string>

    <!-- BucketedThreadMedia -->
    <string name="BucketedThreadMedia_Today">Today</string>
    <string name="BucketedThreadMedia_Yesterday">Yesterday</string>
    <string name="BucketedThreadMedia_This_week">This week</string>
    <string name="BucketedThreadMedia_This_month">This month</string>
    <string name="BucketedThreadMedia_Large">Large file size</string>
    <string name="BucketedThreadMedia_Medium">Medium file size</string>
    <string name="BucketedThreadMedia_Small">Small file size</string>

    <!-- CallScreen -->
    <string name="CallScreen_Incoming_call">Incoming call</string>

    <!-- CameraActivity -->
    <string name="CameraActivity_image_save_failure">Failed to save image.</string>

    <!-- CameraXFragment -->
    <string name="CameraXFragment_tap_for_photo_hold_for_video">Tap for photo, hold for video</string>
    <string name="CameraXFragment_capture_description">Capture</string>
    <string name="CameraXFragment_change_camera_description">Switch between rear and front camera</string>
    <string name="CameraXFragment_open_gallery_description">Open gallery</string>

    <!-- CameraContacts -->
    <string name="CameraContacts_recent_contacts">Recent contacts</string>
    <string name="CameraContacts_signal_contacts">Signal contacts</string>
    <string name="CameraContacts_signal_groups">Signal groups</string>
    <string name="CameraContacts_you_can_share_with_a_maximum_of_n_conversations">You can share with a maximum of %d conversations.</string>
    <string name="CameraContacts_select_signal_recipients">Select Signal recipients</string>
    <string name="CameraContacts_no_signal_contacts">You have no contacts who use Signal</string>
    <string name="CameraContacts_you_can_only_use_the_camera_button">You can only use the camera button to send photos to Signal contacts.</string>
    <string name="CameraContacts_cant_find_who_youre_looking_for">Can\'t find who you\'re looking for?</string>
    <string name="CameraContacts_invite_a_contact_to_join_signal">Invite a contact to join Signal</string>
    <string name="CameraContacts__menu_search">Search</string>

    <!-- ClearProfileActivity -->
    <string name="ClearProfileActivity_remove">Remove</string>
    <string name="ClearProfileActivity_remove_profile_photo">Remove profile photo?</string>

    <!-- CommunicationActions -->
    <string name="CommunicationActions_no_browser_found">No web browser found.</string>
    <string name="CommunicationActions_a_cellular_call_is_already_in_progress">A cellular call is already in progress.</string>
    <string name="CommunicationActions_start_video_call">Start video call?</string>
    <string name="CommunicationActions_start_voice_call">Start voice call?</string>
    <string name="CommunicationActions_cancel">Cancel</string>
    <string name="CommunicationActions_call">Call</string>

    <!-- ConfirmIdentityDialog -->
    <string name="ConfirmIdentityDialog_your_safety_number_with_s_has_changed">Your safety number with %1$s has changed. This could either mean that someone is trying to intercept your communication, or that %2$s simply reinstalled Signal.</string>
    <string name="ConfirmIdentityDialog_you_may_wish_to_verify_your_safety_number_with_this_contact">You may wish to verify your safety number with this contact.</string>
    <string name="ConfirmIdentityDialog_accept">Accept</string>

    <!-- ContactsCursorLoader -->
    <string name="ContactsCursorLoader_recent_chats">Recent chats</string>
    <string name="ContactsCursorLoader_contacts">Contacts</string>
    <string name="ContactsCursorLoader_groups">Groups</string>
    <string name="ContactsCursorLoader_phone_number_search">Phone number search</string>
    <string name="ContactsCursorLoader_username_search">Username search</string>

    <!-- ContactsDatabase -->
    <string name="ContactsDatabase_message_s">Message %s</string>
    <string name="ContactsDatabase_signal_call_s">Signal call %s</string>

    <!-- ContactNameEditActivity -->
    <string name="ContactNameEditActivity_given_name">Given name</string>
    <string name="ContactNameEditActivity_family_name">Family name</string>
    <string name="ContactNameEditActivity_prefix">Prefix</string>
    <string name="ContactNameEditActivity_suffix">Suffix</string>
    <string name="ContactNameEditActivity_middle_name">Middle name</string>

    <!-- ContactShareEditActivity -->
    <string name="ContactShareEditActivity_type_home">Home</string>
    <string name="ContactShareEditActivity_type_mobile">Mobile</string>
    <string name="ContactShareEditActivity_type_work">Work</string>
    <string name="ContactShareEditActivity_type_missing">Other</string>
    <string name="ContactShareEditActivity_invalid_contact">Selected contact was invalid</string>

    <!-- ConversationItem -->
    <string name="ConversationItem_error_not_delivered">Send failed, tap for details</string>
    <string name="ConversationItem_received_key_exchange_message_tap_to_process">Received key exchange message, tap to process.</string>
    <string name="ConversationItem_group_action_left">%1$s has left the group.</string>
    <string name="ConversationItem_click_to_approve_unencrypted">Send failed, tap for unsecured fallback</string>
    <string name="ConversationItem_click_to_approve_unencrypted_sms_dialog_title">Fallback to unencrypted SMS?</string>
    <string name="ConversationItem_click_to_approve_unencrypted_mms_dialog_title">Fallback to unencrypted MMS?</string>
    <string name="ConversationItem_click_to_approve_unencrypted_dialog_message">This message will <b>not</b> be encrypted because the recipient is no longer a Signal user.\n\nSend unsecured message?</string>
    <string name="ConversationItem_unable_to_open_media">Can\'t find an app able to open this media.</string>
    <string name="ConversationItem_copied_text">Copied %s</string>
    <string name="ConversationItem_from_s">from %s</string>
    <string name="ConversationItem_to_s">to %s</string>
    <string name="ConversationItem_read_more">&#160; Read More</string>
    <string name="ConversationItem_download_more">&#160; Download More</string>
    <string name="ConversationItem_pending">&#160; Pending</string>

    <!-- ConversationActivity -->
    <string name="ConversationActivity_reset_secure_session_question">Reset secure session?</string>
    <string name="ConversationActivity_this_may_help_if_youre_having_encryption_problems">This may help if you\'re having encryption problems in this conversation. Your messages will be kept.</string>
    <string name="ConversationActivity_reset">Reset</string>
    <string name="ConversationActivity_add_attachment">Add attachment</string>
    <string name="ConversationActivity_select_contact_info">Select contact info</string>
    <string name="ConversationActivity_compose_message">Compose message</string>
    <string name="ConversationActivity_sorry_there_was_an_error_setting_your_attachment">Sorry, there was an error adding your attachment.</string>
    <string name="ConversationActivity_recipient_is_not_a_valid_sms_or_email_address_exclamation">Recipient is not a valid SMS or email address!</string>
    <string name="ConversationActivity_message_is_empty_exclamation">Message is empty!</string>
    <string name="ConversationActivity_group_members">Group members</string>

    <string name="ConversationActivity_invalid_recipient">Invalid recipient!</string>
    <string name="ConversationActivity_added_to_home_screen">Added to home screen</string>
    <string name="ConversationActivity_calls_not_supported">Calls not supported</string>
    <string name="ConversationActivity_this_device_does_not_appear_to_support_dial_actions">This device does not appear to support dial actions.</string>
    <string name="ConversationActivity_leave_group">Leave group?</string>
    <string name="ConversationActivity_are_you_sure_you_want_to_leave_this_group">Are you sure you want to leave this group?</string>
    <string name="ConversationActivity_transport_insecure_sms">Insecure SMS</string>
    <string name="ConversationActivity_transport_insecure_mms">Insecure MMS</string>
    <string name="ConversationActivity_transport_signal">Signal</string>
    <string name="ConversationActivity_lets_switch_to_signal">Let\'s use Molly Instant Messenger to chat: %1$s</string>
    <string name="ConversationActivity_error_leaving_group">Error leaving group</string>
    <string name="ConversationActivity_specify_recipient">Please choose a contact</string>
    <string name="ConversationActivity_unblock_this_contact_question">Unblock this contact?</string>
    <string name="ConversationActivity_unblock_this_group_question">Unblock this group?</string>
    <string name="ConversationActivity_you_will_once_again_be_able_to_receive_messages_and_calls_from_this_contact">You will once again be able to receive messages and calls from this contact.</string>
    <string name="ConversationActivity_unblock_this_group_description">Existing members will be able to add you to the group again.</string>
    <string name="ConversationActivity_unblock">Unblock</string>
    <string name="ConversationActivity_attachment_exceeds_size_limits">Attachment exceeds size limits for the type of message you\'re sending.</string>
    <string name="ConversationActivity_quick_camera_unavailable">Camera unavailable</string>
    <string name="ConversationActivity_unable_to_record_audio">Unable to record audio!</string>
    <string name="ConversationActivity_there_is_no_app_available_to_handle_this_link_on_your_device">There is no app available to handle this link on your device.</string>

    <string name="ConversationActivity_to_send_audio_messages_allow_signal_access_to_your_microphone">To record audio messages, Signal requires permission to use your microphone.</string>
    <string name="ConversationActivity_signal_requires_the_microphone_permission_in_order_to_send_audio_messages">Signal requires permission to use the microphone in order to record audio messages, but that permission has been permanently denied. Please continue to app settings, select \"Permissions\", and enable \"Microphone\".</string>
    <string name="ConversationActivity_to_call_s_signal_needs_access_to_your_microphone_and_camera">To call %s, Signal requires permission to use your microphone and camera.</string>
    <string name="ConversationActivity_signal_needs_the_microphone_and_camera_permissions_in_order_to_call_s">Signal requires permissions to use the microphone and the camera in order to call %s, but those permissions have been permanently denied. Please continue to app settings, select \"Permissions\", and enable \"Microphone\" and \"Camera\".</string>
    <string name="ConversationActivity_to_capture_photos_and_video_allow_signal_access_to_the_camera">To capture photos and video, Signal requires permission to use the camera.</string>
    <string name="ConversationActivity_signal_needs_the_camera_permission_to_take_photos_or_video">Signal requires permission to use the camera in order to take photos or record video, but that permission has been permanently denied. Please continue to app settings, select \"Permissions\", and enable \"Camera\".</string>
    <string name="ConversationActivity_signal_needs_camera_permissions_to_take_photos_or_video">Signal requires permission to use the camera, in order to take photos or record video.</string>
    <string name="ConversationActivity_enable_the_microphone_permission_to_capture_videos_with_sound">Signal requires permission to use the microphone, in order to capture video with sound.</string>
    <string name="ConversationActivity_signal_needs_the_recording_permissions_to_capture_video">Signal requires permissions to use the microphone and the camera in order to record video, but those permissions have been permanently denied. Please continue to app settings, select \"Permissions\", and enable \"Microphone\" and \"Camera\".</string>
    <string name="ConversationActivity_signal_needs_recording_permissions_to_capture_video">Signal requires permissions to use the microphone and the camera in order to record video.</string>

    <string name="ConversationActivity_quoted_contact_message">%1$s %2$s</string>
    <string name="ConversationActivity_signal_cannot_sent_sms_mms_messages_because_it_is_not_your_default_sms_app">Signal cannot send SMS/MMS messages because it is not your default SMS app. Would you like to change this in your Android settings?</string>
    <string name="ConversationActivity_yes">Yes</string>
    <string name="ConversationActivity_no">No</string>
    <string name="ConversationActivity_search_position">%1$d of %2$d</string>
    <string name="ConversationActivity_no_results">No results</string>

    <string name="ConversationActivity_sticker_pack_installed">Sticker pack installed</string>
    <string name="ConversationActivity_new_say_it_with_stickers">New! Say it with stickers</string>

    <!-- ConversationAdapter -->
    <plurals name="ConversationAdapter_n_unread_messages">
        <item quantity="one">%d unread message</item>
        <item quantity="other">%d unread messages</item>
    </plurals>

    <!-- ConversationFragment -->
    <plurals name="ConversationFragment_delete_selected_messages">
        <item quantity="one">Delete selected message?</item>
        <item quantity="other">Delete selected messages?</item>
    </plurals>
    <plurals name="ConversationFragment_this_will_permanently_delete_all_n_selected_messages">
        <item quantity="one">This will permanently delete the selected message, but only for you.</item>
        <item quantity="other">This will permanently delete all %1$d selected messages, but only for you.</item>
    </plurals>
    <string name="ConversationFragment_save_to_sd_card">Save to external storage?</string>
    <plurals name="ConversationFragment_saving_n_media_to_storage_warning">
        <item quantity="one">Saving this media to storage will allow any other apps on your device to access it.\n\nContinue?</item>
        <item quantity="other">Saving all %1$d media to storage will allow any other apps on your device to access them.\n\nContinue?</item>
    </plurals>
    <plurals name="ConversationFragment_error_while_saving_attachments_to_sd_card">
        <item quantity="one">Error while saving attachment to external storage!</item>
        <item quantity="other">Error while saving attachments to external storage!</item>
    </plurals>
    <string name="ConversationFragment_unable_to_write_to_sd_card_exclamation">Unable to write to external storage!</string>
    <plurals name="ConversationFragment_saving_n_attachments">
        <item quantity="one">Saving attachment</item>
        <item quantity="other">Saving %1$d attachments</item>
    </plurals>
    <plurals name="ConversationFragment_saving_n_attachments_to_sd_card">
        <item quantity="one">Saving attachment to external storage…</item>
        <item quantity="other">Saving %1$d attachments to external storage…</item>
    </plurals>
    <string name="ConversationFragment_pending">Pending…</string>
    <string name="ConversationFragment_push">Internet (secure Signal Protocol)</string>
    <string name="ConversationFragment_mms">MMS (insecure)</string>
    <string name="ConversationFragment_sms">SMS (insecure)</string>
    <string name="ConversationFragment_deleting">Deleting</string>
    <string name="ConversationFragment_deleting_messages">Deleting messages…</string>
    <string name="ConversationFragment_quoted_message_not_found">Original message not found</string>
    <string name="ConversationFragment_quoted_message_no_longer_available">Original message no longer available</string>
    <string name="ConversationFragment_failed_to_open_message">Failed to open message</string>
    <string name="ConversationFragment_you_can_swipe_to_the_right_reply">You can swipe to the right on any message to quickly reply</string>
    <string name="ConversationFragment_you_can_swipe_to_the_left_reply">You can swipe to the left on any message to quickly reply</string>

    <!-- ConversationListActivity -->
    <string name="ConversationListActivity_there_is_no_browser_installed_on_your_device">There is no browser installed on your device.</string>

    <!-- ConversationListFragment -->
    <string name="ConversationListFragment_no_results_found_for_s_">No results found for \'%s\'</string>

    <plurals name="ConversationListFragment_delete_selected_conversations">
        <item quantity="one">Delete selected conversation?</item>
        <item quantity="other">Delete selected conversations?</item>
    </plurals>
    <plurals name="ConversationListFragment_this_will_permanently_delete_all_n_selected_conversations">
        <item quantity="one">This will permanently delete the selected conversation, but only for you.</item>
        <item quantity="other">This will permanently delete all %1$d selected conversations, but only for you.</item>
    </plurals>
    <string name="ConversationListFragment_deleting">Deleting</string>
    <string name="ConversationListFragment_deleting_selected_conversations">Deleting selected conversations…</string>
    <plurals name="ConversationListFragment_conversations_archived">
        <item quantity="one">Conversation archived</item>
        <item quantity="other">%d conversations archived</item>
    </plurals>
    <string name="ConversationListFragment_undo">UNDO</string>
    <plurals name="ConversationListFragment_moved_conversations_to_inbox">
        <item quantity="one">Moved conversation to inbox</item>
        <item quantity="other">Moved %d conversations to inbox</item>
    </plurals>

    <!-- ConversationListItem -->
    <string name="ConversationListItem_key_exchange_message">Key exchange message</string>

    <!-- ConversationListItemAction -->
    <string name="ConversationListItemAction_archived_conversations_d">Archived conversations (%d)</string>

    <!-- ConversationTitleView -->
    <string name="ConversationTitleView_verified">Verified</string>

    <!-- CreateProfileActivity -->
    <string name="CreateProfileActivity_your_profile_info">Your profile details</string>
    <string name="CreateProfileActivity_error_setting_profile_photo">Error setting profile photo</string>
    <string name="CreateProfileActivity_problem_setting_profile">Problem setting profile</string>
    <string name="CreateProfileActivity_profile_photo">Profile photo</string>
    <string name="CreateProfileActivity_too_long">Too long</string>
    <string name="CreateProfileActivity_profile_name">Profile Name</string>
    <string name="CreateProfileActivity_set_up_your_profile">Set up your profile</string>
    <string name="CreateProfileActivity_signal_profiles_are_end_to_end_encrypted">Your Signal Profile will be visible only to people who are in your contact list, to people who you intitiated a conversation with, and to people for who you explicitly gave permission by tapping on the banner \'make my profile visible\'. Signal profiles are end-to-end encrypted, so even the Signal service never has access to your profile.</string>
    <string name="CreateProfileActivity_set_avatar_description">Set avatar</string>

    <!-- CustomDefaultPreference -->
    <string name="CustomDefaultPreference_using_custom">Using custom setting: %s</string>
    <string name="CustomDefaultPreference_using_default">Using Android default: %s</string>
    <string name="CustomDefaultPreference_none">None</string>

    <!-- DateUtils -->
    <string name="DateUtils_just_now">Now</string>
    <string name="DateUtils_minutes_ago">%d min</string>
    <string name="DateUtils_today">Today</string>
    <string name="DateUtils_yesterday">Yesterday</string>

    <!-- DeliveryStatus -->
    <string name="DeliveryStatus_sending">Sending</string>
    <string name="DeliveryStatus_sent">Sent</string>
    <string name="DeliveryStatus_delivered">Delivered</string>
    <string name="DeliveryStatus_read">Read</string>

    <!-- DeviceListActivity -->
    <string name="DeviceListActivity_unlink_s">Unlink \'%s\'?</string>
    <string name="DeviceListActivity_by_unlinking_this_device_it_will_no_longer_be_able_to_send_or_receive">By unlinking this device, it will no longer be able to send or receive messages.</string>
    <string name="DeviceListActivity_network_connection_failed">Network connection failed</string>
    <string name="DeviceListActivity_try_again">Try again</string>
    <string name="DeviceListActivity_unlinking_device">Unlinking device…</string>
    <string name="DeviceListActivity_unlinking_device_no_ellipsis">Unlinking device</string>
    <string name="DeviceListActivity_network_failed">Network failed!</string>

    <!-- DeviceListItem -->
    <string name="DeviceListItem_unnamed_device">Unnamed device</string>
    <string name="DeviceListItem_linked_s">Linked %s</string>
    <string name="DeviceListItem_last_active_s">Last active %s</string>
    <string name="DeviceListItem_today">Today</string>

    <!-- DocumentView -->
    <string name="DocumentView_unnamed_file">Unnamed file</string>

    <!-- DozeReminder -->
    <string name="DozeReminder_optimize_for_missing_play_services">Optimize for missing Google Play Services</string>
    <string name="DozeReminder_this_device_does_not_support_play_services_tap_to_disable_system_battery">This device does not support Google Play Services. Tap to disable Android battery optimizations that prevent Signal from retrieving messages while inactive.</string>

    <!-- ShareActivity -->
    <string name="ShareActivity_share_with">Forward to</string>

    <!-- ExperienceUpgradeActivity -->
    <string name="ExperienceUpgradeActivity_welcome_to_signal_dgaf">Welcome to Molly.</string>
    <string name="ExperienceUpgradeActivity_textsecure_is_now_called_signal">TextSecure and RedPhone are now one private messenger, for every situation: Signal.</string>
    <string name="ExperienceUpgradeActivity_welcome_to_signal_excited">Welcome to Molly!</string>
    <string name="ExperienceUpgradeActivity_textsecure_is_now_signal">TextSecure is now Signal.</string>
    <string name="ExperienceUpgradeActivity_textsecure_is_now_signal_long">TextSecure and RedPhone are now one app: Signal. Tap to explore.</string>

    <string name="ExperienceUpgradeActivity_say_hello_to_video_calls">Say hello to secure video calls.</string>
    <string name="ExperienceUpgradeActivity_signal_now_supports_secure_video_calls">Signal now supports secure video calling. Just start a Signal call like normal, tap the video button, and wave hello.</string>
    <string name="ExperienceUpgradeActivity_signal_now_supports_secure_video_calling">Signal now supports secure video calling.</string>
    <string name="ExperienceUpgradeActivity_signal_now_supports_secure_video_calling_long">Signal now supports secure video calling. Tap to explore.</string>

    <string name="ExperienceUpgradeActivity_ready_for_your_closeup">Ready for your closeup?</string>
    <string name="ExperienceUpgradeActivity_now_you_can_share_a_profile_photo_and_name_with_friends_on_signal">Now you can share a profile photo and name with friends on Signal</string>
    <string name="ExperienceUpgradeActivity_signal_profiles_are_here">Signal profiles are here</string>

    <string name="ExperienceUpgradeActivity_introducing_typing_indicators">Introducing typing indicators.</string>
    <string name="ExperienceUpgradeActivity_now_you_can_optionally_see_and_share_when_messages_are_being_typed">Now you can optionally see and share when messages are being typed.</string>
    <string name="ExperienceUpgradeActivity_would_you_like_to_enable_them_now">Would you like to enable them now?</string>
    <string name="ExperienceUpgradeActivity_typing_ui_title">Typing indicators are here</string>
    <string name="ExperienceUpgradeActivity_enable_typing_indicators">Enable typing indicators</string>
    <string name="ExperienceUpgradeActivity_turn_on_typing_indicators">Turn on typing indicators</string>
    <string name="ExperienceUpgradeActivity_no_thanks">No thanks</string>

    <string name="ExperienceUpgradeActivity_introducing_link_previews">Introducing link previews.</string>
    <string name="ExperienceUpgradeActivity_optional_link_previews_are_now_supported">Optional link previews are now supported for some of the most popular sites on the Internet.</string>
    <string name="ExperienceUpgradeActivity_you_can_disable_or_enable_this_feature_link_previews">You can disable or enable this feature anytime in your Signal settings (Privacy &gt; Send link previews).</string>
    <string name="ExperienceUpgradeActivity_got_it">Got it</string>

    <string name="ExperienceUpgradeActivity_introducing_stickers">Introducing stickers</string>
    <string name="ExperienceUpgradeActivity_why_use_words_when_you_can_use_stickers">Why use words when you can use stickers?</string>
    <string name="ExperienceUpgradeActivity_why_use_words_when_you_can_use_stickers_tap_this_icon">Why use words when you can use stickers? Tap this icon on your keyboard:</string>
    <string name="ExperienceUpgradeActivity_lets_go">Let\'s go</string>

    <!-- GcmBroadcastReceiver -->
    <string name="GcmBroadcastReceiver_retrieving_a_message">Retrieving a message…</string>

    <!-- GcmRefreshJob -->
    <string name="GcmRefreshJob_Permanent_Signal_communication_failure">Permanent Signal communication failure!</string>
    <string name="GcmRefreshJob_Signal_was_unable_to_register_with_Google_Play_Services">Signal was unable to register with Google Play Services. Signal messages and calls have therefore been disabled. Please try re-registering your Signal phone number in Signal\'s Settings &gt; Advanced &gt; Signal messages and calls.</string>


    <!-- GiphyActivity -->
    <string name="GiphyActivity_error_while_retrieving_full_resolution_gif">Error while retrieving full resolution GIF</string>

    <!-- GiphyFragmentPageAdapter -->
    <string name="GiphyFragmentPagerAdapter_gifs">GIFs</string>
    <string name="GiphyFragmentPagerAdapter_stickers">Stickers</string>

    <!-- GroupCreateActivity -->
    <string name="GroupCreateActivity_actionbar_title">New group</string>
    <string name="GroupCreateActivity_actionbar_edit_title">Edit group</string>
    <string name="GroupCreateActivity_group_name_hint">Group name</string>
    <string name="GroupCreateActivity_actionbar_mms_title">New MMS group</string>
    <string name="GroupCreateActivity_contacts_dont_support_push">You have selected a contact that doesn\'t support Signal groups, so this group will be MMS.</string>
    <string name="GroupCreateActivity_youre_not_registered_for_signal">You\'re not registered for Signal messages and calls, so Signal groups are disabled. Please try registering in Settings &gt; Advanced.</string>
    <string name="GroupCreateActivity_contacts_no_members">You need at least one person in your group!</string>
    <string name="GroupCreateActivity_contacts_invalid_number">One of the members of your group has a number that can\'t be read correctly. Please fix or remove that contact and try again.</string>
    <string name="GroupCreateActivity_avatar_content_description">Group avatar</string>
    <string name="GroupCreateActivity_menu_apply_button">Apply</string>
    <string name="GroupCreateActivity_creating_group">Creating %1$s&#8230;</string>
    <string name="GroupCreateActivity_updating_group">Updating %1$s…</string>
    <string name="GroupCreateActivity_cannot_add_non_push_to_existing_group">Couldn\'t add %1$s because they\'re not a Signal user.</string>
    <string name="GroupCreateActivity_loading_group_details">Loading group details…</string>
    <string name="GroupCreateActivity_youre_already_in_the_group">You\'re already in the group.</string>

    <!-- GroupShareProfileView -->
    <string name="GroupShareProfileView_share_your_profile_name_and_photo_with_this_group">Make your profile name and photo visible to this group?</string>
    <string name="GroupShareProfileView_do_you_want_to_make_your_profile_name_and_photo_visible_to_all_current_and_future_members_of_this_group">Do you want to make your profile name and photo visible to all current and future members of this group?</string>
    <string name="GroupShareProfileView_make_visible">Make visible</string>

    <!-- GroupMembersDialog -->
    <string name="GroupMembersDialog_me">Me</string>

    <!-- CropImageActivity -->
    <string name="CropImageActivity_group_avatar">Group avatar</string>
    <string name="CropImageActivity_profile_avatar">Avatar</string>

    <!-- InputPanel -->
    <string name="InputPanel_tap_and_hold_to_record_a_voice_message_release_to_send">Tap and hold to record a voice message, release to send</string>

    <!-- InviteActivity -->
    <string name="InviteActivity_share">Share</string>
    <string name="InviteActivity_choose_contacts">Choose contacts</string>
    <string name="InviteActivity_share_with_contacts">Share with contacts</string>
    <string name="InviteActivity_choose_how_to_share">Choose how to share</string>

    <string name="InviteActivity_cancel">Cancel</string>
    <string name="InviteActivity_sending">Sending…</string>
    <string name="InviteActivity_heart_content_description">Heart</string>
    <string name="InviteActivity_invitations_sent">Invitations sent!</string>
    <string name="InviteActivity_invite_to_signal">Invite to Molly</string>
    <plurals name="InviteActivity_send_sms_to_friends">
        <item quantity="one">SEND SMS TO %d FRIEND</item>
        <item quantity="other">SEND SMS TO %d FRIENDS</item>
    </plurals>
    <plurals name="InviteActivity_send_sms_invites">
        <item quantity="one">Send %d SMS invite?</item>
        <item quantity="other">Send %d SMS invites?</item>
    </plurals>
    <string name="InviteActivity_lets_switch_to_signal">Let\'s switch to Molly: %1$s</string>
    <string name="InviteActivity_no_app_to_share_to">It looks like you don\'t have any apps which you can use to send an invite.</string>
    <string name="InviteActivity_friends_dont_let_friends_text_unencrypted">Friends don\'t let friends chat unencrypted.</string>

    <!-- Job -->
    <string name="Job_working_in_the_background">Working in the background…</string>

    <!-- MessageDetailsRecipient -->
    <string name="MessageDetailsRecipient_failed_to_send">Failed to send</string>
    <string name="MessageDetailsRecipient_new_safety_number">New safety number</string>

    <!-- LongMessageActivity -->
    <string name="LongMessageActivity_unable_to_find_message">Unable to find message</string>
    <string name="LongMessageActivity_message_from_s">Message from %1$s</string>
    <string name="LongMessageActivity_your_message">Your message</string>

    <!-- MessageRetrievalService -->
<<<<<<< HEAD
    <string name="MessageRetrievalService_signal">Signal</string>
    <string name="MessageRetrievalService_background_connection_enabled">Receive messages in the background is active</string>
=======
    <string name="MessageRetrievalService_signal">Molly</string>
    <string name="MessageRetrievalService_background_connection_enabled">Background connection enabled</string>
>>>>>>> aa8e6e89

    <!-- MmsDownloader -->
    <string name="MmsDownloader_error_reading_mms_settings">Error reading wireless provider MMS settings</string>

    <!-- MediaOverviewActivity -->
    <string name="MediaOverviewActivity_Media">Media</string>
    <string name="MediaOverviewActivity_Files">Documents</string>
    <string name="MediaOverviewActivity_Audio">Audio</string>
    <string name="MediaOverviewActivity_All">All</string>
    <plurals name="MediaOverviewActivity_Media_delete_confirm_title">
        <item quantity="one">Delete selected item?</item>
        <item quantity="other">Delete selected items?</item>
    </plurals>
    <plurals name="MediaOverviewActivity_Media_delete_confirm_message">
        <item quantity="one">This will permanently delete the selected media, but only for you. Any message text associated with this item will also be deleted.</item>
        <item quantity="other">This will permanently delete the %1$d selected media, but only for you. Any message text associated with these items will also be deleted.</item>
    </plurals>
    <string name="MediaOverviewActivity_Media_delete_progress_title">Deleting</string>
    <string name="MediaOverviewActivity_Media_delete_progress_message">Deleting media messages…</string>
    <string name="MediaOverviewActivity_Select_all">Select all</string>
    <string name="MediaOverviewActivity_collecting_attachments">Collecting attachments…</string>
    <string name="MediaOverviewActivity_Sort_by">Sort by</string>
    <string name="MediaOverviewActivity_Newest">Newest first</string>
    <string name="MediaOverviewActivity_Oldest">Oldest first</string>
    <string name="MediaOverviewActivity_Storage_used">Amount of storage used</string>
    <string name="MediaOverviewActivity_All_storage_use">All stored files</string>
    <string name="MediaOverviewActivity_Grid_view_description">Grid view</string>
    <string name="MediaOverviewActivity_List_view_description">List view</string>
    <string name="MediaOverviewActivity_Selected_description">Selected</string>

    <plurals name="MediaOverviewActivity_d_items_s">
        <item quantity="one">%1$d item %2$s</item>
        <item quantity="other">%1$d items %2$s</item>
    </plurals>
    <plurals name="MediaOverviewActivity_d_items">
        <item quantity="one">%1$d item</item>
        <item quantity="other">%1$d items</item>
    </plurals>
    <string name="MediaOverviewActivity_file">File</string>
    <string name="MediaOverviewActivity_audio">Audio</string>
    <string name="MediaOverviewActivity_video">Video</string>
    <string name="MediaOverviewActivity_image">Image</string>
    <string name="MediaOverviewActivity_detail_line_2_part" translatable="false">%1$s &#183; %2$s</string>
    <string name="MediaOverviewActivity_detail_line_3_part" translatable="false">%1$s &#183; %2$s &#183; %3$s</string>

    <string name="MediaOverviewActivity_sent_by_s">Sent by %1$s</string>
    <string name="MediaOverviewActivity_sent_by_you">Sent by you</string>
    <string name="MediaOverviewActivity_sent_by_s_to_s">Sent by %1$s to %2$s</string>
    <string name="MediaOverviewActivity_sent_by_you_to_s">Sent by you to %1$s</string>

    <!--- NotificationBarManager -->
    <string name="NotificationBarManager_signal_call_in_progress">Signal call in progress</string>
    <string name="NotificationBarManager__establishing_signal_call">Establishing Signal call</string>
    <string name="NotificationBarManager__incoming_signal_call">Incoming Signal call</string>
    <string name="NotificationBarManager__deny_call">Deny call</string>
    <string name="NotificationBarManager__answer_call">Answer call</string>
    <string name="NotificationBarManager__end_call">End call</string>
    <string name="NotificationBarManager__cancel_call">Cancel call</string>

    <!-- NotificationMmsMessageRecord -->
    <string name="NotificationMmsMessageRecord_multimedia_message">Multimedia message</string>
    <string name="NotificationMmsMessageRecord_downloading_mms_message">Downloading MMS message</string>
    <string name="NotificationMmsMessageRecord_error_downloading_mms_message">Error downloading MMS message, tap to retry</string>

    <!-- MediaPickerActivity -->
    <string name="MediaPickerActivity_send_to">Send to %s</string>
    <string name="MediaPickerActivity__menu_open_camera">Open camera</string>

    <!-- MediaPickerItemFragment -->
    <string name="MediaPickerItemFragment_tap_to_select">Tap to select</string>

    <!-- MediaSendActivity -->
    <string name="MediaSendActivity_add_a_caption">Add a caption…</string>
    <string name="MediaSendActivity_an_item_was_removed_because_it_exceeded_the_size_limit">One or more attachments could not be added because it exceeds the file size limit.</string>
    <string name="MediaSendActivity_camera_unavailable">Camera unavailable.</string>
    <string name="MediaSendActivity_message_to_s">Message to %s</string>
    <string name="MediaSendActivity_message">Message</string>
    <string name="MediaSendActivity_select_recipients">Select recipients</string>
    <string name="MediaSendActivity_signal_needs_access_to_your_contacts">Signal needs permission to view your contacts in order to display them.</string>
    <string name="MediaSendActivity_signal_needs_contacts_permission_in_order_to_show_your_contacts_but_it_has_been_permanently_denied">Signal requires permission to view your contacts in order to display your contacts, but that permission has been permanently denied. Please continue to the app settings menu, select \"Permissions\", and enable \"Contacts\".</string>
    <plurals name="MediaSendActivity_cant_share_more_than_n_items">
        <item quantity="one">You can\'t share more than %d item.</item>
        <item quantity="other">You can\'t share more than %d items.</item>
    </plurals>
    <string name="MediaSendActivity_select_recipients_description">Select recipients</string>

    <!-- MediaRepository -->
    <string name="MediaRepository_all_media">All media</string>

    <!-- MessageRecord -->
    <string name="MessageRecord_message_encrypted_with_a_legacy_protocol_version_that_is_no_longer_supported">Received a message encrypted using an old version of Signal that is no longer supported. Please ask the sender to update to the most recent version and resend the message.</string>
    <string name="MessageRecord_left_group">You have left the group.</string>
    <string name="MessageRecord_you_updated_group">You updated the group.</string>
    <string name="MessageRecord_you_called">You called</string>
    <string name="MessageRecord_called_you">Contact called you</string>
    <string name="MessageRecord_missed_call">Missed call</string>
    <string name="MessageRecord_s_updated_group">%s updated the group.</string>
    <string name="MessageRecord_s_called_you">%s called you</string>
    <string name="MessageRecord_called_s">Called %s</string>
    <string name="MessageRecord_missed_call_from">Missed call from %s</string>
    <string name="MessageRecord_s_joined_signal">%s is on Signal!</string>
    <string name="MessageRecord_you_disabled_disappearing_messages">You disabled disappearing messages.</string>
    <string name="MessageRecord_s_disabled_disappearing_messages">%1$s disabled disappearing messages.</string>
    <string name="MessageRecord_you_set_disappearing_message_time_to_s">You set the disappearing message timer to %1$s.</string>
    <string name="MessageRecord_s_set_disappearing_message_time_to_s">%1$s set the disappearing message timer to %2$s.</string>
    <string name="MessageRecord_your_safety_number_with_s_has_changed">Your safety number with %s has changed.</string>
    <string name="MessageRecord_you_marked_your_safety_number_with_s_verified">You marked your safety number with %s verified</string>
    <string name="MessageRecord_you_marked_your_safety_number_with_s_verified_from_another_device">You marked your safety number with %s verified from another device</string>
    <string name="MessageRecord_you_marked_your_safety_number_with_s_unverified">You marked your safety number with %s unverified</string>
    <string name="MessageRecord_you_marked_your_safety_number_with_s_unverified_from_another_device">You marked your safety number with %s unverified from another device</string>

    <!-- PassphraseChangeActivity -->
    <string name="PassphraseChangeActivity_passphrases_dont_match_exclamation">Passphrases don\'t match!</string>
    <string name="PassphraseChangeActivity_incorrect_old_passphrase_exclamation">Incorrect old passphrase!</string>
    <string name="PassphraseChangeActivity_enter_new_passphrase_exclamation">Enter new passphrase!</string>

    <!-- DeviceProvisioningActivity -->
    <string name="DeviceProvisioningActivity_link_this_device">Link this device?</string>
    <string name="DeviceProvisioningActivity_cancel">CANCEL</string>
    <string name="DeviceProvisioningActivity_continue">CONTINUE</string>

    <string name="DeviceProvisioningActivity_content_intro">It will be able to</string>
    <string name="DeviceProvisioningActivity_content_bullets">• Read all your messages\n• Send messages in your name</string>
    <string name="DeviceProvisioningActivity_content_progress_title">Linking device</string>
    <string name="DeviceProvisioningActivity_content_progress_content">Linking new device…</string>
    <string name="DeviceProvisioningActivity_content_progress_success">Device approved!</string>
    <string name="DeviceProvisioningActivity_content_progress_no_device">No device found.</string>
    <string name="DeviceProvisioningActivity_content_progress_network_error">Network error.</string>
    <string name="DeviceProvisioningActivity_content_progress_key_error">Invalid QR code.</string>
    <string name="DeviceProvisioningActivity_sorry_you_have_too_many_devices_linked_already">Sorry, you have too many devices linked already, try removing some</string>
    <string name="DeviceActivity_sorry_this_is_not_a_valid_device_link_qr_code">Sorry, this is not a valid device link QR code.</string>
    <string name="DeviceProvisioningActivity_link_a_signal_device">Link a Signal device?</string>
    <string name="DeviceProvisioningActivity_it_looks_like_youre_trying_to_link_a_signal_device_using_a_3rd_party_scanner">It looks like you\'re trying to link a Signal device by using a third party scanner.  For your protection, please scan the QR code again from within Signal.</string>

    <string name="DeviceActivity_signal_needs_the_camera_permission_in_order_to_scan_a_qr_code">Signal requires permission to use the camera in order to scan a QR code, but that permission has been permanently denied. Please continue to app settings, select \"Permissions\", and enable \"Camera\".</string>
    <string name="DeviceActivity_unable_to_scan_a_qr_code_without_the_camera_permission">Unable to scan a QR code without permission to use the camera</string>

    <!-- ExpirationDialog -->
    <string name="ExpirationDialog_disappearing_messages">Disappearing messages</string>
    <string name="ExpirationDialog_your_messages_will_not_expire">New messages will not expire.</string>
    <string name="ExpirationDialog_your_messages_will_disappear_s_after_they_have_been_seen">New messages sent and received in this conversation will disappear for all participants of this chat %s after they have been seen.</string>

    <!-- PassphrasePromptActivity -->
    <string name="PassphrasePromptActivity_enter_passphrase">Enter passphrase</string>
    <string name="PassphrasePromptActivity_watermark_content_description">Signal icon</string>
    <string name="PassphrasePromptActivity_ok_button_content_description">Submit passphrase</string>
    <string name="PassphrasePromptActivity_invalid_passphrase_exclamation">Invalid passphrase!</string>
    <string name="PassphrasePromptActivity_unlock_signal">Unlock Signal</string>

    <!-- PlacePickerActivity -->
    <string name="PlacePickerActivity_title">Map</string>

    <string name="PlacePickerActivity_not_a_valid_address">Not a valid address</string>
    <string name="PlacePickerActivity_drop_pin">Drop pin</string>
    <string name="PlacePickerActivity_accept_address">Accept address</string>

    <!-- PlayServicesProblemFragment -->
    <string name="PlayServicesProblemFragment_the_version_of_google_play_services_you_have_installed_is_not_functioning">The version of Google Play Services you have installed is not functioning correctly.  Please reinstall Google Play Services and try again.</string>

    <!-- ProfileEditNameFragment -->
    <string name="ProfileEditNameFragment_profile_name">Profile name</string>
    <string name="ProfileEditNameFragment_your_profile_name_can_be_seen_by_your_contacts">Your profile name can be seen by your contacts and by other users or groups when you initiate a conversation or accept a conversation request.</string>
    <string name="ProfileEditNameFragment_save">Save</string>

    <!-- ProfileEditOverviewFragment -->
    <string name="ProfileEditOverviewFragment_profile">Profile</string>
    <string name="ProfileEditOverviewFragment_profile_name">Profile name</string>
    <string name="ProfileEditOverviewFragment_username">Username</string>
    <string name="ProfileEditOverviewFragment_create_a_profile_name">Create a profile name</string>
    <string name="ProfileEditOverviewFragment_create_a_username">Create a username</string>
    <string name="ProfileEditOverviewFragment_your_signal_profile_can_be_seen_by">Your Signal Profile can be seen by your contacts and by other users or groups when you initiate a conversation or accept a conversation request. <a href="https://support.signal.org/hc/en-us/articles/360007459591-Signal-Profiles">Tap here to learn more</a>.</string>

    <!-- RatingManager -->
    <string name="RatingManager_rate_this_app">Rate this app</string>
    <string name="RatingManager_if_you_enjoy_using_this_app_please_take_a_moment">If you enjoy using this app, please take a moment to help us by rating it.</string>
    <string name="RatingManager_rate_now">Rate now!</string>
    <string name="RatingManager_no_thanks">No thanks</string>
    <string name="RatingManager_later">Later</string>
    <string name="RatingManager_whoops_the_play_store_app_does_not_appear_to_be_installed">Whoops, the Play Store app does not appear to be installed on your device.</string>

    <!-- RecipientPreferencesActivity -->
    <string name="RecipientPreferenceActivity_block_this_contact_question">Block this contact?</string>
    <string name="RecipientPreferenceActivity_you_will_no_longer_receive_messages_and_calls_from_this_contact">You will no longer receive messages and calls from this contact.</string>
    <string name="RecipientPreferenceActivity_block_and_leave_group">Block and leave this group?</string>
    <string name="RecipientPreferenceActivity_block_group">Block this group?</string>
    <string name="RecipientPreferenceActivity_block_and_leave_group_description">You will no longer receive messages or updates from this group.</string>
    <string name="RecipientPreferenceActivity_block">Block</string>
    <string name="RecipientPreferenceActivity_unblock_this_contact_question">Unblock this contact?</string>
    <string name="RecipientPreferenceActivity_you_will_once_again_be_able_to_receive_messages_and_calls_from_this_contact">You will once again be able to receive messages and calls from this contact.</string>
    <string name="RecipientPreferenceActivity_unblock_this_group_question">Unblock this group?</string>
    <string name="RecipientPreferenceActivity_unblock_this_group_description">Existing members will be able to add you to the group again.</string>
    <string name="RecipientPreferenceActivity_error_leaving_group">Error leaving group</string>
    <string name="RecipientPreferenceActivity_unblock">Unblock</string>
    <string name="RecipientPreferenceActivity_enabled">Enabled</string>
    <string name="RecipientPreferenceActivity_disabled">Disabled</string>
    <string name="RecipientPreferenceActivity_available_once_a_message_has_been_sent_or_received">Available once a message has been sent or received.</string>

    <!-- RecipientProvider -->
    <string name="RecipientProvider_unnamed_group">Unnamed group</string>

    <!-- RedPhone -->
    <string name="RedPhone_answering">Answering</string>
    <string name="RedPhone_ending_call">Ending call</string>
    <string name="RedPhone_dialing">Dialing</string>
    <string name="RedPhone_ringing">Ringing</string>
    <string name="RedPhone_busy">Busy</string>
    <string name="RedPhone_connected">Connected</string>
    <string name="RedPhone_recipient_unavailable">Recipient unavailable</string>
    <string name="RedPhone_network_failed">Network failed!</string>
    <string name="RedPhone_number_not_registered">Number not registered!</string>
    <string name="RedPhone_the_number_you_dialed_does_not_support_secure_voice">The number you dialed does not support secure voice!</string>
    <string name="RedPhone_got_it">Got it</string>

    <!-- RegistrationActivity -->
    <string name="RegistrationActivity_select_your_country">Select your country</string>
    <string name="RegistrationActivity_you_must_specify_your_country_code">You must specify your country code</string>
    <string name="RegistrationActivity_you_must_specify_your_phone_number">You must specify your phone number</string>
    <string name="RegistrationActivity_invalid_number">Invalid number</string>
    <string name="RegistrationActivity_the_number_you_specified_s_is_invalid">The number you specified (%s) is invalid.</string>
    <string name="RegistrationActivity_missing_google_play_services">Missing Google Play Services</string>
    <string name="RegistrationActivity_this_device_is_missing_google_play_services">This device is missing Google Play Services. You can still use Signal, but this configuration may result in reduced reliability or performance.\n\nIf you are not an advanced user, are not running an aftermarket Android ROM, or believe that you are seeing this in error, please contact support@signal.org for help troubleshooting.</string>
    <string name="RegistrationActivity_i_understand">I understand</string>
    <string name="RegistrationActivity_play_services_error">Google Play Services Error</string>
    <string name="RegistrationActivity_google_play_services_is_updating_or_unavailable">Google Play Services is updating or temporarily unavailable. Please try again.</string>
    <string name="RegistrationActivity_terms_and_privacy">Terms &amp; Privacy Policy</string>
    <string name="RegistrationActivity_no_browser">Unable to open this link. No web browser found.</string>
    <string name="RegistrationActivity_more_information">More information</string>
    <string name="RegistrationActivity_less_information">Less information</string>
    <string name="RegistrationActivity_signal_needs_access_to_your_contacts_and_media_in_order_to_connect_with_friends">Signal needs permission to read your contacts, in order to send messages and make secure calls to contacts from your address book. Signal also requires permission to read and write your media to add files as attachments and to save media on your device. Finally, Signal needs to read the call status, so Signal calls won\'t interfere with ongoing calls.</string>
    <string name="RegistrationActivity_unable_to_connect_to_service">Unable to connect to service. Please check network connection and try again.</string>
    <string name="RegistrationActivity_to_easily_verify_your_phone_number_signal_can_automatically_detect_your_verification_code">To easily verify your phone number, Signal can automatically detect your verification code if you allow Signal to view SMS messages.</string>
    <plurals name="RegistrationActivity_debug_log_hint">
        <item quantity="one">You are now %d step away from submitting a debug log.</item>
        <item quantity="other">You are now %d steps away from submitting a debug log.</item>
    </plurals>
    <string name="RegistrationActivity_we_need_to_verify_that_youre_human">We need to verify that you\'re a human.</string>
    <string name="RegistrationActivity_failed_to_verify_the_captcha">Failed to verify the CAPTCHA</string>
    <string name="RegistrationActivity_next">Next</string>
    <string name="RegistrationActivity_continue">Continue</string>
    <string name="RegistrationActivity_continue_d_attempts_left">Continue (%d attempts left)</string>
    <string name="RegistrationActivity_continue_last_attempt">Continue (last attempt!)</string>
    <string name="RegistrationActivity_take_privacy_with_you_be_yourself_in_every_message">Take privacy with you.\nBe yourself in every message.</string>
    <string name="RegistrationActivity_enter_your_phone_number_to_get_started">Enter your phone number to get started</string>
    <string name="RegistrationActivity_you_will_receive_a_verification_code">You will receive a verification code. Carrier rates may apply.</string>
    <string name="RegistrationActivity_enter_the_code_we_sent_to_s">Enter the code we sent to %s</string>

    <string name="RegistrationActivity_phone_number_description">Phone number</string>
    <string name="RegistrationActivity_country_code_description">Country code</string>
    <string name="RegistrationActivity_call">Call me</string>

    <!-- RevealableMessageView -->
    <string name="RevealableMessageView_photo">Photo</string>
    <string name="RevealableMessageView_video">Video</string>
    <string name="RevealableMessageView_viewed">Viewed</string>
    <string name="RevealableMessageView_outgoing_media">Media</string>

    <!-- ScribbleActivity -->
    <string name="ScribbleActivity_save_failure">Failed to save image changes</string>

    <!-- Search -->
    <string name="SearchFragment_no_results">No results found for \'%s\'</string>
    <string name="SearchFragment_header_conversations">Conversations</string>
    <string name="SearchFragment_header_contacts">Contacts</string>
    <string name="SearchFragment_header_messages">Messages</string>

    <!-- SharedContactDetailsActivity -->
    <string name="SharedContactDetailsActivity_add_to_contacts">Add to Contacts</string>
    <string name="SharedContactDetailsActivity_invite_to_signal">Invite to Signal</string>
    <string name="SharedContactDetailsActivity_signal_message">Signal Message</string>
    <string name="SharedContactDetailsActivity_signal_call">Signal Call</string>

    <!-- SharedContactView -->
    <string name="SharedContactView_add_to_contacts">Add to Contacts</string>
    <string name="SharedContactView_invite_to_signal">Invite to Signal</string>
    <string name="SharedContactView_message">Signal Message</string>

    <!-- Slide -->
    <string name="Slide_image">Image</string>
    <string name="Slide_sticker">Sticker</string>
    <string name="Slide_audio">Audio</string>
    <string name="Slide_video">Video</string>

    <!-- SmsMessageRecord -->
    <string name="SmsMessageRecord_received_corrupted_key_exchange_message">Received corrupted key exchange message!</string>
    <string name="SmsMessageRecord_received_key_exchange_message_for_invalid_protocol_version">Received key exchange message for invalid protocol version.</string>
    <string name="SmsMessageRecord_received_message_with_new_safety_number_tap_to_process">Received message with new safety number. Tap to process and display.</string>
    <string name="SmsMessageRecord_secure_session_reset">You reset the secure session.</string>
    <string name="SmsMessageRecord_secure_session_reset_s">%s reset the secure session.</string>
    <string name="SmsMessageRecord_duplicate_message">Duplicate message.</string>
    <string name="SmsMessageRecord_this_message_could_not_be_processed_because_it_was_sent_from_a_newer_version">This message could not be processed because it was sent from a newer version of Signal. You can ask your contact to send this message again after you update.</string>
    <string name="SmsMessageRecord_error_handling_incoming_message">Error handling incoming message</string>

    <!-- StickerManagementActivity -->
    <string name="StickerManagementActivity_stickers">Stickers</string>

    <!-- StickerManagementAdapter -->
    <string name="StickerManagementAdapter_installed_stickers">Installed Sticker Packs</string>
    <string name="StickerManagementAdapter_stickers_you_received">Sticker Packs You Received</string>
    <string name="StickerManagementAdapter_signal_artist_series">Signal Artist Series</string>
    <string name="StickerManagementAdapter_no_stickers_installed">No sticker packs installed</string>
    <string name="StickerManagementAdapter_stickers_from_incoming_messages_will_appear_here">Sticker packs from incoming messages will appear here</string>
    <string name="StickerManagementAdapter_untitled">Untitled</string>
    <string name="StickerManagementAdapter_unknown">Unknown</string>

    <!-- StickerPackPreviewActivity -->
    <string name="StickerPackPreviewActivity_untitled">Untitled</string>
    <string name="StickerPackPreviewActivity_unknown">Unknown</string>
    <string name="StickerPackPreviewActivity_install">Install</string>
    <string name="StickerPackPreviewActivity_remove">Remove</string>
    <string name="StickerPackPreviewActivity_stickers">Stickers</string>
    <string name="StickerPackPreviewActivity_failed_to_load_sticker_pack">Failed to load sticker pack</string>

    <!-- ThreadRecord -->
    <string name="ThreadRecord_group_updated">Group updated</string>
    <string name="ThreadRecord_left_the_group">Left the group</string>
    <string name="ThreadRecord_secure_session_reset">Secure session reset.</string>
    <string name="ThreadRecord_draft">Draft:</string>
    <string name="ThreadRecord_called">You called</string>
    <string name="ThreadRecord_called_you">Called you</string>
    <string name="ThreadRecord_missed_call">Missed call</string>
    <string name="ThreadRecord_media_message">Media message</string>
    <string name="ThreadRecord_sticker">Sticker</string>
    <string name="ThreadRecord_disappearing_photo">Disappearing photo</string>
    <string name="ThreadRecord_disappearing_video">Disappearing video</string>
    <string name="ThreadRecord_s_is_on_signal">%s now uses Signal!</string>
    <string name="ThreadRecord_disappearing_messages_disabled">Disappearing messages disabled</string>
    <string name="ThreadRecord_disappearing_message_time_updated_to_s">Disappearing message time set to %s</string>
    <string name="ThreadRecord_safety_number_changed">Safety number changed</string>
    <string name="ThreadRecord_your_safety_number_with_s_has_changed">Your safety number with %s has changed.</string>
    <string name="ThreadRecord_you_marked_verified">You marked verified</string>
    <string name="ThreadRecord_you_marked_unverified">You marked unverified</string>
    <string name="ThreadRecord_message_could_not_be_processed">Message could not be processed</string>

    <!-- UpdateApkReadyListener -->
    <string name="UpdateApkReadyListener_Signal_update">Signal update</string>
    <string name="UpdateApkReadyListener_a_new_version_of_signal_is_available_tap_to_update">A new version of Signal is available, tap to update</string>

    <!-- UnknownSenderView -->
    <string name="UnknownSenderView_block_s">Block %s?</string>
    <string name="UnknownSenderView_blocked_contacts_will_no_longer_be_able_to_send_you_messages_or_call_you">Blocked contacts cannot see that they have been blocked; on his side your phone still seems to ring, and messages still appear as delivered, but those messages and calls won\'t be shown to you.</string>
    <string name="UnknownSenderView_block">Block</string>
    <string name="UnknownSenderView_share_profile_with_s">Make profile visible to %s?</string>
    <string name="UnknownSenderView_the_easiest_way_to_share_your_profile_information_is_to_add_the_sender_to_your_contacts">The easiest way to make your profile avatar and profile name visible is to add the sender to your contacts. If you do not wish to, you can still make your profile visible this way.</string>
    <string name="UnknownSenderView_share_profile">Make profile visible</string>

    <!-- UntrustedSendDialog -->
    <string name="UntrustedSendDialog_send_message">Send message?</string>
    <string name="UntrustedSendDialog_send">Send</string>

    <!-- UnverifiedSendDialog -->
    <string name="UnverifiedSendDialog_send_message">Send message?</string>
    <string name="UnverifiedSendDialog_send">Send</string>

    <!-- UsernameEditFragment -->
    <string name="UsernameEditFragment_username">Username</string>
    <string name="UsernameEditFragment_submit">Submit</string>
    <string name="UsernameEditFragment_delete">Delete</string>
    <string name="UsernameEditFragment_successfully_set_username">Successfully set username.</string>
    <string name="UsernameEditFragment_successfully_removed_username">Successfully removed username.</string>
    <string name="UsernameEditFragment_encountered_a_network_error">Encountered a network error.</string>
    <string name="UsernameEditFragment_this_username_is_taken">This username is taken.</string>
    <string name="UsernameEditFragment_this_username_is_available">This username is available.</string>
    <string name="UsernameEditFragment_usernames_can_only_include">Usernames can only include a-Z, 0-9, and underscores.</string>
    <string name="UsernameEditFragment_usernames_cannot_begin_with_a_number">Usernames cannot begin with a number.</string>
    <string name="UsernameEditFragment_username_is_invalid">Username is invalid.</string>
    <string name="UsernameEditFragment_usernames_must_be_between_a_and_b_characters">Usernames must consist of at least %1$d and at most %2$d characters.</string>
    <string name="UsernameEditFragment_other_signal_users_can_send_message_requests_to_your_unique_username">Other Signal users can send message requests to your unique username without knowing your phone number. Choosing a username is optional.</string>

    <!-- VerifyIdentityActivity -->
    <string name="VerifyIdentityActivity_your_contact_is_running_an_old_version_of_signal">Your contact is running an old version of Signal. Please ask them to update before verifying your safety number.</string>
    <string name="VerifyIdentityActivity_your_contact_is_running_a_newer_version_of_Signal">Your contact is running a newer version of Signal with an incompatible QR code format. Please update to compare.</string>
    <string name="VerifyIdentityActivity_the_scanned_qr_code_is_not_a_correctly_formatted_safety_number">The scanned QR code is not a correctly formatted safety number verification code. Please try scanning again.</string>
    <string name="VerifyIdentityActivity_share_safety_number_via">Forward safety number via…</string>
    <string name="VerifyIdentityActivity_our_signal_safety_number">Our Signal safety number:</string>
    <string name="VerifyIdentityActivity_no_app_to_share_to">It looks like you don\'t have any apps which you can use to forward your safety number.</string>
    <string name="VerifyIdentityActivity_no_safety_number_to_compare_was_found_in_the_clipboard">No safety number to compare was found in the clipboard</string>
    <string name="VerifyIdentityActivity_signal_needs_the_camera_permission_in_order_to_scan_a_qr_code_but_it_has_been_permanently_denied">Signal requires permission to use the camera in order to scan a QR code, but that permission has been permanently denied. Please continue to app settings, select \"Permissions\", and enable \"Camera\".</string>
    <string name="VerifyIdentityActivity_unable_to_scan_qr_code_without_camera_permission">Unable to scan QR code without Camera permission</string>

    <!-- ViewOnceMessageActivity -->
    <string name="ViewOnceMessageActivity_video_duration" translatable="false">%1$02d:%2$02d</string>

    <!-- MessageDisplayHelper -->
    <string name="MessageDisplayHelper_bad_encrypted_message">Message cannot be decrypted</string>
    <string name="MessageDisplayHelper_message_encrypted_for_non_existing_session">Message encrypted for non-existing session</string>

    <!-- MmsMessageRecord -->
    <string name="MmsMessageRecord_bad_encrypted_mms_message">MMS message cannot be decrypted</string>
    <string name="MmsMessageRecord_mms_message_encrypted_for_non_existing_session">MMS message encrypted for non-existing session</string>

    <!-- MuteDialog -->
    <string name="MuteDialog_mute_notifications">Mute notifications</string>

    <!-- OutdatedBuildReminder -->
    <string name="OutdatedBuildReminder_no_web_browser_installed">No web browser installed!</string>

    <!-- ApplicationMigrationService -->
    <string name="ApplicationMigrationService_import_in_progress">Import in progress</string>
    <string name="ApplicationMigrationService_importing_text_messages">Importing text messages</string>
    <string name="ApplicationMigrationService_import_complete">Import complete</string>
    <string name="ApplicationMigrationService_system_database_import_is_complete">Android database import is complete.</string>

    <!-- KeyCachingService -->
    <string name="KeyCachingService_signal_passphrase_cached">Tap to open.</string>
    <string name="KeyCachingService_signal_passphrase_cached_with_lock">Tap to open, or tap the lock to close.</string>
    <string name="KeyCachingService_passphrase_cached">Molly is unlocked</string>
    <string name="KeyCachingService_lock">Lock Molly</string>

    <!-- MemoryWipeService -->
    <string name="WipeMemoryService_molly_is_clearing_secrets">Molly is clearing secrets from memory</string>

    <!-- MediaPreviewActivity -->
    <string name="MediaPreviewActivity_you">You</string>
    <string name="MediaPreviewActivity_unssuported_media_type">Unsupported media type</string>
    <string name="MediaPreviewActivity_draft">Draft</string>
    <string name="MediaPreviewActivity_signal_needs_the_storage_permission_in_order_to_write_to_external_storage_but_it_has_been_permanently_denied">Signal requires permission to use the external storage in order to save media to the external storage, but that permission has been permanently denied. Please continue to app settings, select \"Permissions\", and enable \"Storage\".</string>
    <string name="MediaPreviewActivity_unable_to_write_to_external_storage_without_permission">Unable to save media to external storage without permissions</string>
    <string name="MediaPreviewActivity_media_delete_confirmation_title">Delete media message?</string>
    <string name="MediaPreviewActivity_media_delete_confirmation_message">This will permanently delete this message, but only for you.</string>
    <string name="MediaPreviewActivity_s_to_s">%1$s to %2$s</string>

    <!-- MessageNotifier -->
    <string name="MessageNotifier_d_new_messages_in_d_conversations">%1$d new messages in %2$d conversations</string>
    <string name="MessageNotifier_most_recent_from_s">Most recent from: %1$s</string>
    <string name="MessageNotifier_locked_message">Locked message</string>
    <string name="MessageNotifier_media_message_with_text">Media message: %s</string>
    <string name="MessageNotifier_message_delivery_failed">Message delivery failed.</string>
    <string name="MessageNotifier_failed_to_deliver_message">Failed to deliver message.</string>
    <string name="MessageNotifier_error_delivering_message">Error delivering message.</string>
    <string name="MessageNotifier_mark_all_as_read">Mark all as read</string>
    <string name="MessageNotifier_mark_read">Mark read</string>
    <string name="MessageNotifier_media_message">Media message</string>
    <string name="MessageNotifier_sticker">Sticker</string>
    <string name="MessageNotifier_disappearing_photo">Disappearing photo</string>
    <string name="MessageNotifier_disappearing_video">Disappearing video</string>
    <string name="MessageNotifier_reply">Reply</string>
    <string name="MessageNotifier_signal_message">Signal Message</string>
    <string name="MessageNotifier_unsecured_sms">Unsecured SMS</string>
    <string name="MessageNotifier_you_may_have_new_messages">You may have new messages</string>
    <string name="MessageNotifier_open_signal_to_check_for_recent_notifications">Open Signal to check for recent notifications.</string>
    <string name="MessageNotifier_contact_message">%1$s %2$s</string>
    <string name="MessageNotifier_unknown_contact_message">Contact</string>
    <string name="MessageNotifier_reacted_to_your_message">Reacted to your message: %1$s</string>

    <!-- Notification Channels -->
    <string name="NotificationChannel_messages">Android default</string>
    <string name="NotificationChannel_calls">Calls</string>
    <string name="NotificationChannel_failures">Failures</string>
    <string name="NotificationChannel_backups">Backups</string>
    <string name="NotificationChannel_locked_status">Lock status</string>
    <string name="NotificationChannel_app_updates">App updates</string>
    <string name="NotificationChannel_other">Other</string>
    <string name="NotificationChannel_group_messages">Messages</string>
    <string name="NotificationChannel_missing_display_name">Unknown</string>

    <!-- ProfileEditNameFragment -->
    <string name="ProfileEditNameFragment_successfully_set_profile_name">Successfully set profile name.</string>
    <string name="ProfileEditNameFragment_encountered_a_network_error">Encountered a network error.</string>

    <!-- QuickResponseService -->
    <string name="QuickResponseService_quick_response_unavailable_when_Signal_is_locked">Quick response unavailable when Signal is locked!</string>
    <string name="QuickResponseService_problem_sending_message">Problem sending message!</string>

    <!-- SaveAttachmentTask -->
    <string name="SaveAttachmentTask_saved_to">Saved to %s</string>
    <string name="SaveAttachmentTask_saved">Saved</string>

    <!-- SearchToolbar -->
    <string name="SearchToolbar_search">Search</string>
    <string name="SearchToolbar_search_for_conversations_contacts_and_messages">Search for conversations, contacts, and messages</string>

    <!-- ShortcutLauncherActivity -->
    <string name="ShortcutLauncherActivity_invalid_shortcut">Invalid shortcut</string>

    <!-- SingleRecipientNotificationBuilder -->
    <string name="SingleRecipientNotificationBuilder_signal">Signal</string>
    <string name="SingleRecipientNotificationBuilder_new_message">New message</string>

    <!-- ThumbnailView -->
    <string name="ThumbnailView_Play_video_description">Play video</string>
    <string name="ThumbnailView_Has_a_caption_description">Has a caption</string>

    <!-- TransferControlView -->
    <plurals name="TransferControlView_n_items">
        <item quantity="one">%d item</item>
        <item quantity="other">%d items</item>
    </plurals>

    <!-- UnauthorizedReminder -->
    <string name="UnauthorizedReminder_device_no_longer_registered">Device no longer registered</string>
    <string name="UnauthorizedReminder_this_is_likely_because_you_registered_your_phone_number_with_Signal_on_a_different_device">This is likely because you registered your phone number with Signal on a different device. Tap to re-register.</string>

    <!-- VideoPlayer -->
    <string name="VideoPlayer_error_playing_video">Error playing video</string>

    <!-- WebRtcCallActivity -->
    <string name="WebRtcCallActivity_to_answer_the_call_from_s_give_signal_access_to_your_microphone">To answer the call from %s, Signal requires permission to use your microphone.</string>
    <string name="WebRtcCallActivity_signal_requires_microphone_and_camera_permissions_in_order_to_make_or_receive_calls">Signal requires permissions to use the microphone and the camera in order to make or receive calls, but those permissions have been permanently denied. Please continue to app settings, select \"Permissions\", and enable \"Microphone\" and \"Camera\".</string>

    <!-- WebRtcCallScreen -->
    <string name="WebRtcCallScreen_new_safety_numbers">The safety number for your conversation with %1$s has changed. This could either mean that someone is trying to intercept your communication, or that %2$s simply re-installed Signal.</string>
    <string name="WebRtcCallScreen_you_may_wish_to_verify_this_contact">You may wish to verify your safety number with this contact.</string>
    <string name="WebRtcCallScreen_new_safety_number_title">New safety number</string>
    <string name="WebRtcCallScreen_accept">Accept</string>
    <string name="WebRtcCallScreen_end_call">End call</string>

    <!-- WebRtcCallControls -->
    <string name="WebRtcCallControls_tap_to_enable_your_video">Tap to enable your video</string>

    <!-- WebRtcCallControls Content Descriptions -->
    <string name="WebRtcCallControls_contact_photo_description">Contact photo</string>
    <string name="WebRtcCallControls_speaker_button_description">Speaker</string>
    <string name="WebRtcCallControls_bluetooth_button_description">Bluetooth</string>
    <string name="WebRtcCallControls_mute_button_description">Mute</string>
    <string name="WebRtcCallControls_your_camera_button_description">Your camera</string>
    <string name="WebRtcCallControls_switch_to_rear_camera_button_description">Switch to rear camera</string>

    <string name="WebRtcCallControls_answer_call_description">Answer call</string>
    <string name="WebRtcCallControls_reject_call_description">Reject call</string>

    <!-- attachment_type_selector -->
    <string name="attachment_type_selector__audio">Audio</string>
    <string name="attachment_type_selector__audio_description">Audio</string>
    <string name="attachment_type_selector__contact">Contact</string>
    <string name="attachment_type_selector__contact_description">Contact</string>
    <string name="attachment_type_selector__camera">Camera</string>
    <string name="attachment_type_selector__camera_description">Camera</string>
    <string name="attachment_type_selector__location">Location</string>
    <string name="attachment_type_selector__location_description">Location</string>
    <string name="attachment_type_selector__gif">GIF</string>
    <string name="attachment_type_selector__gif_description">Gif</string>
    <string name="attachment_type_selector__gallery_description">Image or video</string>
    <string name="attachment_type_selector__file_description">File</string>
    <string name="attachment_type_selector__gallery">Gallery</string>
    <string name="attachment_type_selector__file">File</string>

    <string name="attachment_type_selector__drawer_description">Toggle attachment drawer</string>

    <!-- change_passphrase_activity -->
    <string name="change_passphrase_activity__old_passphrase">Old passphrase</string>
    <string name="change_passphrase_activity__new_passphrase">New passphrase</string>
    <string name="change_passphrase_activity__repeat_new_passphrase">Repeat new passphrase</string>

    <!-- contact_selection_activity -->
    <string name="contact_selection_activity__enter_name_or_number">Enter name or number</string>
    <string name="contact_selection_activity__invite_to_signal">Invite to Signal</string>

    <!-- contact_filter_toolbar -->
    <string name="contact_filter_toolbar__clear_entered_text_description">Clear entered text</string>
    <string name="contact_filter_toolbar__show_keyboard_description">Show keyboard</string>
    <string name="contact_filter_toolbar__show_dial_pad_description">Show dialpad</string>

    <!-- contact_selection_group_activity -->
    <string name="contact_selection_group_activity__no_contacts">No contacts.</string>
    <string name="contact_selection_group_activity__finding_contacts">Loading contacts&#8230;</string>

    <!-- single_contact_selection_activity -->
    <string name="SingleContactSelectionActivity_contact_photo">Contact Photo</string>

    <!-- ContactSelectionListFragment-->
    <string name="ContactSelectionListFragment_signal_requires_the_contacts_permission_in_order_to_display_your_contacts">Signal requires permission to view your contacts in order to display your contacts, but that permission has been permanently denied. Please continue to the app settings menu, select \"Permissions\", and enable \"Contacts\".</string>
    <string name="ContactSelectionListFragment_error_retrieving_contacts_check_your_network_connection">Error retrieving contacts, check your network connection</string>
    <string name="ContactSelectionListFragment_username_not_found">Username not found</string>
    <string name="ContactSelectionListFragment_s_is_not_a_signal_user">"%1$s" is not a Signal user. Please check the username and try again.</string>
    <string name="ContactSelectionListFragment_okay">Okay</string>

    <!-- blocked_contacts_fragment -->
    <string name="blocked_contacts_fragment__no_blocked_contacts">No blocked contacts</string>

    <!-- contact_selection_list_fragment -->
    <string name="contact_selection_list_fragment__signal_needs_access_to_your_contacts_in_order_to_display_them">Signal requires permission to view your contacts in order to display them.</string>
    <string name="contact_selection_list_fragment__show_contacts">Show Contacts</string>

    <!-- conversation_activity -->
    <string name="conversation_activity__type_message_push">Signal message</string>
    <string name="conversation_activity__type_message_sms_insecure">Insecure SMS</string>
    <string name="conversation_activity__type_message_mms_insecure">Insecure MMS</string>
    <string name="conversation_activity__from_sim_name">From %1$s</string>
    <string name="conversation_activity__sim_n">SIM %1$d</string>
    <string name="conversation_activity__send">Send</string>
    <string name="conversation_activity__compose_description">Message composition</string>
    <string name="conversation_activity__emoji_toggle_description">Toggle emoji keyboard</string>
    <string name="conversation_activity__attachment_thumbnail">Attachment Thumbnail</string>
    <string name="conversation_activity__quick_attachment_drawer_toggle_camera_description">Toggle quick camera attachment drawer</string>
    <string name="conversation_activity__quick_attachment_drawer_record_and_send_audio_description">Record and send audio attachment</string>
    <string name="conversation_activity__quick_attachment_drawer_lock_record_description">Lock recording of audio attachment</string>
    <string name="conversation_activity__enable_signal_for_sms">Enable Signal for SMS</string>

    <!-- conversation_input_panel -->
    <string name="conversation_input_panel__slide_to_cancel">Slide to cancel</string>
    <string name="conversation_input_panel__cancel">Cancel</string>

    <!-- conversation_item -->
    <string name="conversation_item__mms_image_description">Media message</string>
    <string name="conversation_item__secure_message_description">Secure message</string>

    <!-- conversation_item_sent -->
    <string name="conversation_item_sent__send_failed_indicator_description">Send Failed</string>
    <string name="conversation_item_sent__pending_approval_description">Pending Approval</string>
    <string name="conversation_item_sent__delivered_description">Delivered</string>
    <string name="conversation_item_sent__message_read">Message read</string>

    <!-- conversation_item_received -->
    <string name="conversation_item_received__contact_photo_description">Contact photo</string>

    <!-- audio_view -->
    <string name="audio_view__play_pause_accessibility_description">Play … Pause</string>
    <string name="audio_view__download_accessibility_description">Download</string>

    <!-- QuoteView -->
    <string name="QuoteView_audio">Audio</string>
    <string name="QuoteView_video">Video</string>
    <string name="QuoteView_photo">Photo</string>
    <string name="QuoteView_media">Media message</string>
    <string name="QuoteView_sticker">Sticker</string>
    <string name="QuoteView_document">Document</string>
    <string name="QuoteView_you">You</string>
    <string name="QuoteView_original_missing">Original message not found</string>

    <!-- conversation_fragment -->
    <string name="conversation_fragment__scroll_to_the_bottom_content_description">Scroll to the bottom</string>

    <!-- country_selection_fragment -->
    <string name="country_selection_fragment__loading_countries">Loading countries…</string>
    <string name="country_selection_fragment__search">Search</string>

    <!-- device_add_fragment -->
    <string name="device_add_fragment__scan_the_qr_code_displayed_on_the_device_to_link">Scan the QR code displayed on the device to link</string>

    <!-- device_link_fragment -->
    <string name="device_link_fragment__link_device">Link device</string>

    <!-- device_list_fragment -->
    <string name="device_list_fragment__no_devices_linked">No devices linked</string>
    <string name="device_list_fragment__link_new_device">Link new device</string>

    <!-- experience_upgrade_activity -->
    <string name="experience_upgrade_activity__continue">continue</string>

    <string name="experience_upgrade_preference_fragment__read_receipts_are_here">Read receipts are here</string>
    <string name="experience_upgrade_preference_fragment__optionally_see_and_share_when_messages_have_been_read">Optionally see and share when messages have been read</string>
    <string name="experience_upgrade_preference_fragment__enable_read_receipts">Enable read receipts</string>

    <!-- expiration -->
    <string name="expiration_off">Off</string>

    <plurals name="expiration_seconds">
        <item quantity="one">%d second</item>
        <item quantity="other">%d seconds</item>
    </plurals>

    <string name="expiration_seconds_abbreviated">%d s</string>

    <plurals name="expiration_minutes">
        <item quantity="one">%d minute</item>
        <item quantity="other">%d minutes</item>
    </plurals>

    <string name="expiration_minutes_abbreviated">%d min</string>

    <plurals name="expiration_hours">
        <item quantity="one">%d hour</item>
        <item quantity="other">%d hours</item>
    </plurals>

    <string name="expiration_hours_abbreviated">%d h</string>

    <plurals name="expiration_days">
        <item quantity="one">%d day</item>
        <item quantity="other">%d days</item>
    </plurals>

    <string name="expiration_days_abbreviated">%d d</string>

    <plurals name="expiration_weeks">
        <item quantity="one">%d week</item>
        <item quantity="other">%d weeks</item>
    </plurals>

    <string name="expiration_weeks_abbreviated">%d w</string>

    <!-- unverified safety numbers -->
    <string name="IdentityUtil_unverified_banner_one">Your safety number with %s has changed and is no longer verified</string>
    <string name="IdentityUtil_unverified_banner_two">Your safety numbers with %1$s and %2$s are no longer verified</string>
    <string name="IdentityUtil_unverified_banner_many">Your safety numbers with %1$s, %2$s, and %3$s are no longer verified</string>

    <string name="IdentityUtil_unverified_dialog_one">Your safety number with %1$s has changed and is no longer verified. This could either mean that someone is trying to intercept your communication, or that %1$s simply reinstalled Signal.</string>
    <string name="IdentityUtil_unverified_dialog_two">Your safety numbers with %1$s and %2$s are no longer verified. This could either mean that someone is trying to intercept your communication, or that they simply reinstalled Signal.</string>
    <string name="IdentityUtil_unverified_dialog_many">Your safety numbers with %1$s, %2$s, and %3$s are no longer verified. This could either mean that someone is trying to intercept your communication, or that they simply reinstalled Signal.</string>

    <string name="IdentityUtil_untrusted_dialog_one">Your safety number with %s just changed.</string>
    <string name="IdentityUtil_untrusted_dialog_two">Your safety numbers with %1$s and %2$s just changed.</string>
    <string name="IdentityUtil_untrusted_dialog_many">Your safety numbers with %1$s, %2$s, and %3$s just changed.</string>

    <plurals name="identity_others">
        <item quantity="one">%d other</item>
        <item quantity="other">%d others</item>
    </plurals>

    <!-- giphy_activity -->
    <string name="giphy_activity_toolbar__search_gifs_and_stickers">Search GIFs and stickers</string>

    <!-- giphy_fragment -->
    <string name="giphy_fragment__nothing_found">Nothing found</string>

    <!-- log_submit_activity -->
    <string name="log_submit_activity__log_fetch_failed">Could not read the log on your device. You can still use ADB to get a debug log instead.</string>
    <string name="log_submit_activity__thanks">Thanks for your help!</string>
    <string name="log_submit_activity__submitting">Uploading</string>
    <string name="log_submit_activity__no_browser_installed">No browser installed</string>
    <string name="log_submit_activity__button_dont_submit">Don\'t upload</string>
    <string name="log_submit_activity__button_submit">Upload</string>
    <string name="log_submit_activity__button_got_it">Got it</string>
    <string name="log_submit_activity__button_compose_email">Compose email</string>
    <string name="log_submit_activity__this_log_will_be_posted_online">This log will be posted publicly online for contributors to view, you may examine and edit it before uploading.</string>
    <string name="log_submit_activity__loading_logs">Loading logs…</string>
    <string name="log_submit_activity__uploading_logs">Uploading logs…</string>
    <string name="log_submit_activity__success">Successfully uploaded!</string>
    <string name="log_submit_activity__copy_this_url_and_add_it_to_your_issue">One more step to finish sumitting your issue report; copy this URL and add it to an issue report on GitHub (https://github.com/signalapp/Signal-Android/issues) or include this URL in an email to support (support@signal.org). This is the URL you have to include:\n\n<b>%1$s</b>\n</string>
    <string name="log_submit_activity__copied_to_clipboard">Copied to clipboard</string>
    <string name="log_submit_activity__choose_email_app">Choose email app</string>
    <string name="log_submit_activity__please_review_this_log_from_my_app">Please review this log from my app: %1$s</string>
    <string name="log_submit_activity__network_failure">Network failure. Please try again.</string>

    <!-- database_migration_activity -->
    <string name="database_migration_activity__would_you_like_to_import_your_existing_text_messages">Would you like to import your existing text messages into Signal\'s encrypted database?</string>
    <string name="database_migration_activity__the_default_system_database_will_not_be_modified">The default system database will not be modified or altered in any way.</string>
    <string name="database_migration_activity__skip">Skip</string>
    <string name="database_migration_activity__import">Import</string>
    <string name="database_migration_activity__this_could_take_a_moment_please_be_patient">This could take a moment. Please be patient, we\'ll notify you when the import is complete.</string>
    <string name="database_migration_activity__importing">IMPORTING</string>


    <string name="import_fragment__import_system_sms_database">Import system SMS database</string>
    <string name="import_fragment__import_the_database_from_the_default_system">Import the database from the default system messenger app</string>
    <string name="import_fragment__import_plaintext_backup">Import plaintext backup</string>
    <string name="import_fragment__import_a_plaintext_backup_file">Import a plaintext backup file. Compatible with \'SMS Backup &amp; Restore.\'</string>

    <!-- load_more_header -->
    <string name="load_more_header__see_full_conversation">See full conversation</string>
    <string name="load_more_header__loading">Loading</string>

    <!-- media_overview_activity -->
    <string name="media_overview_activity__no_media">No media</string>

    <!-- message_recipients_list_item -->
    <string name="message_recipients_list_item__view">VIEW</string>
    <string name="message_recipients_list_item__resend">RESEND</string>
    <string name="message_recipients_list_item__resending">Resending…</string>

    <!-- GroupUtil -->
    <plurals name="GroupUtil_joined_the_group">
        <item quantity="one">%1$s has been added to the group.</item>
        <item quantity="other">%1$s has been added to the group.</item>
    </plurals>
    <string name="GroupUtil_group_name_is_now">Group name is now \'%1$s\'.</string>

    <!-- profile_group_share_view -->
    <string name="profile_group_share_view__make_your_profile_name_and_photo_visible_to_this_group">Make your profile name and photo visible to this group?</string>

    <!-- prompt_passphrase_activity -->
    <string name="prompt_passphrase_activity__unlock">Unlock</string>

    <!-- prompt_mms_activity -->
    <string name="prompt_mms_activity__signal_requires_mms_settings_to_deliver_media_and_group_messages">Signal requires MMS settings to deliver media and group messages through your wireless carrier. Your device does not make this information available, which is occasionally true for locked devices and other restrictive configurations.</string>
    <string name="prompt_mms_activity__to_send_media_and_group_messages_tap_ok">To send media and group messages, tap \'OK\' and complete the requested settings. The MMS settings for your carrier can generally be located by searching for \'your carrier APN\'. You will only need to do this once.</string>

    <!-- profile_create_activity -->
    <string name="profile_create_activity__set_later">Set later</string>
    <string name="profile_create_activity__finish">FINISH</string>
    <string name="profile_create_activity__who_can_see_this_information">Who can see this information?</string>
    <string name="profile_create_activity__your_name">Your name</string>

    <!-- recipient_preferences_activity -->
    <string name="recipient_preference_activity__shared_media">Shared media</string>

    <!-- recipient_preferences -->
    <string name="recipient_preferences__mute_conversation">Mute conversation</string>
    <string name="recipient_preferences__custom_notifications">Custom notifications</string>
    <string name="recipient_preferences__custom_notifications_settings">Android notification settings</string>
    <string name="recipient_preferences__notification_sound">Notification sound</string>
    <string name="recipient_preferences__vibrate">Vibrate</string>
    <string name="recipient_preferences__block">Block</string>
    <string name="recipient_preferences__color">Color</string>
    <string name="recipient_preferences__view_safety_number">View safety number</string>
    <string name="recipient_preferences__chat_settings">Chat settings</string>
    <string name="recipient_preferences__privacy">Privacy</string>
    <string name="recipient_preferences__call_settings">Call settings</string>
    <string name="recipient_preferences__ringtone">Ringtone</string>

    <!--- redphone_call_controls -->
    <string name="redphone_call_card__signal_call">Signal Call</string>

    <!-- registration_activity -->
    <string name="registration_activity__phone_number">PHONE NUMBER</string>
    <string name="registration_activity__registration_will_transmit_some_contact_information_to_the_server_temporariliy">When you register, the Signal service stores your phone number. This is done so that when someone adds you as a contact, the Signal service can let them know you are available to receive messages on Molly.\nMolly also uploads unreadable hashes of the phone numbers of your contacts. This is done so that the Signal service can show you which contacts are currently using Signal or Molly and are available to receive Signal messages from you. The Signal servers do not store those hashes.\nMolly requires permission to read your listed contacts, to look up which of them are available to receive Signal messages.</string>
    <string name="registration_activity__verify_your_number">Verify Your Number</string>
    <string name="registration_activity__please_enter_your_mobile_number_to_receive_a_verification_code_carrier_rates_may_apply">Please enter your mobile number to receive a verification code. Carrier rates may apply.</string>

    <!-- recipients_panel -->
    <string name="recipients_panel__to"><small>Enter a name or number</small></string>
    <string name="recipients_panel__add_members">Add members</string>

    <!-- unknown_sender_view -->
    <string name="unknown_sender_view__the_sender_is_not_in_your_contact_list">The sender is not in your contact list</string>
    <string name="unknown_sender_view__block">BLOCK</string>
    <string name="unknown_sender_view__add_to_contacts">ADD TO CONTACTS</string>
    <string name="unknown_sender_view__don_t_add_but_make_my_profile_visible">DON\'T ADD, BUT MAKE MY PROFILE VISIBLE</string>

    <!-- verify_display_fragment -->
    <string name="verify_display_fragment__if_you_wish_to_verify_the_security_of_your_end_to_end_encryption_with_s"><![CDATA[If you wish to verify that you are communicating directly with %s without anyone intercepting, make sure the number above is a match with the number on their device. Alternatively, you can scan the QR code on their phone, or ask them to scan your QR code. <a href="https://signal.org/redirect/safety-numbers">Learn more.</a>]]></string>
    <string name="verify_display_fragment__tap_to_scan">Tap to scan</string>
    <string name="verify_display_fragment__loading">Loading…</string>
    <string name="verify_display_fragment__verified">I have verified this contact</string>

    <!-- verify_identity -->
    <string name="verify_identity__share_safety_number">Forward safety number</string>

    <!-- webrtc_answer_decline_button -->
    <string name="webrtc_answer_decline_button__swipe_up_to_answer">Swipe up to answer</string>
    <string name="webrtc_answer_decline_button__swipe_down_to_reject">Swipe down to reject</string>

    <!-- message_details_header -->
    <string name="message_details_header__issues_need_your_attention">Some issues need your attention.</string>
    <string name="message_details_header__sent">Sent</string>
    <string name="message_details_header__received">Received</string>
    <string name="message_details_header__disappears">Disappears in</string>
    <string name="message_details_header__via">Via</string>
    <string name="message_details_header__to">To:</string>
    <string name="message_details_header__from">From:</string>
    <string name="message_details_header__with">With:</string>

    <!-- AndroidManifest.xml -->
    <string name="AndroidManifest__create_passphrase">Create passphrase</string>
    <string name="AndroidManifest__select_contacts">Select contacts</string>
    <string name="AndroidManifest__change_passphrase">Change passphrase</string>
    <string name="AndroidManifest__verify_safety_number">Verify safety number</string>
    <string name="AndroidManifest__log_submit">Submit debug log</string>
    <string name="AndroidManifest__media_preview">Media preview</string>
    <string name="AndroidManifest__message_details">Message details</string>
    <string name="AndroidManifest__linked_devices">Linked devices</string>
    <string name="AndroidManifest__invite_friends">Invite friends</string>
    <string name="AndroidManifest_archived_conversations">Archived conversations</string>
    <string name="AndroidManifest_remove_photo">Remove photo</string>

    <!-- arrays.xml -->
    <string name="arrays__import_export">Import</string>
    <string name="arrays__use_default">Use Android default</string>
    <string name="arrays__use_custom">Use custom</string>

    <string name="arrays__mute_for_one_hour">Mute for 1 hour</string>
    <string name="arrays__mute_for_two_hours">Mute for 2 hours</string>
    <string name="arrays__mute_for_one_day">Mute for 1 day</string>
    <string name="arrays__mute_for_seven_days">Mute for 7 days</string>
    <string name="arrays__mute_for_one_year">Mute for 1 year</string>

    <string name="arrays__settings_default">Android default</string>
    <string name="arrays__enabled">Enabled</string>
    <string name="arrays__disabled">Disabled</string>

    <string name="arrays__name_and_message">Name and message</string>
    <string name="arrays__name_only">Name only</string>
    <string name="arrays__no_name_or_message">No name and no message</string>

    <string name="arrays__images">Images</string>
    <string name="arrays__audio">Audio</string>
    <string name="arrays__video">Video</string>
    <string name="arrays__documents">Documents</string>

    <string name="arrays__small">Small</string>
    <string name="arrays__normal">Normal</string>
    <string name="arrays__large">Large</string>
    <string name="arrays__extra_large">Extra large</string>

    <string name="arrays__default">Android default</string>
    <string name="arrays__high">High</string>
    <string name="arrays__max">Max</string>

    <string name="arrays__on_inactivity_timeout">On inactivity timeout</string>

    <!-- plurals.xml -->
    <plurals name="hours_ago">
        <item quantity="one">%d h</item>
        <item quantity="other">%d h</item>
    </plurals>

    <!-- preferences.xml -->
    <string name="preferences__sms_mms">SMS and MMS</string>
    <string name="preferences__pref_all_sms_title">Receive all SMS</string>
    <string name="preferences__pref_all_mms_title">Receive all MMS</string>
    <string name="preferences__use_signal_for_viewing_and_storing_all_incoming_text_messages">Use Signal for all incoming text messages</string>
    <string name="preferences__use_signal_for_viewing_and_storing_all_incoming_multimedia_messages">Use Signal for all incoming multimedia messages</string>
    <string name="preferences__pref_enter_sends_title">Enter key sends</string>
    <string name="preferences__pressing_the_enter_key_will_send_text_messages">Pressing the Enter key will send text messages</string>
    <string name="preferences__send_link_previews">Send link previews</string>
    <string name="preferences__previews_are_supported_for">Attach a preview image to your message if it contains a link to Imgur, Instagram, Pinterest, Reddit, or YouTube.</string>
    <string name="preferences__choose_identity">Choose identity</string>
    <string name="preferences__choose_your_contact_entry_from_the_contacts_list">Choose your contact entry from the contacts list.</string>
    <string name="preferences__change_passphrase">Change passphrase</string>
    <string name="preferences__change_your_passphrase">Change your passphrase</string>
    <string name="preferences__enable_passphrase">Enable passphrase screen lock</string>
    <string name="preferences__lock_signal_and_message_notifications_with_a_passphrase">Lock screen and notifications with a passphrase</string>
    <string name="preferences__passphrase_lock">Database encryption</string>
    <string name="preferences__protect_molly_database_with_a_passphrase">Protect Molly\'s database with a passphrase</string>
    <string name="preferences__automatic_database_lockdown">Automatic database lockdown</string>
    <string name="preferences__passphrase_changed">Passphrase changed</string>
    <string name="preferences__screen_security">Block screenshot</string>
    <string name="preferences__disable_screen_security_to_allow_screen_shots">Protect your conversations against screen recording by other apps, both when Signal is opened as in the list of recently used apps</string>
    <string name="preferences__auto_lock_signal_after_a_specified_time_interval_of_inactivity">Auto-lock Signal after a specified time interval of inactivity</string>
    <string name="preferences__inactivity_timeout_passphrase">Inactivity timeout passphrase</string>
    <string name="preferences__inactivity_timeout_interval">Inactivity timeout interval</string>
    <string name="preferences__notifications">Notifications</string>
    <string name="preferences__system_notification_settings">Android notification settings</string>
    <string name="preferences__led_color">LED color</string>
    <string name="preferences__led_color_unknown">Unknown</string>
    <string name="preferences__pref_led_blink_title">LED blink pattern</string>
    <string name="preferences__sound">Sound</string>
    <string name="preferences__silent">Silent</string>
    <string name="preferences__repeat_alerts">Repeat alerts</string>
    <string name="preferences__never">Never</string>
    <string name="preferences__one_time">One time</string>
    <string name="preferences__two_times">Two times</string>
    <string name="preferences__three_times">Three times</string>
    <string name="preferences__five_times">Five times</string>
    <string name="preferences__ten_times">Ten times</string>
    <string name="preferences__vibrate">Vibrate</string>
    <string name="preferences__green">Green</string>
    <string name="preferences__red">Red</string>
    <string name="preferences__blue">Blue</string>
    <string name="preferences__orange">Orange</string>
    <string name="preferences__cyan">Cyan</string>
    <string name="preferences__magenta">Magenta</string>
    <string name="preferences__white">White</string>
    <string name="preferences__none">None</string>
    <string name="preferences__fast">Fast</string>
    <string name="preferences__normal">Normal</string>
    <string name="preferences__slow">Slow</string>
    <string name="preferences__advanced">Advanced</string>
    <string name="preferences__privacy">Privacy</string>
    <string name="preferences__mms_user_agent">MMS User Agent</string>
    <string name="preferences__advanced_mms_access_point_names">Manual MMS settings</string>
    <string name="preferences__mmsc_url">MMSC URL</string>
    <string name="preferences__mms_proxy_host">MMS Proxy Host</string>
    <string name="preferences__mms_proxy_port">MMS Proxy Port</string>
    <string name="preferences__mmsc_username">MMSC Username</string>
    <string name="preferences__mmsc_password">MMSC Password</string>
    <string name="preferences__sms_delivery_reports">SMS delivery reports</string>
    <string name="preferences__request_a_delivery_report_for_each_sms_message_you_send">Request a delivery report for each SMS message you send</string>
    <string name="preferences__automatically_delete_older_messages_once_a_conversation_exceeds_a_specified_length">Automatically delete old messages once a conversation exceeds a specified number of messages. Use this to prevent old messages from lingering on your phone and also to keep the app from taking up too much storage space.</string>
    <string name="preferences__delete_old_messages">Delete old messages</string>
    <string name="preferences__chats">Chats and media</string>
    <string name="preferences__storage">Storage</string>
    <string name="preferences__conversation_length_limit">Conversation length limit</string>
    <string name="preferences__trim_all_conversations_now">Delete all old messages now</string>
    <string name="preferences__scan_through_all_conversations_and_enforce_conversation_length_limits">Scan through all conversations and enforce the conversation length limit right now</string>
    <string name="preferences__linked_devices">Linked devices</string>
    <string name="preferences__light_theme">Light</string>
    <string name="preferences__dark_theme">Dark</string>
    <string name="preferences__system_theme">System</string>
    <string name="preferences__appearance">Appearance</string>
    <string name="preferences__theme">Theme</string>
    <string name="preferences__default">Android default</string>
    <string name="preferences__language">Language</string>
    <string name="preferences__signal_messages_and_calls">Signal messages and calls</string>
    <string name="preferences__free_private_messages_and_calls">Free private messages and calls to Signal users</string>
    <string name="preferences__enable_debug_log">Enable debug log</string>
    <string name="preferences__submit_debug_log">Submit debug log</string>
    <string name="preferences__support_wifi_calling">\'WiFi Calling\' compatibility mode</string>
    <string name="preferences__enable_if_your_device_supports_sms_mms_delivery_over_wifi">Enable if your device uses SMS/MMS delivery over WiFi (only enable when \'WiFi Calling\' is enabled on your device)</string>
    <string name="preferences__incognito_keyboard">Incognito keyboard</string>
    <string name="preferences__read_receipts">Read receipts</string>
    <string name="preferences__if_read_receipts_are_disabled_you_wont_be_able_to_see_read_receipts">If read receipts are disabled, others won\'t be able to see if you read their messages, but you also won\'t be able to see if others have read your messages.</string>
    <string name="preferences__typing_indicators">Typing indicators</string>
    <string name="preferences__if_typing_indicators_are_disabled_you_wont_be_able_to_see_typing_indicators">If typing indicators are disabled, others won\'t be able to see when you are typing, but you also won\'t be able to see when others are typing.</string>
    <string name="preferences__request_keyboard_to_disable_personalized_learning">Request keyboard to disable personalized learning</string>
    <string name="preferences_app_protection__blocked_contacts">Blocked contacts</string>
    <string name="preferences_chats__when_using_mobile_data">When using mobile data</string>
    <string name="preferences_chats__when_using_wifi">When using Wi-Fi</string>
    <string name="preferences_chats__when_roaming">When roaming</string>
    <string name="preferences_chats__media_auto_download">Media auto-download</string>
    <string name="preferences_chats__message_trimming">Message storage limits</string>
    <string name="preferences_storage__storage_usage">Storage usage</string>
    <string name="preferences_storage__photos">Photos</string>
    <string name="preferences_storage__videos">Videos</string>
    <string name="preferences_storage__files">Files</string>
    <string name="preferences_storage__audio">Audio</string>
    <string name="preferences_storage__review_storage">View all stored files</string>
    <string name="preferences_advanced__use_system_emoji">Use Android emoji</string>
    <string name="preferences_advanced__disable_signal_built_in_emoji_support">Disable Signal\'s built-in emoji support</string>
    <string name="preferences_advanced__relay_all_calls_through_the_signal_server_to_avoid_revealing_your_ip_address">For unlisted contacts calls are always routed through the Signal server to avoid revealing your IP address to your contact. Enabling this will also relay calls with listed contacts, but it will reduce call quality.</string>
    <string name="preferences_advanced__always_relay_calls">Always relay calls</string>
    <string name="preferences_app_protection__app_access">App access</string>
    <string name="preferences_app_protection__communication">Communication</string>
    <string name="preferences_chats__chats">Chats</string>
    <string name="preferences_notifications__messages">Messages</string>
    <string name="preferences_notifications__events">Events</string>
    <string name="preferences_notifications__in_chat_sounds">Also sound if Signal is on foreground</string>
    <string name="preferences_notifications__show">Show</string>
    <string name="preferences_notifications__calls">Calls</string>
    <string name="preferences_notifications__ringtone">Ringtone</string>
    <string name="preferences_chats__show_invitation_prompts">Show invitation prompts</string>
    <string name="preferences_chats__display_invitation_prompts_for_contacts_without_signal">Display invitation prompts for contacts without Molly</string>
    <string name="preferences_chats__message_text_size">Message font size</string>
    <string name="preferences_events__contact_joined_signal">Contact now uses Signal</string>
    <string name="preferences_notifications__priority">Urgency</string>
    <string name="preferences_communication__category_sealed_sender">Sealed Sender</string>
    <string name="preferences_communication__sealed_sender_display_indicators">Show sealed sender indicator</string>
    <string name="preferences_communication__sealed_sender_display_indicators_description">Show a status icon when you select "Message details" on messages that were delivered using sealed sender.</string>
    <string name="preferences_communication__sealed_sender_allow_from_anyone">Allow from anyone</string>
    <string name="preferences_communication__sealed_sender_allow_from_anyone_description">Enable sealed sender for incoming messages from non-contacts and people to whom you have not made your profile visible. This comes at the increased risk of receiving unwanted messages.</string>
    <string name="preferences_communication__sealed_sender_learn_more">Learn more</string>

    <!-- **************************************** -->
    <!-- menus -->
    <!-- **************************************** -->

    <!-- contact_selection_list -->
    <string name="contact_selection_list__unknown_contact">New message to…</string>

    <!-- conversation_callable_insecure -->
    <string name="conversation_callable_insecure__menu_call">Call</string>

    <!-- conversation_callable_secure -->
    <string name="conversation_callable_secure__menu_call">Signal call</string>
    <string name="conversation_callable_secure__menu_video">Signal video call</string>

    <!-- conversation_context -->
    <string name="conversation_context__menu_message_details">Message details</string>
    <string name="conversation_context__menu_copy_text">Copy text</string>
    <string name="conversation_context__menu_delete_message">Delete message</string>
    <string name="conversation_context__menu_forward_message">Forward message</string>
    <string name="conversation_context__menu_resend_message">Resend message</string>
    <string name="conversation_context__menu_reply_to_message">Reply to message</string>

    <!-- conversation_context_reacction -->
    <string name="conversation_context__reaction_multi_select">Select multiple</string>

    <!-- conversation_context_image -->
    <string name="conversation_context_image__save_attachment">Save attachment</string>

    <!-- conversation_expiring_off -->
    <string name="conversation_expiring_off__disappearing_messages">Disappearing messages</string>

    <!-- conversation_expiring_on -->
    <string name="menu_conversation_expiring_on__messages_expiring">Messages expiring</string>

    <!-- conversation_insecure -->
    <string name="conversation_insecure__invite">Invite</string>

    <!-- conversation_list_batch -->
    <string name="conversation_list_batch__menu_delete_selected">Delete selected</string>
    <string name="conversation_list_batch__menu_select_all">Select all</string>
    <string name="conversation_list_batch_archive__menu_archive_selected">Archive selected</string>
    <string name="conversation_list_batch_unarchive__menu_unarchive_selected">Unarchive selected</string>

    <!-- conversation_list -->
    <string name="conversation_list_settings_shortcut">Settings shortcut</string>
    <string name="conversation_list_search_description">Search</string>

    <!-- conversation_list_item_view -->
    <string name="conversation_list_item_view__contact_photo_image">Contact Photo Image</string>
    <string name="conversation_list_item_view__archived">Archived</string>

    <string name="conversation_list_item_inbox_zero__inbox_zeeerrro">Inbox zeeerrro</string>
    <string name="conversation_list_item_inbox_zero__zip_zilch_zero_nada_nyou_re_all_caught_up">Zip. Zilch. Zero. Nada.\nYou\'re all caught up!</string>


    <!-- conversation_list_fragment -->
    <string name="conversation_list_fragment__fab_content_description">New conversation</string>
    <string name="conversation_list_fragment__open_camera_description">Open Camera</string>
    <string name="conversation_list_fragment__give_your_inbox_something_to_write_home_about_get_started_by_messaging_a_friend">Give your inbox something to write home about. Get started by messaging a friend.</string>


    <!-- conversation_secure_verified -->
    <string name="conversation_secure_verified__menu_reset_secure_session">Reset secure session</string>

    <!-- conversation_muted -->
    <string name="conversation_muted__unmute">Unmute</string>

    <!-- conversation_unmuted -->
    <string name="conversation_unmuted__mute_notifications">Mute notifications</string>

    <!-- conversation -->
    <string name="conversation__menu_add_attachment">Add attachment</string>
    <string name="conversation__menu_edit_group">Edit group</string>
    <string name="conversation__menu_leave_group">Leave group</string>
    <string name="conversation__menu_view_all_media">All media</string>
    <string name="conversation__menu_conversation_settings">Conversation settings</string>
    <string name="conversation__menu_add_shortcut">Add to home screen</string>

    <!-- conversation_popup -->
    <string name="conversation_popup__menu_expand_popup">Expand popup</string>

    <!-- conversation_callable_insecure -->
    <string name="conversation_add_to_contacts__menu_add_to_contacts">Add to contacts</string>

    <!-- conversation_group_options -->
    <string name="convesation_group_options__recipients_list">Recipients list</string>
    <string name="conversation_group_options__delivery">Delivery</string>
    <string name="conversation_group_options__conversation">Conversation</string>
    <string name="conversation_group_options__broadcast">Broadcast</string>

    <!-- text_secure_normal -->
    <string name="text_secure_normal__menu_new_group">New group</string>
    <string name="text_secure_normal__menu_settings">Settings</string>
    <string name="text_secure_normal__menu_clear_passphrase">Lock</string>
    <string name="text_secure_normal__mark_all_as_read">Mark all read</string>
    <string name="text_secure_normal__invite_friends">Invite friends</string>
    <string name="text_secure_normal__help">Help</string>

    <!-- verify_display_fragment -->
    <string name="verify_display_fragment_context_menu__copy_to_clipboard">Copy to clipboard</string>
    <string name="verify_display_fragment_context_menu__compare_with_clipboard">Compare with clipboard</string>

    <!-- reminder_header -->
    <string name="reminder_header_outdated_build">Your version of Signal is outdated</string>
    <plurals name="reminder_header_outdated_build_details">
        <item quantity="one">Your version of Signal will expire in %d day. Tap to update to the most recent version.</item>
        <item quantity="other">Your version of Signal will expire in %d days. Tap to update to the most recent version.</item>
    </plurals>
    <string name="reminder_header_outdated_build_details_today">Your version of Signal will expire today. Tap to update to the most recent version.</string>
    <string name="reminder_header_expired_build">Your version of Signal has expired!</string>
    <string name="reminder_header_expired_build_details">Messages will no longer send successfully. Tap to update to the most recent version.</string>
    <string name="reminder_header_sms_default_title">Use as default SMS app</string>
    <string name="reminder_header_sms_default_text">Tap to make Signal your default SMS app.</string>
    <string name="reminder_header_sms_import_title">Import system SMS</string>
    <string name="reminder_header_sms_import_text">Tap to copy your phone\'s SMS messages into Signal\'s encrypted database.</string>
    <string name="reminder_header_push_title">Enable Signal messages and calls</string>
    <string name="reminder_header_push_text">Upgrade your communication experience.</string>
    <string name="reminder_header_invite_title">Invite to Signal</string>
    <string name="reminder_header_invite_text">Suggest to %1$s to continue this conversation as a secure Signal conversation.</string>
    <string name="reminder_header_share_title">Invite your friends!</string>
    <string name="reminder_header_share_text">The more people use Signal, the more often you can communicate in private.</string>
    <string name="reminder_header_screen_lock_need_title">Never turn off the screen lock</string>
    <string name="reminder_header_screen_lock_need_text">Just a kind reminder. Molly uses your phone\'s screen lock for maximum security. If disabled, the encryption of the database will be cleared and the data will be lost.</string>
    <string name="reminder_header_service_outage_text">Signal is experiencing technical difficulties. We are working hard to restore service as quickly as possible.</string>
    <string name="reminder_header_the_latest_signal_features_wont_work">The latest Signal features won\'t work on this version of Android. Please upgrade this device to receive future Signal updates.</string>
    <string name="reminder_header_progress">%1$d%%</string>

    <!-- media_preview -->
    <string name="media_preview__save_title">Save</string>
    <string name="media_preview__forward_title">Forward</string>
    <string name="media_preview__all_media_title">All media</string>

    <!-- media_preview_activity -->
    <string name="media_preview_activity__media_content_description">Media preview</string>

    <!-- new_conversation_activity -->
    <string name="new_conversation_activity__refresh">Refresh</string>
    <!-- redphone_audio_popup_menu -->

    <!-- Trimmer -->
    <string name="trimmer__deleting">Deleting</string>
    <string name="trimmer__deleting_old_messages">Deleting old messages…</string>
    <string name="trimmer__old_messages_successfully_deleted">Old messages successfully deleted</string>

    <!-- Insights -->
    <string name="Insights__percent">%</string>
    <string name="Insights__title">Insights</string>
    <string name="InsightsDashboardFragment__title">Insights</string>
    <string name="InsightsDashboardFragment__signal_protocol_automatically_protected">Signal Protocol automatically protected %1$d%% of your outgoing messages over the past %2$d days. Conversations between Signal users are always end-to-end encrypted.</string>
    <string name="InsightsDashboardFragment__boost_your_signal">Signal boost</string>
    <string name="InsightsDashboardFragment__not_enough_data">Not enough data</string>
    <string name="InsightsDashboardFragment__your_insights_percentage_is_calculated_based_on">Your Insights percentage is calculated based on outgoing messages within the past %1$d days that have not disappeared or been deleted.</string>
    <string name="InsightsDashboardFragment__start_a_conversation">Start a conversation</string>
    <string name="InsightsDashboardFragment__invite_your_contacts">Start communicating securely and enable new features that go beyond the limitations of unencrypted SMS messages by inviting more contacts to join Signal.</string>
    <string name="InsightsDashboardFragment__this_stat_was_generated_locally">This statistic was locally generated on your device and can only be seen by you. It is never transmitted anywhere.</string>
    <string name="InsightsDashboardFragment__encrypted_messages">Encrypted messages</string>
    <string name="InsightsDashboardFragment__cancel">Cancel</string>
    <string name="InsightsDashboardFragment__send">Send</string>
    <string name="InsightsModalFragment__title">Introducing Insights</string>
    <string name="InsightsModalFragment__description">Find out how many of your outgoing messages were sent securely, then quickly invite new contacts to boost your Signal percentage.</string>
    <string name="InsightsModalFragment__view_insights">View Insights</string>

    <string name="FirstInviteReminder__title">Invite to Signal</string>
    <string name="FirstInviteReminder__description">You could increase the number of encrypted messages you send by %1$d%%</string>
    <string name="SecondInviteReminder__title">Boost your Signal</string>
    <string name="SecondInviteReminder__description">Invite %1$s</string>
    <string name="InsightsReminder__view_insights">View Insights</string>
    <string name="InsightsReminder__invite">Invite</string>

    <!-- transport_selection_list_item -->
    <string name="transport_selection_list_item__transport_icon">Transport icon</string>
    <string name="ConversationListFragment_loading">Loading…</string>
    <string name="CallNotificationBuilder_connecting">Connecting…</string>
    <string name="Permissions_permission_required">Permission required</string>
    <string name="ConversationActivity_signal_needs_sms_permission_in_order_to_send_an_sms">Signal requires permission to use SMS functions in order to send an SMS, but that permission has been permanently denied. Please continue to app settings, select \"Permissions\" and enable \"SMS\".</string>
    <string name="Permissions_continue">Continue</string>
    <string name="Permissions_not_now">Not now</string>
    <string name="ConversationListActivity_signal_needs_contacts_permission_in_order_to_search_your_contacts_but_it_has_been_permanently_denied">Signal requires permission to view your contacts in order to search your contacts, but that permission has been permanently denied. Please continue to app settings, select \"Permissions\", and enable \"Contacts\".</string>
    <string name="conversation_activity__enable_signal_messages">ENABLE SIGNAL MESSAGES</string>
    <string name="SQLCipherMigrationHelper_migrating_signal_database">Migrating Signal database</string>
    <string name="PushDecryptJob_new_locked_message">New locked message</string>
    <string name="PushDecryptJob_unlock_to_view_pending_messages">Unlock to view pending messages</string>
    <string name="ExperienceUpgradeActivity_unlock_to_complete_update">Unlock to complete update</string>
    <string name="ExperienceUpgradeActivity_please_unlock_signal_to_complete_update">Please unlock Signal to complete update</string>
    <string name="enter_backup_passphrase_dialog__backup_passphrase">Backup passphrase</string>
    <string name="backup_enable_dialog__backups_will_be_saved_to_external_storage_and_encrypted_with_the_passphrase_below_you_must_have_this_passphrase_in_order_to_restore_a_backup">Backup files will be saved to internal storage and will be encrypted with the passphrase below. You must have this passphrase in order to restore a backup.</string>
    <string name="backup_enable_dialog__i_have_written_down_this_passphrase">I have written down this passphrase. Without it, I will be unable to restore from a backup.</string>
    <string name="registration_activity__restore_backup">Restore from backup</string>
    <string name="registration_activity__skip">Skip</string>
    <string name="registration_activity__register">Register</string>
    <string name="preferences_chats__chat_backups">Let Signal create backups</string>
    <string name="preferences_chats__backup_chats_to_external_storage">Allow Signal to create encrypted backup files of your chats and media to /Signal/Backups on your phone\'s internal storage. If enabled, Signal will automatically create a backup each day. Only the two most recent successful backups will be kept.</string>
    <string name="preferences_chats__create_backup">Create backup file now</string>
    <string name="RegistrationActivity_enter_backup_passphrase">Enter backup passphrase</string>
    <string name="RegistrationActivity_restore">Restore</string>
    <string name="RegistrationActivity_backup_failure_downgrade">Cannot import backups which were created by a newer version of Signal</string>
    <string name="RegistrationActivity_incorrect_backup_passphrase">Incorrect backup passphrase</string>
    <string name="RegistrationActivity_checking">Checking…</string>
    <string name="RegistrationActivity_d_messages_so_far">%d messages so far…</string>
    <string name="RegistrationActivity_restore_from_backup">Restore from backup file?</string>
    <string name="RegistrationActivity_restore_your_messages_and_media_from_a_local_backup">You now have the opportunity to restore messages and media from a backup file. Beware: Restoring from a backup file can only be done during the installation process of Signal. You can not restore from a backup file once you\'ve started using Signal, so if you wish to restore from a backup file you must do so now.</string>
    <string name="RegistrationActivity_backup_size_s">Backup size: %s</string>
    <string name="RegistrationActivity_backup_timestamp_s">Backup timestamp: %s</string>
    <string name="BackupDialog_enable_local_backups">Let Signal create backups?</string>
    <string name="BackupDialog_enable_backups">Enable backups</string>
    <string name="BackupDialog_please_acknowledge_your_understanding_by_marking_the_confirmation_check_box">Please acknowledge your understanding by marking the confirmation check box.</string>
    <string name="BackupDialog_delete_backups">Delete all backup files?</string>
    <string name="BackupDialog_disable_and_delete_all_local_backups">If you no longer want Signal to create backups, Signal will also delete all backup files from /Signal/Backups, to make sure old conversations will not linger on your device.</string>
    <string name="BackupDialog_delete_backups_statement">Delete all backups</string>
    <string name="BackupDialog_copied_to_clipboard">Copied to clipboard</string>
    <string name="ChatsPreferenceFragment_signal_requires_external_storage_permission_in_order_to_create_backups">Signal requires permission to use the external storage in order to create backup files on the external storage, but that permission has been permanently denied. Please continue to app settings, select \"Permissions\" and enable \"Storage\".</string>
    <string name="ChatsPreferenceFragment_last_backup_s">Most recent backup: %s</string>
    <string name="ChatsPreferenceFragment_in_progress">In progress</string>
    <string name="LocalBackupJob_creating_backup">Creating backup file…</string>
    <string name="ProgressPreference_d_messages_so_far">%d messages so far</string>
    <string name="RegistrationActivity_please_enter_the_verification_code_sent_to_s">Please enter the verification code sent to %s.</string>
    <string name="RegistrationActivity_wrong_number">Wrong number</string>
    <string name="RegistrationActivity_call_me_instead_available_in">Call me instead \n (Available in %1$02d:%2$02d)</string>
    <string name="RegistrationActivity_contact_signal_support">Contact Signal Support</string>
    <string name="RegistrationActivity_support_email" translatable="false">support@signal.org</string>
    <string name="RegistrationActivity_code_support_subject">Signal Registration - Verification Code for Android</string>
    <string name="RegistrationActivity_code_support_body">Subject: Signal Registration - Verification Code for Android\nDevice info: %1$s\nAndroid version: %2$s\nSignal version: %3$s\nLocale: %4$s</string>
    <string name="BackupUtil_never">Never</string>
    <string name="BackupUtil_unknown">Unknown</string>
    <string name="preferences_app_protection__screen_lock">Screen lock</string>
    <string name="preferences_app_protection__lock_signal_access_with_android_screen_lock_or_fingerprint">Lock Signal access with Android screen lock or fingerprint</string>
    <string name="preferences_app_protection__screen_lock_inactivity_timeout">Screen lock inactivity timeout</string>
    <string name="AppProtectionPreferenceFragment_none">None</string>
    <string name="registration_activity__the_registration_lock_pin_is_not_the_same_as_the_sms_verification_code_you_just_received_please_enter_the_pin_you_previously_configured_in_the_application">The Registration Lock PIN is not the same as the SMS verification code you just received. Please enter the PIN you previously configured in the application.</string>
    <string name="registration_activity__registration_lock_pin">Registration Lock PIN</string>
    <string name="registration_activity__forgot_pin">Forgot PIN?</string>
    <string name="registration_lock_dialog_view__the_pin_can_consist_of_four_or_more_digits_if_you_forget_your_pin_you_could_be_locked_out_of_your_account_for_up_to_seven_days">Create a PIN, which must consist of four or more digits. If you forget your PIN, you could be locked out of your Signal account for up to seven days.</string>
    <string name="registration_lock_dialog_view__enter_pin">Enter PIN</string>
    <string name="registration_lock_dialog_view__confirm_pin">Confirm PIN</string>
    <string name="registration_lock_reminder_view__enter_your_registration_lock_pin">Enter your Registration Lock PIN</string>
    <string name="registration_lock_reminder_view__enter_pin">Enter PIN</string>
    <string name="preferences_app_protection__enable_a_registration_lock_pin_that_will_be_required">Configure a PIN which will from then on be required to register this phone number with Signal again. By doing this you prevent someone who hijacked your phone number from also using Signal in your name.</string>
    <string name="preferences_app_protection__registration_lock_pin">Registration Lock PIN</string>
    <string name="preferences_app_protection__registration_lock">Registration Lock</string>
    <string name="RegistrationActivity_you_must_enter_your_registration_lock_PIN">You must enter your Registration Lock PIN</string>
    <string name="RegistrationActivity_incorrect_registration_lock_pin">Incorrect Registration Lock PIN</string>
    <string name="RegistrationActivity_too_many_attempts">Too many attempts</string>
    <string name="RegistrationActivity_you_have_made_too_many_incorrect_registration_lock_pin_attempts_please_try_again_in_a_day">You\'ve made too many incorrect Registration Lock PIN attempts. Please try again in a day.</string>
    <string name="RegistrationActivity_error_connecting_to_service">Error connecting to service</string>
    <string name="RegistrationActivity_oh_no">Oh no!</string>
    <string name="RegistrationActivity_registration_of_this_phone_number_will_be_possible_without_your_registration_lock_pin_after_seven_days_have_passed">Registration of this phone number will be possible without your Registration Lock PIN after 7 days have passed since this phone number was last active on Signal. You have %d days remaining.</string>
    <string name="RegistrationActivity_registration_lock_pin">Registration lock PIN</string>
    <string name="RegistrationActivity_this_phone_number_has_registration_lock_enabled_please_enter_the_registration_lock_pin">This phone number has Registration Lock enabled. Please enter the Registration Lock PIN.</string>
    <string name="RegistrationLockDialog_registration_lock_is_enabled_for_your_phone_number">Registration Lock is enabled for your phone number. To help you memorize your Registration Lock PIN, Signal will periodically ask you to confirm it.</string>
    <string name="RegistrationLockDialog_i_forgot_my_pin">I forgot my PIN.</string>
    <string name="RegistrationLockDialog_forgotten_pin">Forgotten PIN?</string>
    <string name="RegistrationLockDialog_registration_lock_helps_protect_your_phone_number_from_unauthorized_registration_attempts">Registration Lock helps protect your phone number from unauthorized registration attempts. This feature can be disabled at any time in your Signal privacy settings</string>
    <string name="RegistrationLockDialog_registration_lock">Registration Lock</string>
    <string name="RegistrationLockDialog_enable">Enable</string>
    <string name="RegistrationLockDialog_the_registration_lock_pin_must_be_at_least_four_digits">The Registration Lock PIN must be at least 4 digits.</string>
    <string name="RegistrationLockDialog_the_two_pins_you_entered_do_not_match">The two PINs you entered do not match.</string>
    <string name="RegistrationLockDialog_error_connecting_to_the_service">Error connecting to the service</string>
    <string name="RegistrationLockDialog_disable_registration_lock_pin">Disable Registration Lock PIN?</string>
    <string name="RegistrationLockDialog_disable">Disable</string>
    <string name="RegistrationActivity_pin_incorrect">PIN Incorrect</string>
    <string name="RegistrationActivity_you_have_d_tries_remaining">You have %d tries remaining</string>
    <string name="preferences_chats__backups">Backups</string>
    <string name="prompt_passphrase_activity__signal_is_locked">Molly is locked</string>
    <string name="prompt_passphrase_activity__tap_to_unlock">TAP TO UNLOCK</string>
    <string name="create_passphrase_activity__now_you_can_set_a_passphrase_to_encrypt_the_database">Now you can set a passphrase to encrypt the database. Until it\'s unlocked, Molly cannot receive notifications or calls. This helps protect data on lost or stolen devices.</string>
    <string name="create_passphrase_activity__require_passphrase_to_unlock_molly">Require passphrase to unlock Molly?</string>
    <string name="create_passphrase_activity__turn_on_database_encryption">Turn on database encryption</string>
    <string name="ChangePassphraseDialogFragment_weak_passphrase">Weak passphrase!</string>
    <string name="ChangePassphraseDialogFragment_estimated_time_to_crack_suggestion">%1$s\n\nEstimated time to crack: %2$s.\n\nSuggestion: %3$s</string>
    <string name="ChangePassphraseDialogFragment_passphrase">Passphrase</string>
    <string name="ChangePassphraseDialogFragment_enable">Enable</string>
    <string name="ChangePassphraseDialogFragment_please_choose_a_passphrase_that_will_be_used_to_locally_encrypt_your_data_this_should_be_a_strong_passphrase">Please choose a passphrase that will be used to locally encrypt your data.\n\nThis should be a strong passphrase.</string>
    <string name="ChangePassphraseDialogFragment_generating_keys_this_may_take_a_while">Generating keys. This may take a while…</string>
    <string name="RegistrationLockDialog_reminder">Reminder:</string>
    <string name="recipient_preferences__about">About</string>
    <string name="Recipient_unknown">Unknown</string>
    <string name="MessageRequestBottomView_accept">Accept</string>
    <string name="MessageRequestBottomView_delete">Delete</string>
    <string name="MessageRequestBottomView_block">Block</string>
    <string name="MessageRequestBottomView_do_you_want_to_let">Do you want to receive messages from %1$s?</string>
    <string name="MessageRequestProfileView_member_of_one_group">Member of %1$s</string>
    <string name="MessageRequestProfileView_member_of_two_groups">Member of %1$s and %2$s</string>
    <string name="MessageRequestProfileView_member_of_many_groups">Member of %1$s, %2$s, and %3$s</string>
    <string name="MessageRequestProfileView_members">%1$d members</string>
    <plurals name="MessageRequestProfileView_member_of_others">
        <item quantity="one">%d other</item>
        <item quantity="other">%d others</item>
    </plurals>
    <!-- EOF -->

</resources><|MERGE_RESOLUTION|>--- conflicted
+++ resolved
@@ -476,13 +476,8 @@
     <string name="LongMessageActivity_your_message">Your message</string>
 
     <!-- MessageRetrievalService -->
-<<<<<<< HEAD
-    <string name="MessageRetrievalService_signal">Signal</string>
+    <string name="MessageRetrievalService_signal">Molly</string>
     <string name="MessageRetrievalService_background_connection_enabled">Receive messages in the background is active</string>
-=======
-    <string name="MessageRetrievalService_signal">Molly</string>
-    <string name="MessageRetrievalService_background_connection_enabled">Background connection enabled</string>
->>>>>>> aa8e6e89
 
     <!-- MmsDownloader -->
     <string name="MmsDownloader_error_reading_mms_settings">Error reading wireless provider MMS settings</string>
